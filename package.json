{
	"name": "companion",
	"version": "3.99.0",
	"description": "Companion",
	"main": "main.js",
	"type": "module",
	"private": true,
	"scripts": {
		"dev": "yarn dev:inner --log-level debug",
		"dev:inner": "yarn build:writefile && yarn zx ./tools/dev.mjs -- --admin-address 127.0.0.1 --extra-module-path=./module-local-dev",
		"dev:debug": "yarn dev:inner --log-level silly",
		"update": "./tools/update.sh",
		"dist:webui": "yarn --cwd webui build",
		"dist": "zx ./tools/build/complete.mjs",
		"macdist": "yarn dist mac-x64",
		"macarmdist": "yarn dist mac-arm64",
		"windist": "yarn dist win-x64",
		"lindist": "yarn dist linux-x64",
		"rpidist": "yarn dist linux-arm7",
		"test": "node --experimental-vm-modules node_modules/jest/bin/jest.js",
		"dev-webui": "yarn --cwd webui dev",
		"format": "prettier --write .",
		"jsdoc": "jsdoc -c jsdoc.json",
		"build:writefile": "zx ./tools/build_writefile.mjs",
		"module:bulk": "zx ./tools/module_bulk.mjs"
	},
	"repository": "https://github.com/bitfocus/companion",
	"keywords": [
		"bitfocus",
		"companion"
	],
	"engines": {
		"npm": "please-use-yarn",
		"yarn": "^1.22",
		"node": ">=18.16 <19"
	},
	"author": "Bitfocus AS",
	"license": "MIT",
	"devDependencies": {
		"@sentry/webpack-plugin": "^2.7.0",
		"chokidar": "^3.5.3",
		"dotenv": "^16.3.1",
<<<<<<< HEAD
		"jest": "^29.6.4",
=======
		"jest": "^29.7.0",
>>>>>>> 468de1de
		"jsdoc": "^4.0.2",
		"octokit": "^2.1.0",
		"prettier": "^2.8.8",
<<<<<<< HEAD
		"tar": "^6.1.15",
=======
		"tar": "^6.2.0",
>>>>>>> 468de1de
		"webpack": "^5.88.2",
		"webpack-cli": "^5.1.4",
		"zx": "^7.2.3"
	},
	"dependencies": {
		"@companion-module/base": "~1.5.0",
		"@elgato-stream-deck/node": "^6.0.0-async-test.4",
		"@jsep-plugin/numbers": "^1.0.1",
		"@jsep-plugin/template": "^1.0.3",
<<<<<<< HEAD
		"@julusian/image-rs": "^0.2.0",
		"@julusian/jpeg-turbo": "^2.1.0",
		"@julusian/skia-canvas": "^1.0.4",
		"@loupedeck/node": "^1.0.0",
		"@sentry/integrations": "^7.64.0",
		"@sentry/node": "^7.64.0",
		"@sentry/tracing": "^7.64.0",
		"archiver": "^5.3.1",
=======
		"@julusian/jpeg-turbo": "^2.1.0",
		"@loupedeck/node": "^0.4.0",
		"@sentry/integrations": "^7.69.0",
		"@sentry/node": "^7.69.0",
		"@sentry/tracing": "^7.69.0",
		"archiver": "^5.3.2",
>>>>>>> 468de1de
		"body-parser": "^1.20.2",
		"bonjour-service": "^1.1.1",
		"bufferutil": "^4.0.7",
<<<<<<< HEAD
		"colord": "^2.9.3",
		"commander": "^11.0.0",
=======
		"commander": "^10.0.1",
>>>>>>> 468de1de
		"csv-stringify": "^6.4.2",
		"debounce-fn": "^5.1.2",
		"ejson": "^2.2.3",
		"emberplus-connection": "^0.1.2",
		"env-paths": "^3.0.0",
		"express": "^4.18.2",
		"express-serve-zip": "^1.0.1",
		"fast-json-patch": "^3.1.1",
		"find-process": "github:julusian/find-process#fix/spawn-error-handler",
		"fs-extra": "^11.1.1",
		"get-port": "^7.0.0",
		"got": "^13.0.0",
		"infinitton-idisplay": "^1.1.2",
		"jsep": "^1.3.8",
		"jsonpath-plus": "^7.2.0",
		"lodash-es": "^4.17.21",
		"lru-cache": "^10.0.1",
		"moment": "^2.29.4",
		"nanoid": "^4.0.2",
		"node-machine-id": "^1.1.12",
		"osc": "^2.4.4",
		"p-debounce": "^4.0.0",
		"p-queue": "^7.4.1",
		"path-to-regexp": "^6.2.1",
		"pngjs": "^7.0.0",
		"respawn": "link:./vendor/respawn",
		"selfsigned": "^2.1.1",
		"semver": "^7.5.1",
<<<<<<< HEAD
=======
		"sharp": "^0.32.5",
>>>>>>> 468de1de
		"shuttle-control-usb": "^1.4.0",
		"socket.io": "^4.7.2",
		"socketcluster-client": "^16.1.1",
		"supports-color": "^9.4.0",
		"usb": "^2.10.0",
		"utf-8-validate": "^6.0.3",
<<<<<<< HEAD
		"videohub-server": "^0.3.0",
		"winston": "^3.10.0",
		"ws": "^8.13.0",
		"xkeys": "npm:@julusian/xkeys@2.5.0-1"
=======
		"winston": "^3.10.0",
		"ws": "^8.14.1",
		"xkeys": "^2.4.0"
>>>>>>> 468de1de
	},
	"collective": {
		"type": "donorbox",
		"url": "https://donorbox.org/bitfocus-opensource"
	},
	"resolutions": {
		"node-hid": "npm:@julusian/hid@3.0.0-2",
		"node-gyp-build": "github:julusian/node-gyp-build#cross-install-support",
		"osc/serialport": "^10.5.0"
	}
}<|MERGE_RESOLUTION|>--- conflicted
+++ resolved
@@ -40,19 +40,11 @@
 		"@sentry/webpack-plugin": "^2.7.0",
 		"chokidar": "^3.5.3",
 		"dotenv": "^16.3.1",
-<<<<<<< HEAD
-		"jest": "^29.6.4",
-=======
 		"jest": "^29.7.0",
->>>>>>> 468de1de
 		"jsdoc": "^4.0.2",
 		"octokit": "^2.1.0",
 		"prettier": "^2.8.8",
-<<<<<<< HEAD
-		"tar": "^6.1.15",
-=======
 		"tar": "^6.2.0",
->>>>>>> 468de1de
 		"webpack": "^5.88.2",
 		"webpack-cli": "^5.1.4",
 		"zx": "^7.2.3"
@@ -62,32 +54,19 @@
 		"@elgato-stream-deck/node": "^6.0.0-async-test.4",
 		"@jsep-plugin/numbers": "^1.0.1",
 		"@jsep-plugin/template": "^1.0.3",
-<<<<<<< HEAD
 		"@julusian/image-rs": "^0.2.0",
 		"@julusian/jpeg-turbo": "^2.1.0",
 		"@julusian/skia-canvas": "^1.0.4",
 		"@loupedeck/node": "^1.0.0",
-		"@sentry/integrations": "^7.64.0",
-		"@sentry/node": "^7.64.0",
-		"@sentry/tracing": "^7.64.0",
-		"archiver": "^5.3.1",
-=======
-		"@julusian/jpeg-turbo": "^2.1.0",
-		"@loupedeck/node": "^0.4.0",
 		"@sentry/integrations": "^7.69.0",
 		"@sentry/node": "^7.69.0",
 		"@sentry/tracing": "^7.69.0",
 		"archiver": "^5.3.2",
->>>>>>> 468de1de
 		"body-parser": "^1.20.2",
 		"bonjour-service": "^1.1.1",
 		"bufferutil": "^4.0.7",
-<<<<<<< HEAD
 		"colord": "^2.9.3",
 		"commander": "^11.0.0",
-=======
-		"commander": "^10.0.1",
->>>>>>> 468de1de
 		"csv-stringify": "^6.4.2",
 		"debounce-fn": "^5.1.2",
 		"ejson": "^2.2.3",
@@ -116,26 +95,16 @@
 		"respawn": "link:./vendor/respawn",
 		"selfsigned": "^2.1.1",
 		"semver": "^7.5.1",
-<<<<<<< HEAD
-=======
-		"sharp": "^0.32.5",
->>>>>>> 468de1de
 		"shuttle-control-usb": "^1.4.0",
 		"socket.io": "^4.7.2",
 		"socketcluster-client": "^16.1.1",
 		"supports-color": "^9.4.0",
 		"usb": "^2.10.0",
 		"utf-8-validate": "^6.0.3",
-<<<<<<< HEAD
 		"videohub-server": "^0.3.0",
 		"winston": "^3.10.0",
-		"ws": "^8.13.0",
+		"ws": "^8.14.1",
 		"xkeys": "npm:@julusian/xkeys@2.5.0-1"
-=======
-		"winston": "^3.10.0",
-		"ws": "^8.14.1",
-		"xkeys": "^2.4.0"
->>>>>>> 468de1de
 	},
 	"collective": {
 		"type": "donorbox",
