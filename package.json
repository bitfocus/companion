{
  "name": "@companion-app/workspace",
  "version": "3.5.0",
  "packageManager": "yarn@4.6.0",
  "workspaces": [
    "companion",
    "shared-lib",
    "webui",
    "launcher"
  ],
  "type": "module",
  "scripts": {
    "postinstall": "run build:writefile",
    "dev": "yarn workspace companion dev",
    "dev:inner": "yarn workspace companion dev:inner",
    "dev:debug": "yarn workspace companion dev:debug",
    "dev:webui": "yarn workspace @companion-app/webui dev",
    "build:ts": "yarn workspaces foreach --all run build:ts",
    "dist:webui": "yarn workspace @companion-app/webui build",
    "dist": "tsx ./tools/build/complete.mts",
    "macdist": "run dist mac-x64",
    "macarmdist": "run dist mac-arm64",
    "windist": "run dist win-x64",
    "lindist": "run dist linux-x64",
    "rpidist": "run dist linux-arm7",
    "format": "prettier --write .",
    "test": "vitest",
    "build:writefile": "tsx ./tools/build_writefile.mts",
    "module:bulk": "zx ./tools/module_bulk.mjs"
  },
  "engines": {
    "npm": "please-use-yarn",
    "yarn": "^4",
    "node": ">=18.16 <19"
  },
  "devDependencies": {
<<<<<<< HEAD
    "@inquirer/prompts": "^7.2.0",
    "@types/node": "^22.10.5",
=======
    "@inquirer/prompts": "^7.2.2",
>>>>>>> af876bf3
    "@types/ps-tree": "^1.1.6",
    "chokidar": "^3.6.0",
    "concurrently": "^9.1.2",
    "dotenv": "^16.4.7",
    "octokit": "^4.1.0",
    "open": "^10.1.0",
    "prettier": "^3.4.2",
    "tsx": "^4.19.2",
    "typescript": "~5.7.3",
    "vitest": "^2.1.8",
    "vitest-mock-extended": "^2.0.2",
    "yaml": "^2.7.0",
    "zx": "^8.3.0"
  },
  "resolutions": {
    "node-gyp-build": "github:julusian/node-gyp-build#cross-install-support",
    "osc/serialport": "^12.0.0",
    "react-select": "npm:@julusian/react-select@^5.8.1-3",
    "app-builder-lib@npm:26.0.0-alpha.7": "patch:app-builder-lib@npm%3A26.0.0-alpha.7#~/.yarn/patches/app-builder-lib-npm-26.0.0-alpha.7-e1b3dca119.patch"
  }
}<|MERGE_RESOLUTION|>--- conflicted
+++ resolved
@@ -34,12 +34,8 @@
     "node": ">=18.16 <19"
   },
   "devDependencies": {
-<<<<<<< HEAD
-    "@inquirer/prompts": "^7.2.0",
+    "@inquirer/prompts": "^7.2.2",
     "@types/node": "^22.10.5",
-=======
-    "@inquirer/prompts": "^7.2.2",
->>>>>>> af876bf3
     "@types/ps-tree": "^1.1.6",
     "chokidar": "^3.6.0",
     "concurrently": "^9.1.2",
