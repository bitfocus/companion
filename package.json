{
  "name": "@companion-app/workspace",
<<<<<<< HEAD
  "version": "3.99.0",
  "packageManager": "yarn@4.1.1",
=======
  "version": "3.3.0",
  "packageManager": "yarn@4.2.1",
>>>>>>> 84d1e5d1
  "workspaces": [
    "companion",
    "shared-lib",
    "webui",
    "launcher",
    "vendor/*"
  ],
  "type": "module",
  "scripts": {
    "postinstall": "run build:writefile",
    "dev": "yarn workspace companion dev",
    "dev:inner": "yarn workspace companion dev:inner",
    "dev:debug": "yarn workspace companion dev:debug",
    "dev:webui": "yarn workspace @companion-app/webui dev",
    "build:ts": "yarn workspaces foreach --all run build:ts",
    "update": "./tools/update.sh",
    "dist:webui": "yarn workspace @companion-app/webui build",
    "dist": "zx ./tools/build/complete.mjs",
    "macdist": "run dist mac-x64",
    "macarmdist": "run dist mac-arm64",
    "windist": "run dist win-x64",
    "lindist": "run dist linux-x64",
    "rpidist": "run dist linux-arm7",
    "format": "prettier --write .",
    "test": "node --max-old-space-size=4000 --experimental-vm-modules ./node_modules/jest/bin/jest.js",
    "build:writefile": "zx ./tools/build_writefile.mjs",
    "module:bulk": "zx ./tools/module_bulk.mjs"
  },
  "devDependencies": {
    "chokidar": "^3.6.0",
    "concurrently": "^8.2.2",
    "dotenv": "^16.4.5",
    "inquirer": "^9.2.19",
    "jest": "^29.7.0",
    "octokit": "^3.2.0",
    "open": "^10.1.0",
    "prettier": "^3.2.5",
    "zx": "^7.2.3"
  },
  "resolutions": {
    "app-builder-bin": "npm:@julusian/app-builder-bin@4.0.1",
    "node-gyp-build": "github:julusian/node-gyp-build#cross-install-support",
    "node-hid": "npm:@julusian/hid@3.0.1-0",
    "osc/serialport": "^10.5.0",
    "react-select": "npm:@julusian/react-select@^5.8.1-1"
  }
}<|MERGE_RESOLUTION|>--- conflicted
+++ resolved
@@ -1,12 +1,7 @@
 {
   "name": "@companion-app/workspace",
-<<<<<<< HEAD
   "version": "3.99.0",
-  "packageManager": "yarn@4.1.1",
-=======
-  "version": "3.3.0",
   "packageManager": "yarn@4.2.1",
->>>>>>> 84d1e5d1
   "workspaces": [
     "companion",
     "shared-lib",
