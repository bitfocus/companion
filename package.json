{
  "name": "@companion-app/workspace",
  "version": "3.5.0",
  "packageManager": "yarn@4.5.3",
  "workspaces": [
    "companion",
    "shared-lib",
    "webui",
    "launcher"
  ],
  "type": "module",
  "scripts": {
    "postinstall": "run build:writefile",
    "dev": "yarn workspace companion dev",
    "dev:inner": "yarn workspace companion dev:inner",
    "dev:debug": "yarn workspace companion dev:debug",
    "dev:webui": "yarn workspace @companion-app/webui dev",
    "build:ts": "yarn workspaces foreach --all run build:ts",
    "dist:webui": "yarn workspace @companion-app/webui build",
    "dist": "zx ./tools/build/complete.mjs",
    "macdist": "run dist mac-x64",
    "macarmdist": "run dist mac-arm64",
    "windist": "run dist win-x64",
    "lindist": "run dist linux-x64",
    "rpidist": "run dist linux-arm7",
    "format": "prettier --write .",
    "test": "vitest",
    "build:writefile": "zx ./tools/build_writefile.mjs",
    "module:bulk": "zx ./tools/module_bulk.mjs"
  },
  "engines": {
    "npm": "please-use-yarn",
    "yarn": "^4",
    "node": ">=18.16 <19"
  },
  "devDependencies": {
<<<<<<< HEAD
    "@inquirer/prompts": "^7.0.1",
    "@types/node": "^22.9.0",
=======
    "@inquirer/prompts": "^7.2.0",
>>>>>>> 64620552
    "@types/ps-tree": "^1.1.6",
    "chokidar": "^3.6.0",
    "concurrently": "^9.1.0",
    "dotenv": "^16.4.7",
    "octokit": "^4.0.2",
    "open": "^10.1.0",
    "prettier": "^3.4.2",
    "typescript": "~5.7.2",
    "vitest": "^2.1.8",
    "vitest-mock-extended": "^2.0.2",
    "yaml": "^2.6.1",
    "zx": "^8.2.4"
  },
  "resolutions": {
    "node-gyp-build": "github:julusian/node-gyp-build#cross-install-support",
    "osc/serialport": "^12.0.0",
    "react-select": "npm:@julusian/react-select@^5.8.1-3",
    "app-builder-lib@npm:26.0.0-alpha.7": "patch:app-builder-lib@npm%3A26.0.0-alpha.7#~/.yarn/patches/app-builder-lib-npm-26.0.0-alpha.7-e1b3dca119.patch"
  }
}<|MERGE_RESOLUTION|>--- conflicted
+++ resolved
@@ -34,12 +34,8 @@
     "node": ">=18.16 <19"
   },
   "devDependencies": {
-<<<<<<< HEAD
-    "@inquirer/prompts": "^7.0.1",
+    "@inquirer/prompts": "^7.2.0",
     "@types/node": "^22.9.0",
-=======
-    "@inquirer/prompts": "^7.2.0",
->>>>>>> 64620552
     "@types/ps-tree": "^1.1.6",
     "chokidar": "^3.6.0",
     "concurrently": "^9.1.0",
