{
  "name": "@companion-app/workspace",
<<<<<<< HEAD
  "version": "4.99.0",
=======
  "version": "4.0.0",
>>>>>>> 5dff5651
  "packageManager": "yarn@4.6.0",
  "workspaces": [
    "companion",
    "shared-lib",
    "webui",
    "launcher"
  ],
  "type": "module",
  "scripts": {
    "postinstall": "run build:writefile",
    "dev": "yarn workspace companion dev",
    "dev:inner": "yarn workspace companion dev:inner",
    "dev:debug": "yarn workspace companion dev:debug",
    "dev:webui": "yarn workspace @companion-app/webui dev",
    "build:ts": "yarn workspaces foreach --all run build:ts",
    "dist:webui": "yarn workspace @companion-app/webui build",
    "dist": "tsx ./tools/build/complete.mts",
    "macdist": "run dist mac-x64",
    "macarmdist": "run dist mac-arm64",
    "windist": "run dist win-x64",
    "lindist": "run dist linux-x64",
    "rpidist": "run dist linux-arm7",
    "format": "prettier --write .",
    "test": "vitest",
    "build:writefile": "tsx ./tools/build_writefile.mts",
    "build:module-openapi": "zx ./tools/generate_module_openapi.mjs",
    "module:bulk": "zx ./tools/module_bulk.mjs"
  },
  "engines": {
    "npm": "please-use-yarn",
    "yarn": "^4.5",
    "node": ">=22.11 <23"
  },
  "devDependencies": {
    "@inquirer/prompts": "^7.3.1",
    "@types/node": "^22.13.4",
    "@types/ps-tree": "^1.1.6",
    "@vitest/coverage-v8": "3.0.5",
    "@vitest/ui": "3.0.5",
    "chokidar": "^3.6.0",
    "concurrently": "^9.1.2",
    "dotenv": "^16.4.7",
    "octokit": "^4.1.2",
    "open": "^10.1.0",
    "openapi-typescript": "^7.6.1",
    "prettier": "^3.5.1",
    "tsx": "^4.19.2",
    "typescript": "~5.7.3",
    "vitest": "^3.0.5",
    "vitest-mock-extended": "^2.0.2",
    "yaml": "^2.7.0",
    "zx": "^8.3.2"
  },
  "resolutions": {
    "node-gyp-build": "github:julusian/node-gyp-build#cross-install-support",
    "osc/serialport": "^12.0.0",
    "react-select": "npm:@julusian/react-select@^5.8.1-3",
    "app-builder-lib@npm:26.0.2": "patch:app-builder-lib@npm%3A26.0.2#~/.yarn/patches/app-builder-lib-npm-26.0.0-alpha.7-e1b3dca119.patch"
  }
}<|MERGE_RESOLUTION|>--- conflicted
+++ resolved
@@ -1,10 +1,6 @@
 {
   "name": "@companion-app/workspace",
-<<<<<<< HEAD
   "version": "4.99.0",
-=======
-  "version": "4.0.0",
->>>>>>> 5dff5651
   "packageManager": "yarn@4.6.0",
   "workspaces": [
     "companion",
