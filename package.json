--- conflicted
+++ resolved
@@ -1,12 +1,7 @@
 {
   "name": "@companion-app/workspace",
-<<<<<<< HEAD
   "version": "4.99.0",
-  "packageManager": "yarn@4.9.1",
-=======
-  "version": "4.1.0",
   "packageManager": "yarn@4.9.2",
->>>>>>> 9f1fbbc4
   "workspaces": [
     "companion",
     "shared-lib",
