{
	"name": "companion",
	"version": "2.2.0",
	"description": "Companion",
	"main": "electron.js",
	"build": {
		"afterPack": "./tools/asar-repack.js",
		"productName": "Companion",
		"appId": "companion.bitfocus.no",
		"npmRebuild": false,
		"mac": {
			"category": "no.bitfocus.companion",
			"extendInfo": {
				"LSBackgroundOnly": 1,
				"LSUIElement": 1
			},
			"asarUnpack": [
				"public",
				"webui/build",
				"node_modules/jquery",
				"node_modules/popper.js/**",
				"node_modules/bootstrap",
				"node_modules/bootstrap-colorpicker",
				"node_modules/pace-progress",
				"node_modules/perfect-scrollbar",
				"node_modules/@coreui/coreui",
				"node_modules/flag-icon-css",
				"node_modules/font-awesome",
				"node_modules/moment",
				"node_modules/select2",
				"node_modules/tributejs/dist"
			],
			"extraFiles": [
				{
					"from": "./node_modules/sharp/vendor/8.10.5/lib",
					"to": "Frameworks",
					"filter": [
						"!glib-2.0/**/*"
					]
				}
			]
		},
		"win": {
			"target": "nsis",
			"extraFiles": [
				{
					"from": "./node_modules/sharp/build/Release",
					"to": ".",
					"filter": [
						"lib*.dll"
					]
				}
			]
		},
		"nsis": {
			"artifactName": "companion-win64.exe",
			"createStartMenuShortcut": true,
			"perMachine": true,
			"oneClick": false,
			"allowElevation": true,
			"allowToChangeInstallationDirectory": true,
			"installerIcon": "icon.ico",
			"installerSidebar": "compinst.bmp",
			"uninstallerSidebar": "compinst.bmp"
		},
		"directories": {
			"buildResources": "assets/",
			"output": "electron-output/"
		},
		"linux": {
			"target": "dir",
			"extraFiles": [
				{
					"from": "./node_modules/sharp/vendor/8.10.5/lib",
					"to": ".",
					"filter": [
						"libvips*.so.*"
					]
				}
			]
		},
		"files": [
			"**/*",
			"assets/icon.png",
			"assets/bitfocus-logo.png",
			"assets/trayTemplate.png",
			"assets/trayTemplate@2x.png",
			"webui/build/**/*",
			"!webui/src/**/*",
			"!webui/public/**/*",
			"!font/*",
			"!tools/*",
			"!*.md",
			"!node_modules/sharp/vendor/lib",
			"!public/js/babel"
		]
	},
	"scripts": {
		"prod": "./tools/build_writefile.sh && yarn dist:js && electron .",
		"dev": "./tools/build_writefile.sh && DEVELOPER=1 electron .",
		"update": "./tools/update.sh",
		"pack": "electron-builder --dir",
<<<<<<< HEAD
		"dist:js": "rimraf public/js/dist && babel ./public/js/babel --out-dir ./public/js/dist",
		"dist:prepare": "./tools/build_writefile.sh ; rimraf electron-output && yarn dist:js",
		"dist": "yarn dist:prepare && yarn electron-rebuild && electron-builder",
=======
		"dist:js": "rm -rf public/js/dist && babel ./public/js/babel --out-dir ./public/js/dist",
		"dist:webui": "yarn --cwd webui build",
		"dist:prepare": "./tools/build_writefile.sh ; rm -rf electron-output && yarn dist:js && yarn dist:webui",
		"dist": "yarn dist:prepare && electron-builder install-app-deps && electron-builder",
>>>>>>> 7e69235c
		"electron-rebuild": "yarn dist:prepare:sharp && electron-builder install-app-deps",
		"testprod": "./node_modules/electron/cli.js .",
		"macdist": "yarn dist:prepare && yarn dist:prepare:mac && electron-builder --publish=never --mac",
		"windist": "yarn dist:prepare && yarn dist:prepare:win && electron-builder --publish=never --win",
		"lindist": "yarn dist:prepare && yarn dist:prepare:linux && electron-builder --publish=never --linux",
		"rpidist": "yarn dist:prepare && yarn dist:prepare:rpi && electron-builder --armv7l --linux",
		"dist:prepare:sharp": "cd node_modules/sharp && rimraf vendor && node install/libvips && node install/dll-copy",
		"dist:prepare:win": "npm_config_platform=win32 npm_config_arch=x64 yarn dist:prepare:sharp && electron-builder install-app-deps --arch x64 --platform win32",
		"dist:prepare:mac": "npm_config_platform=darwin npm_config_arch=x64 yarn dist:prepare:sharp && electron-builder install-app-deps --arch x64 --platform darwin",
		"dist:prepare:linux": "npm_config_platform=linux npm_config_arch=x64 yarn dist:prepare:sharp && electron-builder install-app-deps --arch x64 --platform linux",
		"dist:prepare:rpi": "npm_config_platform=linux npm_config_arch=arm yarn dist:prepare:sharp && electron-builder install-app-deps --arch armv7l --platform linux",
		"test": "mocha",
		"postinstall": "./tools/build_writefile.sh && yarn dist:js",
		"headless": "nodemon --ignore './webui/' headless.js",
		"dev-headless": "./tools/build_writefile.sh && DEVELOPER=1 nodemon --ignore './webui/' headless.js",
		"dev-webui": "yarn --cwd webui dev"
	},
	"repository": "https://github.com/bitfocus/companion",
	"keywords": [
		"bitfocus",
		"companion"
	],
	"author": "Bitfocus AS",
	"license": "MIT",
	"devDependencies": {
		"@babel/cli": "^7.12.1",
		"@babel/core": "^7.12.3",
		"@babel/preset-env": "^7.12.1",
		"asar": "^3.0.3",
		"chai": "^4.2.0",
		"chai-fs": "^2.0.0",
		"electron": "^10.3.1",
		"electron-builder": "^22.9.1",
		"mocha": "^6.2.3",
		"nodemon": "^2.0.6",
		"p-all": "^3.0.0",
		"rimraf": "^3.0.2",
		"s3-upload-stream": "^1.0.7"
	},
	"dependencies": {
		"@coreui/coreui": "^2.1.16",
		"@sentry/electron": "^1.3.0",
		"app-root-path": "^2.0.1",
		"aws-sdk": "^2.783.0",
		"binopsy": "^0.0.0",
		"bootstrap": "^4.5.3",
		"bootstrap-colorpicker": "^2.5.2",
		"check-ip": "^1.1.1",
		"debug": "^4.2.0",
		"electron-debug": "^1.5.0",
		"electron-rpc": "^2.0.1",
		"elgato-stream-deck": "^4.0.0",
		"emberplus-connection": "^0.0.4",
		"express": "^4.16.3",
		"find-process": "1.4.3",
		"flag-icon-css": "3.5.0",
		"font-awesome": "4.7.0",
		"fs-extra": "^9.0.1",
		"infinitton-idisplay": "^1.0.5",
		"jquery": ">=3.5.1",
		"lodash": "^4.17.20",
		"marked": "0.7.0",
		"mkdirp": "^0.5.5",
		"moment": "^2.29.1",
		"network": "^0.4.1",
		"node-fetch": "^2.6.1",
		"node-rest-client": "^3.1.0",
		"osc": "^2.4.1",
		"pace-progress": "1.0.2",
		"perfect-scrollbar": "^1.5.0",
		"ping": "^0.2.2",
		"pngjs": "^3.3.3",
		"popper.js": "1.16.1",
		"read-package-json": "^2.1.2",
		"select2": "4.0.13",
		"sharp": "^0.27.1",
		"shortid": "^2.2.16",
		"socket.io": "^2.3.0",
		"socket.io-client": "^2.3.1",
		"strip-ansi": "^5.2.0",
		"tributejs": "github:peschuster/tribute",
		"websocket": "^1.0.32",
		"xkeys": "^1.1.1"
	},
	"collective": {
		"type": "donorbox",
		"url": "https://donorbox.org/bitfocus-opensource"
	},
	"optionalDependencies": {
		"@julusian/jpeg-turbo": "^1.0.1"
	},
	"resolutions": {
		"infinitton-idisplay/node-hid": "^2.1.1",
		"electron-builder/**/app-builder-bin": "npm:@julusian/test-lib@3.5.11-app-builder-bin",
		"osc/serialport": "^9.0.6"
	}
}<|MERGE_RESOLUTION|>--- conflicted
+++ resolved
@@ -100,16 +100,9 @@
 		"dev": "./tools/build_writefile.sh && DEVELOPER=1 electron .",
 		"update": "./tools/update.sh",
 		"pack": "electron-builder --dir",
-<<<<<<< HEAD
 		"dist:js": "rimraf public/js/dist && babel ./public/js/babel --out-dir ./public/js/dist",
 		"dist:prepare": "./tools/build_writefile.sh ; rimraf electron-output && yarn dist:js",
 		"dist": "yarn dist:prepare && yarn electron-rebuild && electron-builder",
-=======
-		"dist:js": "rm -rf public/js/dist && babel ./public/js/babel --out-dir ./public/js/dist",
-		"dist:webui": "yarn --cwd webui build",
-		"dist:prepare": "./tools/build_writefile.sh ; rm -rf electron-output && yarn dist:js && yarn dist:webui",
-		"dist": "yarn dist:prepare && electron-builder install-app-deps && electron-builder",
->>>>>>> 7e69235c
 		"electron-rebuild": "yarn dist:prepare:sharp && electron-builder install-app-deps",
 		"testprod": "./node_modules/electron/cli.js .",
 		"macdist": "yarn dist:prepare && yarn dist:prepare:mac && electron-builder --publish=never --mac",
