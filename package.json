--- conflicted
+++ resolved
@@ -1,12 +1,7 @@
 {
   "name": "@companion-app/workspace",
-<<<<<<< HEAD
   "version": "3.99.0",
-  "packageManager": "yarn@4.5.1",
-=======
-  "version": "3.5.0",
   "packageManager": "yarn@4.5.3",
->>>>>>> ca5719c9
   "workspaces": [
     "companion",
     "shared-lib",
