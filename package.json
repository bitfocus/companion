{
	"name": "companion",
	"version": "2.1.1",
	"description": "Companion",
	"main": "bitfocus-skeleton/main.js",
	"build": {
		"afterPack": "./tools/asar-repack.js",
		"productName": "Companion",
		"appId": "companion.bitfocus.no",
		"mac": {
			"category": "no.bitfocus.companion",
			"extendInfo": {
				"LSBackgroundOnly": 1,
				"LSUIElement": 1
			},
			"asarUnpack": [
				"public",
				"node_modules/jquery",
				"node_modules/popper.js/**",
				"node_modules/bootstrap",
				"node_modules/bootstrap-colorpicker",
				"node_modules/pace-progress",
				"node_modules/perfect-scrollbar",
				"node_modules/@coreui/coreui",
				"node_modules/flag-icon-css",
				"node_modules/font-awesome",
				"node_modules/moment",
				"node_modules/select2",
				"node_modules/tributejs/dist"
			],
			"extraFiles": [
				{
					"from": "./node_modules/sharp/vendor/lib",
					"to": "Frameworks"
				}
			]
		},
		"win": {
			"target": "nsis",
			"extraFiles": [
				{
					"from": "./node_modules/sharp/build/Release",
					"to": ".",
					"filter": ["lib*.dll"]
				}
			]
		},
		"nsis": {
			"artifactName": "companion-win64.exe",
			"createStartMenuShortcut": true,
			"perMachine": true,
			"oneClick": false,
			"allowElevation": true,
			"allowToChangeInstallationDirectory": true,
			"installerIcon": "icon.ico",
			"installerSidebar": "compinst.bmp",
			"uninstallerSidebar": "compinst.bmp"
		},
		"directories": {
			"buildResources": "assets/",
			"output": "electron-output/"
		},
		"linux": {
			"target": "dir",
			"extraFiles": [
				{
					"from": "./node_modules/sharp/vendor/lib",
					"to": ".",
					"filter": [
						"lib*",
						"!libcairo*"
					]
				}
			]
		},
		"files": [
			"**/*",
			"assets/icon.png",
			"assets/trayTemplate.png",
			"assets/trayTemplate@2x.png",
			"!font/*",
			"!tools/*",
			"!*.md",
<<<<<<< HEAD
			"!node_modules/sharp/vendor/lib"
=======
			"!public/js/es6"
>>>>>>> 460bb72c
		]
	},
	"scripts": {
		"prod": "./tools/build_writefile.sh && ./bitfocus-skeleton/start.sh",
		"dev": "rm -rf ./public/js/dist ; ./tools/build_writefile.sh && DEVELOPER=1 ./bitfocus-skeleton/start.sh",
		"update": "./tools/update.sh",
		"pack": "electron-builder --dir",
		"dist": "./node_modules/.bin/babel ./public/js/es6 --out-dir ./public/js/dist ; rm -rf electron-output && electron-builder",
		"testprod": "./node_modules/electron/cli.js .",
		"macdist": "./tools/build_writefile.sh ; rm -rf electron-output && electron-builder --publish=never --mac",
		"windist": "./tools/build_writefile.sh ; rm -rf electron-output && electron-builder --publish=never --win",
		"lindist": "./tools/build_writefile.sh ; rm -rf electron-output && electron-builder --publish=never --linux",
		"rpidist": "./tools/build_writefile.sh ; rm -rf electron-output && electron-builder --armv7l --linux",
		"start": "yarn run",
		"test": "mocha",
		"postinstall": "./tools/build_writefile.sh",
		"headless": "nodemon headless.js",
		"dev-headless": "DEVELOPER=1 nodemon headless.js"
	},
	"repository": "https://github.com/bitfocus/companion",
	"keywords": [
		"bitfocus",
		"companion"
	],
	"author": "Bitfocus AS",
	"license": "MIT",
	"devDependencies": {
<<<<<<< HEAD
		"asar": "^3.0.3",
=======
		"@babel/cli": "^7.12.1",
		"@babel/core": "^7.12.3",
		"@babel/preset-env": "^7.12.1",
>>>>>>> 460bb72c
		"chai": "^4.2.0",
		"chai-fs": "^2.0.0",
		"electron": "^9.3.3",
		"electron-builder": "^22.9.1",
		"mocha": "^6.2.3",
		"nodemon": "^2.0.6",
		"p-all": "^3.0.0",
		"rimraf": "^3.0.2",
		"s3-upload-stream": "^1.0.7"
	},
	"dependencies": {
		"@coreui/coreui": "^2.1.16",
		"app-root-path": "^2.0.1",
		"aws-sdk": "^2.783.0",
		"binopsy": "^0.0.0",
		"bootstrap": "^4.5.3",
		"bootstrap-colorpicker": "^2.5.2",
		"check-ip": "^1.1.1",
		"debug": "^4.2.0",
		"electron-debug": "^1.5.0",
		"electron-rpc": "^2.0.1",
		"elgato-stream-deck": "^3.3.2",
		"emberplus-connection": "^0.0.3",
		"express": "^4.16.3",
		"find-process": "1.4.3",
		"flag-icon-css": "3.5.0",
		"font-awesome": "4.7.0",
		"fs-extra": "^9.0.1",
		"infinitton-idisplay": "^1.0.5",
		"jquery": ">=3.5.1",
		"lodash": "^4.17.20",
		"marked": "0.7.0",
		"mkdirp": "^0.5.5",
		"moment": "^2.29.1",
		"network": "^0.4.1",
		"node-fetch": "^2.6.1",
		"node-rest-client": "^3.1.0",
		"osc": "^2.4.1",
		"pace-progress": "1.0.2",
		"perfect-scrollbar": "^1.5.0",
		"ping": "^0.2.2",
		"pngjs": "^3.3.3",
		"popper.js": "1.16.1",
		"read-package-json": "^2.1.2",
		"select2": "4.0.13",
		"sharp": "^0.25.0",
		"shortid": "^2.2.16",
		"socket.io": "^2.3.0",
		"socket.io-client": "^2.3.1",
		"strip-ansi": "^5.2.0",
		"tributejs": "github:peschuster/tribute",
		"websocket": "^1.0.32"
	},
	"collective": {
		"type": "donorbox",
		"url": "https://donorbox.org/bitfocus-opensource"
	},
	"optionalDependencies": {
		"@julusian/jpeg-turbo": "^0.5.6"
	},
	"resolutions": {
		"infinitton-idisplay/node-hid": "^1.0.0"
	}
}<|MERGE_RESOLUTION|>--- conflicted
+++ resolved
@@ -81,11 +81,8 @@
 			"!font/*",
 			"!tools/*",
 			"!*.md",
-<<<<<<< HEAD
-			"!node_modules/sharp/vendor/lib"
-=======
+			"!node_modules/sharp/vendor/lib",
 			"!public/js/es6"
->>>>>>> 460bb72c
 		]
 	},
 	"scripts": {
@@ -113,13 +110,10 @@
 	"author": "Bitfocus AS",
 	"license": "MIT",
 	"devDependencies": {
-<<<<<<< HEAD
 		"asar": "^3.0.3",
-=======
 		"@babel/cli": "^7.12.1",
 		"@babel/core": "^7.12.3",
 		"@babel/preset-env": "^7.12.1",
->>>>>>> 460bb72c
 		"chai": "^4.2.0",
 		"chai-fs": "^2.0.0",
 		"electron": "^9.3.3",
