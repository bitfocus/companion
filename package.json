--- conflicted
+++ resolved
@@ -89,14 +89,9 @@
 		"pngjs": "^3.3.3",
 		"respawn": "link:./vendor/respawn",
 		"selfsigned": "^2.1.1",
-<<<<<<< HEAD
-		"semver": "^7.3.8",
+		"semver": "^7.5.1",
 		"skia-canvas": "^1.0.1",
-		"socket.io": "^4.5.4",
-=======
-		"semver": "^7.5.1",
 		"socket.io": "^4.6.1",
->>>>>>> 77301d06
 		"socketcluster-client": "^16.1.1",
 		"supports-color": "^9.3.1",
 		"usb": "^2.9.0",
