{
	"name": "companion",
	"version": "2.2.0",
	"description": "Companion",
	"main": "electron.js",
	"build": {
		"afterPack": "./tools/asar-repack.js",
		"productName": "Companion",
		"appId": "companion.bitfocus.no",
		"mac": {
			"category": "no.bitfocus.companion",
			"extendInfo": {
				"LSBackgroundOnly": 1,
				"LSUIElement": 1
			},
			"asarUnpack": [
				"public",
				"webui/build",
				"node_modules/jquery",
				"node_modules/popper.js/**",
				"node_modules/bootstrap",
				"node_modules/bootstrap-colorpicker",
				"node_modules/pace-progress",
				"node_modules/perfect-scrollbar",
				"node_modules/@coreui/coreui",
				"node_modules/flag-icon-css",
				"node_modules/font-awesome",
				"node_modules/moment",
				"node_modules/select2",
				"node_modules/tributejs/dist"
			],
			"extraFiles": [
				{
					"from": "./node_modules/sharp/vendor/8.10.5/lib",
					"to": "Frameworks",
					"filter": [
						"!glib-2.0/**/*"
					]
				}
			]
		},
		"win": {
			"target": "nsis",
			"extraFiles": [
				{
					"from": "./node_modules/sharp/build/Release",
					"to": ".",
					"filter": [
						"lib*.dll"
					]
				}
			]
		},
		"nsis": {
			"artifactName": "companion-win64.exe",
			"createStartMenuShortcut": true,
			"perMachine": true,
			"oneClick": false,
			"allowElevation": true,
			"allowToChangeInstallationDirectory": true,
			"installerIcon": "icon.ico",
			"installerSidebar": "compinst.bmp",
			"uninstallerSidebar": "compinst.bmp"
		},
		"directories": {
			"buildResources": "assets/",
			"output": "electron-output/"
		},
		"linux": {
			"target": "dir",
			"extraFiles": [
				{
					"from": "./node_modules/sharp/vendor/8.10.5/lib",
					"to": ".",
					"filter": [
						"libvips*.so.*"
					]
				}
			]
		},
		"files": [
			"**/*",
			"assets/icon.png",
			"assets/bitfocus-logo.png",
			"assets/trayTemplate.png",
			"assets/trayTemplate@2x.png",
			"webui/build/**/*",
			"!webui/src/**/*",
			"!webui/public/**/*",
			"!font/*",
			"!tools/*",
			"!*.md",
			"!node_modules/sharp/vendor/lib",
			"!public/js/babel"
		]
	},
	"scripts": {
		"prod": "./tools/build_writefile.sh && yarn dist:js && electron .",
		"dev": "./tools/build_writefile.sh && DEVELOPER=1 electron .",
		"update": "./tools/update.sh",
		"pack": "electron-builder --dir",
		"dist:js": "rm -rf public/js/dist && babel ./public/js/babel --out-dir ./public/js/dist",
		"dist:webui": "yarn --cwd webui build",
		"dist:prepare": "./tools/build_writefile.sh ; rm -rf electron-output && yarn dist:js && yarn dist:webui",
		"dist": "yarn dist:prepare && yarn electron-rebuild && electron-builder",
		"electron-rebuild": "yarn dist:prepare:sharp && electron-builder install-app-deps",
		"testprod": "./node_modules/electron/cli.js .",
		"macdist": "yarn dist:prepare && yarn dist:prepare:mac && electron-builder --publish=never --x64 --mac",
		"windist": "yarn dist:prepare && yarn dist:prepare:win && electron-builder --publish=never --x64 --win",
		"lindist": "yarn dist:prepare && yarn dist:prepare:linux && electron-builder --publish=never --x64 --linux",
		"rpidist": "yarn dist:prepare && yarn dist:prepare:rpi && electron-builder --publish=never --armv7l --linux",
		"dist:prepare:sharp": "cd node_modules/sharp && rimraf vendor && node install/libvips && node install/dll-copy",
		"dist:prepare:win": "npm_config_platform=win32 npm_config_arch=x64 yarn dist:prepare:sharp",
		"dist:prepare:mac": "npm_config_platform=darwin npm_config_arch=x64 yarn dist:prepare:sharp",
		"dist:prepare:linux": "npm_config_platform=linux npm_config_arch=x64 yarn dist:prepare:sharp",
		"dist:prepare:rpi": "npm_config_platform=linux npm_config_arch=arm yarn dist:prepare:sharp",
		"test": "mocha",
		"postinstall": "./tools/build_writefile.sh && yarn dist:js",
		"headless": "nodemon --ignore './webui/' headless.js",
		"dev-headless": "./tools/build_writefile.sh && DEVELOPER=1 nodemon --ignore './webui/' headless.js",
		"dev-webui": "yarn --cwd webui dev"
	},
	"repository": "https://github.com/bitfocus/companion",
	"keywords": [
		"bitfocus",
		"companion"
	],
	"author": "Bitfocus AS",
	"license": "MIT",
	"devDependencies": {
		"@babel/cli": "^7.12.1",
		"@babel/core": "^7.12.3",
		"@babel/preset-env": "^7.12.1",
		"asar": "^3.0.3",
		"chai": "^4.2.0",
		"chai-fs": "^2.0.0",
		"electron": "^10.3.1",
		"electron-builder": "^22.9.1",
		"mocha": "^6.2.3",
		"nodemon": "^2.0.6",
		"p-all": "^3.0.0",
		"rimraf": "^3.0.2",
		"s3-upload-stream": "^1.0.7"
	},
	"dependencies": {
		"@coreui/coreui": "^2.1.16",
		"@sentry/electron": "^1.3.0",
		"app-root-path": "^2.0.1",
		"aws-sdk": "^2.783.0",
		"binopsy": "^0.0.0",
		"bootstrap": "^4.5.3",
		"bootstrap-colorpicker": "^2.5.2",
		"check-ip": "^1.1.1",
		"debug": "^4.2.0",
		"electron-debug": "^1.5.0",
		"electron-rpc": "^2.0.1",
		"elgato-stream-deck": "^4.0.0",
		"emberplus-connection": "^0.0.4",
		"express": "^4.16.3",
		"find-process": "1.4.3",
		"flag-icon-css": "3.5.0",
		"font-awesome": "4.7.0",
		"fs-extra": "^9.0.1",
		"infinitton-idisplay": "^1.0.5",
		"jquery": ">=3.5.1",
		"lodash": "^4.17.20",
		"marked": "0.7.0",
		"mkdirp": "^0.5.5",
		"moment": "^2.29.1",
		"network": "^0.4.1",
		"node-fetch": "^2.6.1",
		"node-rest-client": "^3.1.0",
		"osc": "^2.4.1",
		"pace-progress": "1.0.2",
		"perfect-scrollbar": "^1.5.0",
		"ping": "^0.2.2",
		"pngjs": "^3.3.3",
		"popper.js": "1.16.1",
		"read-package-json": "^2.1.2",
		"select2": "4.0.13",
		"sharp": "^0.27.1",
		"shortid": "^2.2.16",
		"socket.io": "^2.3.0",
		"socket.io-client": "^2.3.1",
		"strip-ansi": "^5.2.0",
		"tributejs": "github:peschuster/tribute",
<<<<<<< HEAD
		"ts-mixer": "^5.4.0",
		"websocket": "^1.0.32",
		"xkeys": "^1.1.1"
=======
		"websocket": "^1.0.32"
>>>>>>> f58289e9
	},
	"collective": {
		"type": "donorbox",
		"url": "https://donorbox.org/bitfocus-opensource"
	},
	"optionalDependencies": {
		"@julusian/jpeg-turbo": "^1.0.1"
	},
	"resolutions": {
		"infinitton-idisplay/node-hid": "^2.1.1",
		"electron-builder/**/app-builder-bin": "npm:@julusian/test-lib@3.5.11-app-builder-bin",
		"osc/serialport": "^9.0.6"
	}
}<|MERGE_RESOLUTION|>--- conflicted
+++ resolved
@@ -184,13 +184,9 @@
 		"socket.io-client": "^2.3.1",
 		"strip-ansi": "^5.2.0",
 		"tributejs": "github:peschuster/tribute",
-<<<<<<< HEAD
 		"ts-mixer": "^5.4.0",
 		"websocket": "^1.0.32",
 		"xkeys": "^1.1.1"
-=======
-		"websocket": "^1.0.32"
->>>>>>> f58289e9
 	},
 	"collective": {
 		"type": "donorbox",
