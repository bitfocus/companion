--- conflicted
+++ resolved
@@ -1,12 +1,7 @@
 {
   "name": "@companion-app/workspace",
-<<<<<<< HEAD
   "version": "4.99.0",
-  "packageManager": "yarn@4.9.2",
-=======
-  "version": "4.1.0",
   "packageManager": "yarn@4.9.4",
->>>>>>> ae481426
   "workspaces": [
     "companion",
     "shared-lib",
