--- conflicted
+++ resolved
@@ -31,15 +31,12 @@
 COPY --from=companion-builder /app/module-legacy/manifests	/app/module-legacy/manifests
 
 # Install curl for the health check
-<<<<<<< HEAD
-RUN apt update && apt install -y curl libusb-1.0-0 libudev1 && \
-    rm -rf /var/lib/apt/lists/*
-=======
 RUN apt update && apt install -y \
     curl \
+    libusb-1.0-0 \
+    libudev1 \
     iputils-ping \
     && rm -rf /var/lib/apt/lists/*
->>>>>>> 42de8ba1
 
 # Don't run as root
 RUN useradd -ms /bin/bash companion
