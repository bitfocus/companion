--- conflicted
+++ resolved
@@ -37,29 +37,16 @@
 
 set -e
 
-<<<<<<< HEAD
-# Hack: This needs to be done first or npx fails to run typescript for some of the modules
-heading "Legacy Modules"
-cd module-legacy
-yarn set version 1.22.22
-yarn --frozen-lockfile
-echo "Warning: This next step can take many minutes to run"
-yarn generate-manifests
-echo
-cd ..
-
-=======
->>>>>>> 07f5dc75
 heading "Core"
 corepack enable
 yarn --immutable
 echo
 
-heading "UI"
 if [ -z "$CI" ]; then
+  heading "UI"
   echo "Warning: This next step can take many minutes to run"
   yarn dist:webui
+  echo
 fi
-echo
 
 exit 0