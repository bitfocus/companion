/*
 * This file is part of the Companion project
 * Copyright (c) 2018 Bitfocus AS
 * Authors: William Viker <william@bitfocus.io>, Håkon Nessjøen <haakon@bitfocus.io>
 *
 * This program is free software.
 * You should have received a copy of the MIT licence as well as the Bitfocus
 * Individual Contributor License Agreement for companion along with
 * this program.
 *
 * You can be released from the requirements of the license by purchasing
 * a commercial license. Buying such a license is mandatory as soon as you
 * develop commercial activities involving the Companion software without
 * disclosing the source code of your own applications.
 *
 */

var util = require('util')
var debug = require('debug')('lib/instance_skel')
<<<<<<< HEAD
var image = require('./lib/image')
var icons = require('./lib/resources/icons')
var upgrades = require('./lib/upgrades/upgrades')
var { serializeIsVisibleFn } = require('./lib/resources/util')
=======
var image = require('./lib/Graphics/Image')
var icons = require('./lib/Resources/Icons')
var { serializeIsVisibleFn } = require('./lib/Resources/Util')
>>>>>>> 15af6f74

function instance(system, id, config) {
	var self = this

	self.system = system
	self.id = id
	self.config = config
	self.package_info = {}
	self._feedbackDefinitions = {}
	self._actionDefinitions = {}

	// we need this object from instance, and I don't really know how to get it
	// out of instance.js without adding an argument to instance() for every
	// single module? TODO: håkon: look over this, please.
	system.emit('instance_get_package_info', function (obj) {
		self.package_info = obj[self.config.instance_type]
	})

	for (var key in icons) {
		self.defineConst(key, icons[key])
	}

	self.defineConst(
		'REGEX_IP',
		'/^(?:(?:25[0-5]|2[0-4][0-9]|[01]?[0-9][0-9]?)\\.){3}(?:25[0-5]|2[0-4][0-9]|[01]?[0-9][0-9]?)$/'
	)
	self.defineConst('REGEX_BOOLEAN', '/^(true|false|0|1)$/i')
	self.defineConst(
		'REGEX_PORT',
		'/^([1-9]|[1-8][0-9]|9[0-9]|[1-8][0-9]{2}|9[0-8][0-9]|99[0-9]|[1-8][0-9]{3}|9[0-8][0-9]{2}|99[0-8][0-9]|999[0-9]|[1-5][0-9]{4}|6[0-4][0-9]{3}|65[0-4][0-9]{2}|655[0-2][0-9]|6553[0-4])$/'
	)
	self.defineConst('REGEX_PERCENT', '/^(100|[0-9]|[0-9][0-9])$/')
	self.defineConst('REGEX_FLOAT', '/^([0-9]*\\.)?[0-9]+$/')
	self.defineConst('REGEX_FLOAT_OR_INT', '/^([0-9]+)(\\.[0-9]+)?$/')
	self.defineConst('REGEX_SIGNED_FLOAT', '/^[+-]?([0-9]*\\.)?[0-9]+$/')
	self.defineConst('REGEX_NUMBER', '/^\\d+$/')
	self.defineConst('REGEX_SOMETHING', '/^.+$/')
	self.defineConst('REGEX_SIGNED_NUMBER', '/^[+-]?\\d+$/')
	self.defineConst(
		'REGEX_TIMECODE',
		'/^(0*[0-9]|1[0-9]|2[0-4]):(0*[0-9]|[1-5][0-9]|60):(0*[0-9]|[1-5][0-9]|60):(0*[0-9]|[12][0-9]|30)$/'
	)
	self.defineConst('CHOICES_YESNO_BOOLEAN', [
		{ id: 'true', label: 'Yes' },
		{ id: 'false', label: 'No' },
	])

	// Going to be deprecated sometime
	self.defineConst('STATE_UNKNOWN', null)
	self.defineConst('STATE_OK', 0)
	self.defineConst('STATE_WARNING', 1)
	self.defineConst('STATE_ERROR', 2)

	// Use these instead
	self.defineConst('STATUS_UNKNOWN', null)
	self.defineConst('STATUS_OK', 0)
	self.defineConst('STATUS_WARNING', 1)
	self.defineConst('STATUS_ERROR', 2)

	self.currentStatus = self.STATUS_UNKNOWN
	self.currentStatusMessage = ''
}

instance.prototype.defineConst = function (name, value) {
	Object.defineProperty(this, name, {
		value: value,
		enumerable: true,
	})
}

instance.prototype.Image = image

instance.prototype.rgb = image.rgb

instance.prototype.rgbRev = image.rgbRev

instance.prototype._init = function () {
	var self = this

	// These two functions needs to be defined after the module has been instanced,
	// as they reference the original constructors static data

	// Debug with module-name prepeded
	self.debug = require('debug')('instance:' + self.package_info.name + ':' + self.id)

	// Log to the skeleton (launcher) log window
	self.log = function (level, info) {
		self.system.emit('log', 'instance(' + self.label + ')', level, info)
	}

	if (typeof self.init == 'function') {
		self.init()
	}
}

// Update instance health, levels: null = unknown, 0 = ok, 1 = warning, 2 = error
instance.prototype.status = function (level, message) {
	var self = this

	if (self.currentStatus != level || self.currentStatusMessage != message) {
		self.currentStatus = level
		self.currentStatusMessage = message
		self.system.emit('instance_status_update', self.id, level, message)
	}
}

instance.prototype.saveConfig = function () {
	var self = this

	// Save config, but do not automatically call this module's updateConfig again
	self.system.emit('instance_config_put', self.id, self.config, true)
}

instance.CreateConvertToBooleanFeedbackUpgradeScript = function (upgrade_map) {
	// Warning: the unused parameters will often be null
	return function (_context, _config, _actions, feedbacks) {
		let changed = false

		for (const feedback of feedbacks) {
			let upgrade_rules = upgrade_map[feedback.type]
			if (upgrade_rules === true) {
				// These are some automated built in rules. They can help make it easier to migrate
				upgrade_rules = {
					bg: 'bgcolor',
					bgcolor: 'bgcolor',
					fg: 'color',
					color: 'color',
					png64: 'png64',
					png: 'png64',
				}
			}

			if (upgrade_rules) {
				if (!feedback.style) feedback.style = {}

				for (const [option_key, style_key] of Object.entries(upgrade_rules)) {
					if (feedback.options[option_key] !== undefined) {
						feedback.style[style_key] = feedback.options[option_key]
						delete feedback.options[option_key]
						changed = true
					}
				}
			}
		}

		return changed
	}
}

/** @deprecated implement the static GetUpgradeScripts instead */
instance.prototype.addUpgradeScript = function () {
	var self = this

	throw new Error(
		'addUpgradeScript has been removed and replaced by a new static GetUpgradeScripts flow. Check the wiki for more information'
	)
}

instance.prototype.setActions = function (actions) {
	var self = this

	if (actions === undefined) {
		self._actionDefinitions = {}
	} else {
		actions = Object.fromEntries(
			Object.entries(actions).map(([id, action]) => {
				if (action && action.options) {
					action.options = serializeIsVisibleFn(action.options)
				}
				return [id, action]
			})
		)

		self._actionDefinitions = actions
	}

	self.system.emit('instance_actions', self.id, actions)
}

instance.prototype.setVariableDefinitions = function (variables) {
	var self = this

	self.system.emit('variable_instance_definitions_set', self, variables)
}

instance.prototype.setVariable = function (variable, value) {
	var self = this

	self.system.emit('variable_instance_set', self, variable, value)
}

instance.prototype.setVariables = function (variables) {
	var self = this

	if (typeof variables === 'object') {
		self.system.emit('variable_instance_set_many', self, variables)
	}
}

instance.prototype.getVariable = function (variable, cb) {
	var self = this

	self.system.emit('variable_get', self.label, variable, cb)
}

instance.prototype.parseVariables = function (string, cb) {
	var self = this

	self.system.emit('variable_parse', string, cb)
}

instance.prototype.setFeedbackDefinitions = function (feedbacks) {
	var self = this

	if (feedbacks === undefined) {
		self._feedbackDefinitions = {}
	} else {
		feedbacks = Object.fromEntries(
			Object.entries(feedbacks).map(([id, feedback]) => {
				if (feedback && feedback.options) {
					feedback.options = serializeIsVisibleFn(feedback.options)
				}
				return [id, feedback]
			})
		)

		self._feedbackDefinitions = feedbacks
	}

	self.system.emit('feedback_instance_definitions_set', self, feedbacks)
}

instance.prototype.setPresetDefinitions = function (presets) {
	var self = this

	const variableRegex = /\$\(([^:)]+):([^)]+)\)/g
	function replaceAllVariables(fixtext) {
		if (fixtext && fixtext.includes('$(')) {
			let matches
			while ((matches = variableRegex.exec(fixtext)) !== null) {
				if (matches[2] !== undefined) {
					fixtext = fixtext.replace(matches[0], '$(' + self.label + ':' + matches[2] + ')')
				}
			}
		}
		return fixtext
	}

	/*
	 * Clean up variable references: $(instance:variable)
	 * since the name of the instance is dynamic. We don't want to
	 * demand that your presets MUST be dynamically generated.
	 */
	for (let preset of presets) {
		preset = upgrades.upgradePreset(preset)

		if (preset.bank) {
			preset.bank.text = replaceAllVariables(preset.bank.text)
		}

		if (preset.feedbacks) {
			for (const feedback of preset.feedbacks) {
				if (feedback.style && feedback.style.text) {
					feedback.style.text = replaceAllVariables(feedback.style.text)
				}
			}
		}
	}

	self.system.emit('preset_instance_definitions_set', self, presets)
}

instance.prototype.checkFeedbacks = function (...types) {
	var self = this

	self.system.emit('feedback_check_all', { instance_id: self.id, feedback_types: types })
}

instance.prototype.checkFeedbacksById = function (...ids) {
	var self = this

	if (ids && ids.length > 0) {
		self.system.emit('feedback_check_all', { instance_id: self.id, feedback_ids: ids })
	}
}

instance.prototype.getAllFeedbacks = function () {
	var self = this
	var result = undefined

	self.system.emit('feedbacks_for_instance', self.id, function (_result) {
		result = _result
	})
	return result
}

instance.prototype.subscribeFeedbacks = function (type) {
	var self = this
	var feedbacks = self.getAllFeedbacks()

	if (feedbacks.length > 0) {
		for (var i in feedbacks) {
			let feedback = feedbacks[i]

			if (type !== undefined && feedback.type != type) {
				continue
			}

			if (feedback.type !== undefined && self._feedbackDefinitions[feedback.type] !== undefined) {
				let definition = self._feedbackDefinitions[feedback.type]
				// Run the subscribe function if needed
				if (definition.subscribe !== undefined && typeof definition.subscribe == 'function') {
					definition.subscribe(feedback)
				}
			}
		}
	}
}

instance.prototype.unsubscribeFeedbacks = function (type) {
	var self = this
	var feedbacks = self.getAllFeedbacks()

	if (feedbacks.length > 0) {
		for (var i in feedbacks) {
			let feedback = feedbacks[i]

			if (type !== undefined && feedback.type != type) {
				continue
			}

			if (feedback.type !== undefined && self._feedbackDefinitions[feedback.type] !== undefined) {
				let definition = self._feedbackDefinitions[feedback.type]
				// Run the unsubscribe function if needed
				if (definition.unsubscribe !== undefined && typeof definition.unsubscribe == 'function') {
					definition.unsubscribe(feedback)
				}
			}
		}
	}
}

instance.prototype.getAllActions = function () {
	var self = this
	var result = []

	self.system.emit('actions_for_instance', self.id, function (_result) {
		result = _result
	})

	return result
}

instance.prototype.subscribeActions = function (type) {
	var self = this
	var actions = self.getAllActions()

	if (actions.length > 0) {
		for (var i in actions) {
			let action = actions[i]

			if (type !== undefined && action.action != type) {
				continue
			}

			if (action.action !== undefined && self._actionDefinitions[action.action] !== undefined) {
				let definition = self._actionDefinitions[action.action]
				// Run the subscribe function if needed
				if (definition.subscribe !== undefined && typeof definition.subscribe == 'function') {
					definition.subscribe(action)
				}
			}
		}
	}
}

instance.prototype.unsubscribeActions = function (type) {
	var self = this
	var actions = self.getAllActions()

	if (actions.length > 0) {
		for (var i in actions) {
			let action = actions[i]

			if (type !== undefined && action.action != type) {
				continue
			}

			if (action.action !== undefined && self._actionDefinitions[action.action] !== undefined) {
				let definition = self._actionDefinitions[action.action]
				// Run the unsubscribe function if needed
				if (definition.unsubscribe !== undefined && typeof definition.unsubscribe == 'function') {
					definition.unsubscribe(action)
				}
			}
		}
	}
}

instance.prototype.oscSend = function (host, port, path, args) {
	var self = this
	self.system.emit('osc_send', host, port, path, args)
}

instance.extendedBy = function (module) {
	util.inherits(module, instance)
}

module.exports = instance<|MERGE_RESOLUTION|>--- conflicted
+++ resolved
@@ -17,16 +17,10 @@
 
 var util = require('util')
 var debug = require('debug')('lib/instance_skel')
-<<<<<<< HEAD
-var image = require('./lib/image')
-var icons = require('./lib/resources/icons')
-var upgrades = require('./lib/upgrades/upgrades')
-var { serializeIsVisibleFn } = require('./lib/resources/util')
-=======
 var image = require('./lib/Graphics/Image')
 var icons = require('./lib/Resources/Icons')
+var upgrades = require('./lib/Data/Upgrade')
 var { serializeIsVisibleFn } = require('./lib/Resources/Util')
->>>>>>> 15af6f74
 
 function instance(system, id, config) {
 	var self = this
