--- conflicted
+++ resolved
@@ -22,8 +22,7 @@
 global.MAX_BUTTONS = 32
 global.MAX_BUTTONS_PER_ROW = 8
 
-<<<<<<< HEAD
-var EventEmitter = require('events');
+var EventEmitter = require('events')
 /**
  * The application's event emitter for core functionality which allows for some point to multi-point calls
  * and `skeleton` to `app` functionality.
@@ -31,16 +30,6 @@
  * @class System
  * @extends EventEmitter
  */
-var system = new EventEmitter();
-var fs = require("fs");
-var debug = require('debug')('app');
-var mkdirp = require('mkdirp');
-var stripAnsi = require('strip-ansi');
-var logbuffer = [];
-var logwriting = false;
-var skeleton_info = {};
-=======
-var EventEmitter = require('events')
 var system = new EventEmitter()
 var fs = require('fs')
 var debug = require('debug')('app')
@@ -49,7 +38,6 @@
 var logbuffer = []
 var logwriting = false
 var skeleton_info = {}
->>>>>>> aa2a8c93
 
 var config
 var cfgDir
@@ -60,19 +48,11 @@
 system.on('skeleton-info', function (key, val) {
 	skeleton_info[key] = val
 	if (key == 'configDir') {
-<<<<<<< HEAD
-		debug('configuration directory', val);
-		cfgDir = val + "/companion/";
-		mkdirp(cfgDir, function(err) {
-			debug("mkdirp",cfgDir,err);
-			config = new (require('./lib/Data/Config'))(system, cfgDir, {
-=======
 		debug('configuration directory', val)
 		cfgDir = val + '/companion/'
 		mkdirp(cfgDir, function (err) {
 			debug('mkdirp', cfgDir, err)
-			config = new (require('./lib/config'))(system, cfgDir, {
->>>>>>> aa2a8c93
+			config = new (require('./lib/Data/Config'))(system, cfgDir, {
 				http_port: 8888,
 				bind_ip: '127.0.0.1',
 				start_minimised: false,
@@ -168,57 +148,15 @@
 		}
 	}
 
-<<<<<<< HEAD
-	debug('launching registry');
-	var registry = new (require('./lib/registry'))(system, config);
-
-	system.emit('modules_loaded');
-
-	system.on('exit', function() {
-		registry.deviceController.quit();
-	});
-
-});
-=======
-	var server_http = require('./lib/server_http')(system)
-	var io = require('./lib/io')(system, server_http)
-	var log = require('./lib/log')(system, io)
-	var db = require('./lib/db')(system, cfgDir)
-	var userconfig = require('./lib/userconfig')(system)
-	var update = require('./lib/update')(system, cfgDir)
-	var page = require('./lib/page')(system)
-	var appRoot = require('app-root-path')
-	var variable = require('./lib/variable')(system)
-	var schedule = require('./lib/schedule')(system)
-	var feedback = require('./lib/feedback')(system)
-	var action = require('./lib/action')(system)
-	var bank = require('./lib/bank')(system)
-	var elgatoDM = require('./lib/elgato_dm')(system)
-	var preview = require('./lib/preview')(system)
-	var instance = require('./lib/instance')(system)
-	var osc = require('./lib/osc')(system)
-	var server_api = require('./lib/server_api')(system)
-	var server_tcp = require('./lib/server_tcp')(system)
-	var server_udp = require('./lib/server_udp')(system)
-	var server_emberplus = require('./lib/server_emberplus')(system)
-	var artnet = require('./lib/artnet')(system)
-	var rosstalk = require('./lib/rosstalk')(system)
-	var rest = require('./lib/rest')(system)
-	var rest_poll = require('./lib/rest_poll')(system)
-	var loadsave = require('./lib/loadsave')(system)
-	var preset = require('./lib/preset')(system)
-	var tablet = require('./lib/tablet')(system)
-	var satellite = require('./lib/satellite_server')(system)
-	var ws_api = require('./lib/ws_api')(system)
-	var help = require('./lib/help')(system)
+	debug('launching registry')
+	var registry = new (require('./lib/registry'))(system, config)
 
 	system.emit('modules_loaded')
 
 	system.on('exit', function () {
-		elgatoDM.quit()
+		registry.deviceController.quit()
 	})
 })
->>>>>>> aa2a8c93
 
 system.on('skeleton-single-instance-only', function (response) {
 	response(true)
