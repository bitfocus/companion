--- conflicted
+++ resolved
@@ -102,11 +102,8 @@
 	var instance   = require('./lib/instance')(system);
 	var osc        = require('./lib/osc')(system);
 	var rest       = require('./lib/rest')(system);
-<<<<<<< HEAD
 	var loadsave   = require('./lib/loadsave')(system);
-=======
 	var tablet     = require('./lib/tablet')(system);
->>>>>>> b321c805
 
 	system.on('exit', function() {
 		elgatoDM.quit();
