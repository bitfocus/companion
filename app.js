/*
 * This file is part of the Companion project
 * Copyright (c) 2018 Bitfocus AS
 * Authors: William Viker <william@bitfocus.io>, Håkon Nessjøen <haakon@bitfocus.io>
 *
 * This program is free software.
 * You should have received a copy of the MIT licence as well as the Bitfocus
 * Individual Contributor License Agreement for companion along with
 * this program.
 *
 * You can be released from the requirements of the license by purchasing
 * a commercial license. Buying such a license is mandatory as soon as you
 * develop commercial activities involving the Companion software without
 * disclosing the source code of your own applications.
 *
 */

process.env['DEBUG'] = '*,-express*,-engine*,-socket.io*,-send*,-db,-NRC*,-follow-redirects,-electron-timer-fix';

// Fix timers in electron
require('./electron-timer-fix').fix();


var EventEmitter = require('events');
var system = new EventEmitter();
var fs = require("fs");
var path = require('path')
var debug = require('debug')('app');
var mkdirp = require('mkdirp');
var skeleton_info = {};
var config;
var cfgDir;

system.on('skeleton-info', function(key, val) {
	skeleton_info[key] = val;
	if (key == 'configDir') {
		debug('configuration directory', val);
		cfgDir = val + "/companion/";
		mkdirp(cfgDir, function(err) {
			debug("mkdirp",cfgDir,err);
			config = new (require('./bitfocus-libs/config'))(system, cfgDir, {
				http_port: 8000,
				bind_ip: "127.0.0.1",
				start_minimised: false,
			});
		});
	}
});

system.on('configdir_get', function (cb) {
	cb(cfgDir);
});

system.on('skeleton-info-info', function(cb) {
	cb(skeleton_info);
});

system.on('config_loaded', function(config) {
	system.emit('skeleton-info', 'appURL', 'Waiting for webserver..');
	system.emit('skeleton-info', 'appStatus', 'Starting');
	system.emit('skeleton-info', 'bindInterface', config.bind_ip);
	system.emit('skeleton-info', 'startMinimised', config.start_minimised);
});

system.on('exit', function() {
	console.log("somewhere, the system wants to exit. kthxbai");
	setImmediate(function(){
		process.exit();
	});
});


system.on('skeleton-bind-ip', function(ip) {
	config.bind_ip = ip;
	system.emit('config_set', 'bind_ip', ip);
	system.emit('ip_rebind');
});

system.on('skeleton-bind-port', function(port) {
	var p = parseInt(port);
	if (p >= 1024 && p <= 65535) {
		config.http_port = p;
		system.emit('config_set', 'http_port', p);
		system.emit('ip_rebind');
	}
});

system.on('skeleton-start-minimised', function(minimised) {
	config.start_minimised = minimised;
	system.emit('config_set', 'start_minimised', minimised);
});

system.on('skeleton-ready', function() {

	var server_http= require('./lib/server_http')(system);
	var io         = require('./lib/io')(system, server_http);
	var log        = require('./lib/log')(system,io);
	var db         = require('./lib/db')(system,cfgDir);
	var userconfig = require('./lib/userconfig')(system)
	var update     = require('./lib/update')(system,cfgDir);
	var page       = require('./lib/page')(system)
	var appRoot    = require('app-root-path');
	var variable   = require('./lib/variable')(system);
	var feedback   = require('./lib/feedback')(system);
	var bank       = require('./lib/bank')(system);
	var elgatoDM   = require('./lib/elgato_dm')(system);
	var preview    = require('./lib/preview')(system);
	var action     = require('./lib/action')(system);
	var instance   = require('./lib/instance')(system);
	var osc        = require('./lib/osc')(system);
	var server_api = require('./lib/server_api')(system);
	var server_tcp = require('./lib/server_tcp')(system);
	var server_udp = require('./lib/server_udp')(system);
	var artnet     = require('./lib/artnet')(system);
	var rest       = require('./lib/rest')(system);
<<<<<<< HEAD
	var rest_poll  = require('./lib/rest_poll')(system);
	var loadsave   = require('./lib/loadsave')(system);
	var preset     = require('./lib/preset')(system);
	var tablet     = require('./lib/tablet')(system);
=======
	var midi       = require('./lib/midi')(system);
	var midi_actions = require('./lib/midi_actions')(system);
>>>>>>> 9f278880

	system.on('exit', function() {
		elgatoDM.quit();
	});

});

system.on('skeleton-single-instance-only', function (response) {
	response(true);
});

exports = module.exports = function() {
	return system;
}<|MERGE_RESOLUTION|>--- conflicted
+++ resolved
@@ -113,15 +113,12 @@
 	var server_udp = require('./lib/server_udp')(system);
 	var artnet     = require('./lib/artnet')(system);
 	var rest       = require('./lib/rest')(system);
-<<<<<<< HEAD
 	var rest_poll  = require('./lib/rest_poll')(system);
 	var loadsave   = require('./lib/loadsave')(system);
 	var preset     = require('./lib/preset')(system);
 	var tablet     = require('./lib/tablet')(system);
-=======
 	var midi       = require('./lib/midi')(system);
 	var midi_actions = require('./lib/midi_actions')(system);
->>>>>>> 9f278880
 
 	system.on('exit', function() {
 		elgatoDM.quit();
