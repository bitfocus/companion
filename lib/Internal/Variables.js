--- conflicted
+++ resolved
@@ -178,11 +178,7 @@
 		delete this.#variableSubscriptions[feedback.id]
 	}
 
-<<<<<<< HEAD
-	variablesChanged(all_changed_variables, changed_variables, removed_variables) {
-=======
 	variablesChanged(all_changed_variables_set) {
->>>>>>> 3a35b159
 		/**
 		 * Danger: It is important to not do any debounces here.
 		 * Doing so will cause triggers which are 'on variable change' with a condition to check the variable value to break
