--- conflicted
+++ resolved
@@ -17,10 +17,6 @@
 
 import CoreBase from '../Core/Base.js'
 import { rgb } from '../Resources/Util.js'
-<<<<<<< HEAD
-import debounceFn from 'debounce-fn'
-=======
->>>>>>> e3546050
 
 const COMPARISON_OPERATION = {
 	type: 'dropdown',
