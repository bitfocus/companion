/*
 * This file is part of the Companion project
 * Copyright (c) 2018 Bitfocus AS
 * Authors: William Viker <william@bitfocus.io>, Håkon Nessjøen <haakon@bitfocus.io>
 *
 * This program is free software.
 * You should have received a copy of the MIT licence as well as the Bitfocus
 * Individual Contributor License Agreement for companion along with
 * this program.
 *
 * You can be released from the requirements of the license by purchasing
 * a commercial license. Buying such a license is mandatory as soon as you
 * develop commercial activities involving the Companion software without
 * disclosing the source code of your own applications.
 *
 */

import CoreBase from '../Core/Base.js'
import ActionRecorder from './ActionRecorder.js'
import Instance from './Instance.js'
import Time from './Time.js'
import Controls from './Controls.js'
import CustomVariables from './CustomVariables.js'
import Surface from './Surface.js'
import System from './System.js'
import Triggers from './Triggers.js'
import Variables from './Variables.js'
import { cloneDeep } from 'lodash-es'
import Page from './Page.js'

export default class InternalController extends CoreBase {
	feedbacks = new Map()

	constructor(registry) {
		super(registry, 'internal', 'Internal/Controller')

		this.fragments = [
			new ActionRecorder(registry, this),
			new Instance(registry, this),
			new Time(registry, this),
			new Controls(registry, this),
			new CustomVariables(registry, this),
			new Page(registry, this),
			new Surface(registry, this),
			new System(registry, this),
			new Triggers(registry, this),
			new Variables(registry, this),
		]

		// Set everything up
		this.#regenerateActions()
		this.#regenerateFeedbacks()
		this.regenerateVariables()
	}

	init() {
		// Find all the feedbacks on banks
		const allControls = this.registry.controls.getAllControls()
		for (const [controlId, control] of Object.entries(allControls)) {
			// Discover feedbacks to process
			if (control.feedbacks && control.feedbacks.feedbacks) {
				for (const feedback of control.feedbacks.feedbacks) {
					if (feedback.instance_id === 'internal') {
						if (control.feedbacks.feedbackReplace) {
							const newFeedback = this.feedbackUpgrade(feedback, controlId)
							if (newFeedback) {
								feedback = newFeedback
								control.feedbacks.feedbackReplace(newFeedback)
							}
						}

						this.feedbackUpdate(feedback, controlId)
					}
				}
			}

			// Discover actions to process
			if (control.actionReplace && typeof control.getAllActions === 'function') {
				const actions = control.getAllActions()

				for (const action of actions) {
					if (action.instance === 'internal') {
						// Try and run an upgrade
						const newAction = this.actionUpgrade(action)
						if (newAction) {
							control.actionReplace(newAction)
						}
					}
				}
			}
		}

		// Make all variables values
		for (const fragment of this.fragments) {
			if (typeof fragment.updateVariables === 'function') {
				fragment.updateVariables()
			}
		}
	}

	/**
	 * Perform an upgrade for an action wh
	 * @param {object} action
	 * @param {string} controlId
	 */
	actionUpgrade(action, controlId) {
		for (const fragment of this.fragments) {
			if (typeof fragment.actionUpgrade === 'function') {
				try {
					const newAction = fragment.actionUpgrade(action, controlId)
					if (newAction !== undefined) {
						newAction.actionId = newAction.action
						// It was handled, so break
						return newAction
					}
				} catch (e) {
					this.logger.silly(
						`Action upgrade failed: ${JSON.stringify(action)}(${controlId}) - ${e?.message ?? e} ${e?.stack}`
					)
				}
			}
		}

		return undefined
	}
	/**
	 * Perform an upgrade for a feedback
	 * @param {object} feedback
	 * @param {string} controlId
	 */
	feedbackUpgrade(feedback, controlId) {
		for (const fragment of this.fragments) {
			if (typeof fragment.feedbackUpgrade === 'function') {
				try {
					const newFeedback = fragment.feedbackUpgrade(feedback, controlId)
					if (newFeedback !== undefined) {
						newFeedback.feedbackId = newFeedback.type
						// It was handled, so break
						return newFeedback
					}
				} catch (e) {
					this.logger.silly(
						`Feedback upgrade failed: ${JSON.stringify(feedback)}(${controlId}) - ${e?.message ?? e} ${e?.stack}`
					)
				}
			}
		}

		return undefined
	}

	feedbackUpdate(feedback, controlId) {
		if (feedback.instance_id !== 'internal') throw new Error(`Feedback is not for internal instance`)
		if (feedback.disabled) return

		const location = this.page.getLocationOfControlId(controlId)

		const cloned = {
			...cloneDeep(feedback),
			controlId,
			location,
		}
		this.feedbacks.set(feedback.id, cloned)

		this.registry.controls.updateFeedbackValues('internal', [
			{
				id: feedback.id,
				controlId: controlId,
				value: this.#feedbackGetValue(cloned),
			},
		])
	}
	feedbackDelete(feedback) {
		if (feedback.instance_id !== 'internal') throw new Error(`Feedback is not for internal instance`)

		this.feedbacks.delete(feedback.id)

		for (const fragment of this.fragments) {
			if (typeof fragment.forgetFeedback === 'function') {
				try {
					fragment.forgetFeedback(feedback)
				} catch (e) {
					this.logger.silly(`Feedback forget failed: ${JSON.stringify(feedback)} - ${e?.message ?? e} ${e?.stack}`)
				}
			}
		}
	}
	#feedbackGetValue(feedback) {
		for (const fragment of this.fragments) {
			if (typeof fragment.executeFeedback === 'function') {
				let value
				try {
					value = fragment.executeFeedback(feedback)
				} catch (e) {
					this.logger.silly(`Feedback check failed: ${JSON.stringify(feedback)} - ${e?.message ?? e} ${e?.stack}`)
				}

				if (value && typeof value === 'object' && ('referencedVariables' in value || 'value' in value)) {
					feedback.referencedVariables = value.referencedVariables

					// We are done
					return value.value
				} else if (value !== undefined) {
					feedback.referencedVariables = null

					// We are done
					return value
				}
			}
		}

		return undefined
	}

	/**
	 * Visit any references in some internal actions and feedbacks
	 */
	visitReferences(visitor, actions, feedbacks) {
		const internalActions = actions.filter((a) => a.instance === 'internal')
		const internalFeedbacks = feedbacks.filter((a) => a.instance_id === 'internal')

		for (const fragment of this.fragments) {
			if (typeof fragment.visitReferences === 'function') {
				fragment.visitReferences(visitor, internalActions, internalFeedbacks)
			}
		}
	}

	executeAction(action, extras) {
		for (const fragment of this.fragments) {
			if (typeof fragment.executeAction === 'function') {
				try {
					if (fragment.executeAction(action, extras) !== undefined) {
						// It was handled, so break
						return
					}
				} catch (e) {
					this.logger.warn(
						`Action execute failed: ${JSON.stringify(action)}(${JSON.stringify(extras)}) - ${e?.message ?? e} ${
							e?.stack
						}`
					)
				}
			}
		}

		return false
	}

	setVariables(variables) {
		this.registry.instance.variable.setVariableValues('internal', variables)
	}
	checkFeedbacks(...types) {
		const typesSet = new Set(types)

		const newValues = []

		for (const [id, feedback] of this.feedbacks.entries()) {
			if (typesSet.size === 0 || typesSet.has(feedback.type)) {
				newValues.push({
					id: id,
					controlId: feedback.controlId,
					value: this.#feedbackGetValue(feedback),
				})
			}
		}

		this.registry.controls.updateFeedbackValues('internal', newValues)
	}
	checkFeedbacksById(...ids) {
		const newValues = []

		for (const id of ids) {
			const feedback = this.feedbacks.get(id)
			if (feedback) {
				newValues.push({
					id: id,
					controlId: feedback.controlId,
					value: this.#feedbackGetValue(feedback),
				})
			}
		}

		this.registry.controls.updateFeedbackValues('internal', newValues)
	}
	#regenerateActions() {
		let actions = {}

		for (const fragment of this.fragments) {
			if (typeof fragment.getActionDefinitions === 'function') {
				actions = {
					...actions,
					...fragment.getActionDefinitions(),
				}
			}
		}

		this.registry.instance.definitions.setActionDefinitions('internal', actions)
	}
	#regenerateFeedbacks() {
		let feedbacks = {}

		for (const fragment of this.fragments) {
			if (typeof fragment.getFeedbackDefinitions === 'function') {
				feedbacks = {
					...feedbacks,
					...fragment.getFeedbackDefinitions(),
				}
			}
		}

		this.registry.instance.definitions.setFeedbackDefinitions('internal', feedbacks)
	}
	regenerateVariables() {
		const variables = []

		for (const fragment of this.fragments) {
			if (typeof fragment.getVariableDefinitions === 'function') {
				variables.push(...fragment.getVariableDefinitions())
			}
		}

		this.registry.instance.variable.setVariableDefinitions('internal', variables)
	}

	// HACK - Can we avoid having everything make calls into this or its children?
	calculateInstanceErrors(instance_statuses) {
		for (const fragment of this.fragments) {
			if (typeof fragment.calculateInstanceErrors === 'function') {
				fragment.calculateInstanceErrors(instance_statuses)
			}
		}
	}
<<<<<<< HEAD

	onVariablesChanged(all_changed_variables, changed_variables, removed_variables) {
		// Inform all fragments
		for (const fragment of this.fragments) {
			if (typeof fragment.variablesChanged === 'function') {
				fragment.variablesChanged(all_changed_variables, changed_variables, removed_variables)
=======
	// HACK - Can we avoid having everything make calls into this or its children?
	variablesChanged(all_changed_variables_set) {
		for (const fragment of this.fragments) {
			if (typeof fragment.variablesChanged === 'function') {
				fragment.variablesChanged(all_changed_variables_set)
>>>>>>> 3a35b159
			}
		}

		const newValues = []

		// Lookup feedbacks
		for (const [id, feedback] of this.feedbacks.entries()) {
			if (!feedback.referencedVariables || !feedback.referencedVariables.length) continue

			// Check a referenced variable was changed
			if (!feedback.referencedVariables.some((variable) => all_changed_variables.has(variable))) continue

			newValues.push({
				id: id,
				controlId: feedback.controlId,
				value: this.#feedbackGetValue(feedback),
			})
		}

		this.registry.controls.updateFeedbackValues('internal', newValues)
	}
}<|MERGE_RESOLUTION|>--- conflicted
+++ resolved
@@ -331,20 +331,12 @@
 			}
 		}
 	}
-<<<<<<< HEAD
-
-	onVariablesChanged(all_changed_variables, changed_variables, removed_variables) {
+
+	variablesChanged(all_changed_variables_set) {
 		// Inform all fragments
-		for (const fragment of this.fragments) {
-			if (typeof fragment.variablesChanged === 'function') {
-				fragment.variablesChanged(all_changed_variables, changed_variables, removed_variables)
-=======
-	// HACK - Can we avoid having everything make calls into this or its children?
-	variablesChanged(all_changed_variables_set) {
 		for (const fragment of this.fragments) {
 			if (typeof fragment.variablesChanged === 'function') {
 				fragment.variablesChanged(all_changed_variables_set)
->>>>>>> 3a35b159
 			}
 		}
 
