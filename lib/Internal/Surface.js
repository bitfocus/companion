--- conflicted
+++ resolved
@@ -18,21 +18,8 @@
 import { combineRgb } from '@companion-module/base'
 import LogController from '../Log/Controller.js'
 
-<<<<<<< HEAD
-const CHOICES_SURFACE_GROUP_WITH_VARIABLES = serializeIsVisibleFn([
-=======
-/** @type {import('./Types.js').InternalActionInputField} */
-const CHOICES_CONTROLLER = {
-	type: 'internal:surface_serial',
-	label: 'Surface / controller',
-	id: 'controller',
-	default: 'self',
-	includeSelf: true,
-}
-
 /** @type {import('./Types.js').InternalActionInputField[]} */
-const CHOICES_CONTROLLER_WITH_VARIABLES = [
->>>>>>> 1402cc1b
+const CHOICES_SURFACE_GROUP_WITH_VARIABLES = [
 	{
 		type: 'checkbox',
 		label: 'Use variables for surface',
@@ -55,9 +42,10 @@
 		isVisible: (options) => !!options.controller_from_variable,
 		useVariables: true,
 	},
-])
-
-const CHOICES_SURFACE_ID_WITH_VARIABLES = serializeIsVisibleFn([
+]
+
+/** @type {import('./Types.js').InternalActionInputField[]} */
+const CHOICES_SURFACE_ID_WITH_VARIABLES = [
 	{
 		type: 'checkbox',
 		label: 'Use variables for surface',
