--- conflicted
+++ resolved
@@ -175,11 +175,7 @@
 	getActionDefinitions() {
 		return {
 			set_brightness: {
-<<<<<<< HEAD
 				label: 'Surface: Set to brightness',
-=======
-				label: 'Surface: Set serialNumber to brightness',
->>>>>>> abf9c43e
 				options: [
 					...CHOICES_SURFACE_ID_WITH_VARIABLES,
 
@@ -197,13 +193,8 @@
 			},
 
 			set_page: {
-<<<<<<< HEAD
 				label: 'Surface: Set to page',
 				options: [...CHOICES_SURFACE_GROUP_WITH_VARIABLES, ...CHOICES_PAGE_WITH_VARIABLES],
-=======
-				label: 'Surface: Set serialNumber to page',
-				options: [...CHOICES_CONTROLLER_WITH_VARIABLES, ...CHOICES_PAGE_WITH_VARIABLES],
->>>>>>> abf9c43e
 			},
 			set_page_byindex: {
 				label: 'Surface: Set by index to page',
