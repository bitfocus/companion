/*
 * This file is part of the Companion project
 * Copyright (c) 2018 Bitfocus AS
 * Authors: William Viker <william@bitfocus.io>, Håkon Nessjøen <haakon@bitfocus.io>
 *
 * This program is free software.
 * You should have received a copy of the MIT licence as well as the Bitfocus
 * Individual Contributor License Agreement for companion along with
 * this program.
 *
 * You can be released from the requirements of the license by purchasing
 * a commercial license. Buying such a license is mandatory as soon as you
 * develop commercial activities involving the Companion software without
 * disclosing the source code of your own applications.
 *
 */

import { serializeIsVisibleFn } from '@companion-module/base/dist/internal/base.js'
import { cloneDeep } from 'lodash-es'
import CoreBase from '../Core/Base.js'
import { SplitVariableId, rgb } from '../Resources/Util.js'
import { CreateBankControlId } from '../Shared/ControlId.js'
import { ButtonStyleProperties } from '../Shared/Style.js'
import debounceFn from 'debounce-fn'

const previewControlIdFn = ((options, info) => {
	// Note: this is manual, but it can't depend on other functions

	// Can't handle variables
	if (options.page_from_variable || options.bank_from_variable) return null

	let thePage = options.page
	let theButton = options.bank

	if (info) {
		if (thePage === 0 || thePage === '0') thePage = info.page
		if (theButton === 0 || theButton === '0') theButton = info.bank
	}

	return `bank:${thePage}-${theButton}`
}).toString()
const CHOICES_PAGE = {
	type: 'internal:page',
	label: 'Page',
	id: 'page',
	includeDirection: true,
	default: 0,
}
const CHOICES_PAGE_WITH_VARIABLES = serializeIsVisibleFn([
	{
		type: 'checkbox',
		label: 'Use variables for page',
		id: 'page_from_variable',
		default: false,
	},
	{
		...CHOICES_PAGE,
		isVisible: (options) => !options.page_from_variable,
	},
	{
		type: 'textinput',
		label: 'Page (expression)',
		id: 'page_variable',
		default: '1',
		isVisible: (options) => !!options.page_from_variable,
		useVariables: true,
	},
])

const CHOICES_BUTTON = {
	type: 'internal:bank',
	label: 'Button',
	tooltip: 'Which Button?',
	id: 'bank',
	default: 0,
}
const CHOICES_BUTTON_WITH_VARIABLES = serializeIsVisibleFn([
	{
		type: 'checkbox',
		label: 'Use variables for button',
		id: 'bank_from_variable',
		default: false,
	},
	{
		...CHOICES_BUTTON,
		isVisible: (options) => !options.bank_from_variable,
	},
	{
		type: 'textinput',
		label: 'Button (expression)',
		id: 'bank_variable',
		default: '1',
		isVisible: (options) => !!options.bank_from_variable,
		useVariables: true,
	},
])

const ButtonStylePropertiesExt = [
	...ButtonStyleProperties,
	{ id: 'show_topbar', label: 'Topbar' },
	{ id: 'imageBuffers', label: 'Image buffers' },
]

export default class Controls extends CoreBase {
	constructor(registry, internalModule) {
		super(registry, 'internal', 'Internal/Controls')

		// this.internalModule = internalModule

		const debounceCheckFeedbacks = debounceFn(
			() => {
				// TODO - can we make this more specific? This could invalidate a lot of stuff unnecessarily..
				this.internalModule.checkFeedbacks('bank_style', 'bank_pushed', 'bank_current_step')
			},
			{
				maxWait: 100,
				wait: 20,
				after: true,
			}
		)

		setImmediate(() => {
			this.graphics.on('bank_invalidated', (page, bank) => debounceCheckFeedbacks())
		})
	}

	#fetchPageAndButton(options, info, useVariableFields) {
		let thePage = options.page
		let theButton = options.bank

		if (useVariableFields) {
			if (options.page_from_variable) {
				thePage = this.instance.variable.parseExpression(options.page_variable, 'number').value
			}
			if (options.bank_from_variable) {
				theButton = this.instance.variable.parseExpression(options.bank_variable, 'number').value
			}
		}

		if (info) {
			if (thePage === 0 || thePage === '0') thePage = info.page
			if (theButton === 0 || theButton === '0') theButton = info.bank
		}

		return {
			thePage,
			theButton,
			theControlId: CreateBankControlId(thePage, theButton),
		}
	}

	getActionDefinitions() {
		return {
			button_pressrelease: {
				label: 'Button: Trigger press and release',
				previewControlIdFn: previewControlIdFn,
				options: [
					...CHOICES_PAGE_WITH_VARIABLES,
					...CHOICES_BUTTON_WITH_VARIABLES,
					{
						type: 'checkbox',
						label: 'Force press if already pressed',
						id: 'force',
						default: false,
					},
				],
			},
			button_pressrelease_if_expression: {
				label: 'Button: Trigger press and release if expression is true',
				previewControlIdFn: previewControlIdFn,
				options: [
					{
						type: 'textinput',
						label: 'Expression',
						id: 'expression',
						default: '$(internal:time_s) >= 0',
						useVariables: true,
					},

					...CHOICES_PAGE_WITH_VARIABLES,
					...CHOICES_BUTTON_WITH_VARIABLES,

					{
						type: 'checkbox',
						label: 'Force press if already pressed',
						id: 'force',
						default: false,
					},
				],
			},
			button_pressrelease_condition: {
				label: 'Button: Trigger press and release if variable meets condition',
				previewControlIdFn: previewControlIdFn,
				options: [
					{
						type: 'internal:variable',
						id: 'variable',
						label: 'Variable to check',
					},
					{
						type: 'dropdown',
						label: 'Operation',
						id: 'op',
						default: 'eq',
						choices: [
							{ id: 'eq', label: '=' },
							{ id: 'ne', label: '!=' },
							{ id: 'gt', label: '>' },
							{ id: 'lt', label: '<' },
						],
					},
					{
						type: 'textinput',
						label: 'Value',
						id: 'value',
						default: '',
						useVariables: true,
					},

					...CHOICES_PAGE_WITH_VARIABLES,
					...CHOICES_BUTTON_WITH_VARIABLES,
				],
			},

			button_press: {
				label: 'Button: Trigger press',
				previewControlIdFn: previewControlIdFn,
				options: [
					...CHOICES_PAGE_WITH_VARIABLES,
					...CHOICES_BUTTON_WITH_VARIABLES,
					{
						type: 'checkbox',
						label: 'Force press if already pressed',
						id: 'force',
						default: false,
					},
				],
			},
			button_release: {
				label: 'Button: Trigger release',
				previewControlIdFn: previewControlIdFn,
				options: [
					...CHOICES_PAGE_WITH_VARIABLES,
					...CHOICES_BUTTON_WITH_VARIABLES,
					{
						type: 'checkbox',
						label: 'Force press if already pressed',
						id: 'force',
						default: false,
					},
				],
			},
			button_rotate_left: {
				label: 'Button: Trigger rotate left',
				description: 'Make sure to enable rotary actions for the specified button',
				previewControlIdFn: previewControlIdFn,
				options: [...CHOICES_PAGE_WITH_VARIABLES, ...CHOICES_BUTTON_WITH_VARIABLES],
			},
			button_rotate_right: {
				label: 'Button: Trigger rotate right',
				description: 'Make sure to enable rotary actions for the specified button',
				previewControlIdFn: previewControlIdFn,
				options: [...CHOICES_PAGE_WITH_VARIABLES, ...CHOICES_BUTTON_WITH_VARIABLES],
			},

			button_text: {
				label: 'Button: Set text',
				previewControlIdFn: previewControlIdFn,
				options: [
					{
						type: 'textinput',
						label: 'Button Text',
						id: 'label',
						default: '',
					},
					...CHOICES_PAGE_WITH_VARIABLES,
					...CHOICES_BUTTON_WITH_VARIABLES,
				],
			},
			textcolor: {
				label: 'Button: Set text color',
				previewControlIdFn: previewControlIdFn,
				options: [
					{
						type: 'colorpicker',
						label: 'Text Color',
						id: 'color',
						default: '0',
					},
					...CHOICES_PAGE_WITH_VARIABLES,
					...CHOICES_BUTTON_WITH_VARIABLES,
				],
			},
			bgcolor: {
				label: 'Button: Set background color',
				previewControlIdFn: previewControlIdFn,
				options: [
					{
						type: 'colorpicker',
						label: 'Background Color',
						id: 'color',
						default: '0',
					},
					...CHOICES_PAGE_WITH_VARIABLES,
					...CHOICES_BUTTON_WITH_VARIABLES,
				],
			},

			panic_bank: {
				label: 'Actions: Abort actions on button',
				previewControlIdFn: previewControlIdFn,
				options: [
					...CHOICES_PAGE_WITH_VARIABLES,
					...CHOICES_BUTTON_WITH_VARIABLES,
					{
						type: 'checkbox',
						label: 'Skip release actions?',
						id: 'unlatch',
						default: false,
					},
				],
			},
			panic_page: {
				label: 'Actions: Abort all delayed actions on a page',
				options: [
					...CHOICES_PAGE_WITH_VARIABLES,
					{
						type: 'checkbox',
						label: 'Skip this button?',
						id: 'ignoreSelf',
						default: false,
					},
				],
			},
			panic: {
				label: 'Actions: Abort all delayed actions',
				options: [],
			},
			bank_current_step: {
				label: 'Button: Set current step',
				previewControlIdFn: previewControlIdFn,
				options: [
					...CHOICES_PAGE_WITH_VARIABLES,
					...CHOICES_BUTTON_WITH_VARIABLES,
					{
						type: 'number',
						label: 'Step',
						tooltip: 'Which Step?',
						id: 'step',
						default: 1,
						min: 1,
					},
				],
			},
			bank_current_step_condition: {
<<<<<<< HEAD
				label: 'Button: Set current step  if variable meets condition',
=======
				label: 'Button: Set current step if variable meets condition',
>>>>>>> f7931c19
				previewControlIdFn: previewControlIdFn,
				options: [
					{
						type: 'internal:variable',
						id: 'variable',
						label: 'Variable to check',
					},
					{
						type: 'dropdown',
						label: 'Operation',
						id: 'op',
						default: 'eq',
						choices: [
							{ id: 'eq', label: '=' },
							{ id: 'ne', label: '!=' },
							{ id: 'gt', label: '>' },
							{ id: 'lt', label: '<' },
						],
					},
					{
						type: 'textinput',
						label: 'Value',
						id: 'value',
						default: '',
						useVariables: true,
					},
					...CHOICES_PAGE_WITH_VARIABLES,
					...CHOICES_BUTTON_WITH_VARIABLES,
					{
						type: 'number',
						label: 'Step',
						tooltip: 'Which Step?',
						id: 'step',
						default: 1,
						min: 1,
					},
				],
			},
<<<<<<< HEAD
=======
			bank_current_step_if_expression: {
				label: 'Button: Set current step if expression is true',
				previewControlIdFn: previewControlIdFn,
				options: [
					{
						type: 'textinput',
						label: 'Expression',
						id: 'expression',
						default: '$(internal:time_s) >= 0',
						useVariables: true,
					},
					...CHOICES_PAGE_WITH_VARIABLES,
					...CHOICES_BUTTON_WITH_VARIABLES,
					{
						type: 'number',
						label: 'Step',
						tooltip: 'Which Step?',
						id: 'step',
						default: 1,
						min: 1,
					},
				],
			},
>>>>>>> f7931c19
			bank_current_step_delta: {
				label: 'Button: Skip step',
				previewControlIdFn: previewControlIdFn,
				options: [
					...CHOICES_PAGE_WITH_VARIABLES,
					...CHOICES_BUTTON_WITH_VARIABLES,
					{
						type: 'number',
						label: 'Amount',
						tooltip: 'Negative to go backwards',
						id: 'amount',
						default: 1,
					},
				],
			},
		}
	}

	getFeedbackDefinitions() {
		return {
			bank_style: {
				type: 'advanced',
				label: 'Button: Use another buttons style',
				description: 'Imitate the style of another button',
				previewControlIdFn: previewControlIdFn,
				options: [
					CHOICES_PAGE,
					CHOICES_BUTTON,
					{
						id: 'properties',
						label: 'Properties',
						type: 'multidropdown',
						minSelection: 1,
						choices: ButtonStylePropertiesExt,
						default: ButtonStylePropertiesExt.map((p) => p.id),
					},
				],
			},
			bank_pushed: {
				type: 'boolean',
				label: 'Button: When pushed',
				description: 'Change style when a button is being pressed',
				previewControlIdFn: previewControlIdFn,
				style: {
					color: rgb(255, 255, 255),
					bgcolor: rgb(255, 0, 0),
				},
				options: [
					CHOICES_PAGE,
					CHOICES_BUTTON,
					{
						type: 'checkbox',
						label: 'Treat stepped as pressed? (latch compatability)',
						id: 'latch_compatability',
						default: false,
					},
				],
			},
			bank_current_step: {
				type: 'boolean',
				label: 'Button: Check step',
				description: 'Change style based on the current step of a bank',
				previewControlIdFn: previewControlIdFn,
				style: {
					color: rgb(0, 0, 0),
					bgcolor: rgb(0, 255, 0),
				},
				options: [
					CHOICES_PAGE,
					CHOICES_BUTTON,
					{
						type: 'number',
						label: 'Step',
						tooltip: 'Which Step?',
						id: 'step',
						default: 1,
						min: 1,
					},
				],
			},
		}
	}

	executeFeedback(feedback) {
		if (feedback.type === 'bank_style') {
			const { thePage, theButton, theControlId } = this.#fetchPageAndButton(feedback.options, feedback.info)

			if (!thePage || !theButton || theControlId === feedback.controlId) {
				// Don't recurse on self
				return {}
			}

			const render = this.graphics.getBank(thePage, theButton)
			if (render?.style) {
				if (!feedback.options.properties) {
					// TODO populate these properties instead
					return cloneDeep(render.style)
				} else {
					const newStyle = {}

					for (const prop of feedback.options.properties) {
						newStyle[prop] = render.style[prop]
					}

					// Return cloned resolved style
					return cloneDeep(newStyle)
				}
			} else {
				return {}
			}
		} else if (feedback.type === 'bank_pushed') {
			const { theControlId } = this.#fetchPageAndButton(feedback.options, feedback.info)

			const control = this.controls.getControl(theControlId)
			if (control) {
				let isPushed = !!control.pushed

				if (!isPushed && feedback.options.latch_compatability && typeof control.getActiveStepIndex === 'function') {
					// Backwards compatability for the old 'latching' behaviour
					isPushed = control.getActiveStepIndex() !== 0
				}

				return isPushed
			} else {
				return false
			}
		} else if (feedback.type == 'bank_current_step') {
			const { theControlId } = this.#fetchPageAndButton(feedback.options, feedback.info)
			const theStep = feedback.options.step

			const control = this.controls.getControl(theControlId)
			if (control && typeof control.getActiveStepIndex === 'function') {
				return control.getActiveStepIndex() + 1 === theStep
			} else {
				return false
			}
		}
	}

	actionUpgrade(action, controlId) {
		let changed = false
		if (
			action.action === 'button_pressrelease' ||
			action.action === 'button_pressrelease_if_expression' ||
			action.action === 'button_pressrelease_condition' ||
			action.action === 'button_pressrelease_condition_variable' ||
			action.action === 'button_press' ||
			action.action === 'button_release'
		) {
			if (action.options.force === undefined) {
				action.options.force = true

				changed = true
			}
		}

		if (action.action === 'button_pressrelease_condition_variable') {
			action.action = 'button_pressrelease_condition'

			// Also mangle the page & bank inputs
			action.options.page_from_variable = true
			action.options.bank_from_variable = true
			action.options.page_variable = `$(${action.options.page})`
			delete action.options.page
			action.options.bank_variable = `$(${action.options.bank})`
			delete action.options.bank

			changed = true
		}

		if (changed) return action
	}

	executeAction(action, extras) {
		if (action.action === 'button_pressrelease') {
			const { theControlId } = this.#fetchPageAndButton(action.options, extras, true)
			const forcePress = !!action.options.force

			this.controls.pressControl(theControlId, true, extras.deviceid, forcePress)
			this.controls.pressControl(theControlId, false, extras.deviceid, forcePress)
			return true
		} else if (action.action == 'button_pressrelease_if_expression') {
			const { theControlId } = this.#fetchPageAndButton(action.options, extras, true)
			const forcePress = !!action.options.force

			const pressIt = !!this.instance.variable.parseExpression(action.options.expression, 'boolean').value

			if (pressIt) {
				this.controls.pressControl(theControlId, true, extras.deviceid, forcePress)
				this.controls.pressControl(theControlId, false, extras.deviceid, forcePress)
			}
		} else if (action.action == 'button_pressrelease_condition') {
			const { theControlId } = this.#fetchPageAndButton(action.options, extras, true)
			const forcePress = !!action.options.force

			const [instanceLabel, variableName] = SplitVariableId(action.options.variable)
			const variable_value = this.instance.variable.getVariableValue(instanceLabel, variableName)

			const condition = this.instance.variable.parseVariables(action.options.value).text

			let variable_value_number = Number(variable_value)
			let condition_number = Number(condition)
			let pressIt = false
			if (action.options.op == 'eq') {
				if (variable_value.toString() == condition.toString()) {
					pressIt = true
				}
			} else if (action.options.op == 'ne') {
				if (variable_value.toString() !== condition.toString()) {
					pressIt = true
				}
			} else if (action.options.op == 'gt') {
				if (variable_value_number > condition_number) {
					pressIt = true
				}
			} else if (action.options.op == 'lt') {
				if (variable_value_number < condition_number) {
					pressIt = true
				}
			}

			if (pressIt) {
				this.controls.pressControl(theControlId, true, extras.deviceid, forcePress)
				this.controls.pressControl(theControlId, false, extras.deviceid, forcePress)
			}
		} else if (action.action === 'button_press') {
			const { theControlId } = this.#fetchPageAndButton(action.options, extras, true)

			this.controls.pressControl(theControlId, true, extras.deviceid, !!action.options.force)
			return true
		} else if (action.action === 'button_release') {
			const { theControlId } = this.#fetchPageAndButton(action.options, extras, true)

			this.controls.pressControl(theControlId, false, extras.deviceid, !!action.options.force)
			return true
		} else if (action.action === 'button_rotate_left') {
			const { theControlId } = this.#fetchPageAndButton(action.options, extras, true)

			this.controls.rotateControl(theControlId, false, extras.deviceid)
			return true
		} else if (action.action === 'button_rotate_right') {
			const { theControlId } = this.#fetchPageAndButton(action.options, extras, true)

			this.controls.rotateControl(theControlId, true, extras.deviceid)
			return true
		} else if (action.action === 'bgcolor') {
			const { theControlId } = this.#fetchPageAndButton(action.options, extras, true)

			const control = this.controls.getControl(theControlId)
			if (control && typeof control.styleSetFields === 'function') {
				control.styleSetFields({ bgcolor: action.options.color })
			}
			return true
		} else if (action.action === 'textcolor') {
			const { theControlId } = this.#fetchPageAndButton(action.options, extras, true)

			const control = this.controls.getControl(theControlId)
			if (control && typeof control.styleSetFields === 'function') {
				control.styleSetFields({ color: action.options.color })
			}
			return true
		} else if (action.action === 'button_text') {
			const { theControlId } = this.#fetchPageAndButton(action.options, extras, true)

			const control = this.controls.getControl(theControlId)
			if (control && typeof control.styleSetFields === 'function') {
				control.styleSetFields({ text: action.options.label })
			}

			return true
		} else if (action.action === 'panic_bank') {
			const { theControlId } = this.#fetchPageAndButton(action.options, extras, true)

			this.controls.actions.abortControlDelayed(theControlId, action.options.unlatch)
			return true
		} else if (action.action === 'panic_page') {
			const { thePage, theControlId } = this.#fetchPageAndButton(action.options, extras, true)

			this.controls.actions.abortPageDelayed(thePage, action.options.ignoreSelf ? [theControlId] : undefined)
			return true
		} else if (action.action === 'panic') {
			this.controls.actions.abortAllDelayed()
			return true
		} else if (action.action == 'bank_current_step') {
			const { theControlId } = this.#fetchPageAndButton(action.options, extras, true)

			const control = this.controls.getControl(theControlId)

			if (control && typeof control.stepMakeCurrent === 'function') {
				control.stepMakeCurrent(action.options.step)
			}
		} else if (action.action == 'bank_current_step_condition') {
			const { theControlId } = this.#fetchPageAndButton(action.options, extras, true)

			const control = this.controls.getControl(theControlId)

			const [instanceLabel, variableName] = SplitVariableId(action.options.variable)
			const variable_value = this.instance.variable.getVariableValue(instanceLabel, variableName)

			const condition = this.instance.variable.parseVariables(action.options.value).text

			let variable_value_number = Number(variable_value)
			let condition_number = Number(condition)
			let pressIt = false
			if (action.options.op == 'eq') {
				if (variable_value.toString() == condition.toString()) {
					pressIt = true
				}
			} else if (action.options.op == 'ne') {
				if (variable_value.toString() !== condition.toString()) {
					pressIt = true
				}
			} else if (action.options.op == 'gt') {
				if (variable_value_number > condition_number) {
					pressIt = true
				}
			} else if (action.options.op == 'lt') {
				if (variable_value_number < condition_number) {
					pressIt = true
				}
			}

			if (pressIt) {
				if (control && typeof control.stepMakeCurrent === 'function') {
					control.stepMakeCurrent(action.options.step)
				}
			}
<<<<<<< HEAD
=======
		} else if (action.action == 'bank_current_step_if_expression') {
			const { theControlId } = this.#fetchPageAndButton(action.options, extras, true)

			const control = this.controls.getControl(theControlId)

			const pressIt = !!this.instance.variable.parseExpression(action.options.expression, 'boolean').value

			if (pressIt) {
				if (control && typeof control.stepMakeCurrent === 'function') {
					control.stepMakeCurrent(action.options.step)
				}
			}
>>>>>>> f7931c19
		} else if (action.action == 'bank_current_step_delta') {
			const { theControlId } = this.#fetchPageAndButton(action.options, extras, true)

			const control = this.controls.getControl(theControlId)

			if (control && typeof control.stepAdvanceDelta === 'function') {
				control.stepAdvanceDelta(action.options.amount)
			}
		}
	}
}<|MERGE_RESOLUTION|>--- conflicted
+++ resolved
@@ -353,11 +353,7 @@
 				],
 			},
 			bank_current_step_condition: {
-<<<<<<< HEAD
-				label: 'Button: Set current step  if variable meets condition',
-=======
 				label: 'Button: Set current step if variable meets condition',
->>>>>>> f7931c19
 				previewControlIdFn: previewControlIdFn,
 				options: [
 					{
@@ -396,8 +392,6 @@
 					},
 				],
 			},
-<<<<<<< HEAD
-=======
 			bank_current_step_if_expression: {
 				label: 'Button: Set current step if expression is true',
 				previewControlIdFn: previewControlIdFn,
@@ -421,7 +415,6 @@
 					},
 				],
 			},
->>>>>>> f7931c19
 			bank_current_step_delta: {
 				label: 'Button: Skip step',
 				previewControlIdFn: previewControlIdFn,
@@ -749,8 +742,6 @@
 					control.stepMakeCurrent(action.options.step)
 				}
 			}
-<<<<<<< HEAD
-=======
 		} else if (action.action == 'bank_current_step_if_expression') {
 			const { theControlId } = this.#fetchPageAndButton(action.options, extras, true)
 
@@ -763,7 +754,6 @@
 					control.stepMakeCurrent(action.options.step)
 				}
 			}
->>>>>>> f7931c19
 		} else if (action.action == 'bank_current_step_delta') {
 			const { theControlId } = this.#fetchPageAndButton(action.options, extras, true)
 
