const debug = require('debug')('lib/Resources/Util')

const argb = function (a, r, g, b, base = 10) {
	a = parseInt(r, base)
	r = parseInt(r, base)
	g = parseInt(g, base)
	b = parseInt(b, base)

	if (isNaN(a) || isNaN(r) || isNaN(g) || isNaN(b)) return false
	return (
		a * 0x1000000 + rgb(r, g, b) // bitwise doesn't work because JS bitwise is working with 32bit signed int
	)
}

const decimalToRgb = (decimal) => {
	return {
		red: (decimal >> 16) & 0xff,
		green: (decimal >> 8) & 0xff,
		blue: decimal & 0xff,
	}
}

<<<<<<< HEAD
const delay = (milliseconds) => {
	return new Promise((resolve) => {
		setTimeout(() => resolve(), milliseconds)
	})
}

const from12to32 = (key) => {
	key = key - 1

	let rows = Math.floor(key / 4)
	let col = (key % 4) + 2
	let res = rows * 8 + col

	if (res >= 32) {
		debug('from12to32: assert: old config had bigger pages than expected')
		return 31
	}
	return res
}

=======
>>>>>>> 524aa9e8
const from15to32 = (key) => {
	key = key - 1

	let rows = Math.floor(key / 5)
	let col = (key % 5) + 1
	let res = rows * 8 + col

	if (res >= 32) {
		debug('from15to32: assert: old config had bigger pages than expected')
		return 31
	}
	return res
}

const rgb = (r, g, b, base = 10) => {
	r = parseInt(r, base)
	g = parseInt(g, base)
	b = parseInt(b, base)

	if (isNaN(r) || isNaN(g) || isNaN(b)) return false
	return ((r & 0xff) << 16) | ((g & 0xff) << 8) | (b & 0xff)
}

const rgbRev = (dec) => {
	dec = Math.round(dec)

	return {
		r: (dec & 0xff0000) >> 16,
		g: (dec & 0x00ff00) >> 8,
		b: dec & 0x0000ff,
	}
}

const sendResult = (answer, name, ...args) => {
	if (typeof answer === 'function') {
		answer(...args)
	} else {
		client.emit(name, ...args)
	}
}

// NOTE: *** This is a internal method. DO NOT call or override. ***
const serializeIsVisibleFn = (options = []) => {
	return options.map((option) => {
		if ('isVisible' in option) {
			if (typeof option.isVisible === 'function') {
				return {
					...option,
					isVisibleFn: option.isVisible.toString(),
					isVisible: undefined,
				}
			}
		}

		// ignore any existing `isVisibleFn` to avoid code injection
		return {
			...option,
			isVisibleFn: undefined,
		}
	})
}

// From Global key number 0->31, to Device key f.ex 0->14
// 0-4 would be 0-4, but 5-7 would be -1
// and 8-12 would be 5-9
const toDeviceKey = (keysTotal, keysPerRow, key) => {
	if (keysTotal == global.MAX_BUTTONS) {
		return key
	}

	if (key % global.MAX_BUTTONS_PER_ROW > keysPerRow) {
		return -1
	}

	let row = Math.floor(key / global.MAX_BUTTONS_PER_ROW)
	let col = key % global.MAX_BUTTONS_PER_ROW

	if (row >= keysTotal / keysPerRow || col >= keysPerRow) {
		return -1
	}

	return row * keysPerRow + col
}

// From device key number to global key number
// Reverse of toDeviceKey
const toGlobalKey = (keysPerRow, key) => {
	let rows = Math.floor(key / keysPerRow)
	let col = key % keysPerRow

	return rows * global.MAX_BUTTONS_PER_ROW + col
}

module.exports = {
	argb,
	decimalToRgb,
<<<<<<< HEAD
	delay,
	from12to32,
=======
>>>>>>> 524aa9e8
	from15to32,
	rgb,
	rgbRev,
	sendResult,
	serializeIsVisibleFn,
	toDeviceKey,
	toGlobalKey,
}<|MERGE_RESOLUTION|>--- conflicted
+++ resolved
@@ -20,29 +20,12 @@
 	}
 }
 
-<<<<<<< HEAD
 const delay = (milliseconds) => {
 	return new Promise((resolve) => {
 		setTimeout(() => resolve(), milliseconds)
 	})
 }
 
-const from12to32 = (key) => {
-	key = key - 1
-
-	let rows = Math.floor(key / 4)
-	let col = (key % 4) + 2
-	let res = rows * 8 + col
-
-	if (res >= 32) {
-		debug('from12to32: assert: old config had bigger pages than expected')
-		return 31
-	}
-	return res
-}
-
-=======
->>>>>>> 524aa9e8
 const from15to32 = (key) => {
 	key = key - 1
 
@@ -139,11 +122,7 @@
 module.exports = {
 	argb,
 	decimalToRgb,
-<<<<<<< HEAD
 	delay,
-	from12to32,
-=======
->>>>>>> 524aa9e8
 	from15to32,
 	rgb,
 	rgbRev,
