--- conflicted
+++ resolved
@@ -14,390 +14,187 @@
  * disclosing the source code of your own applications.
  *
  */
-<<<<<<< HEAD
-
-var { Mixin }    = require('ts-mixer');
-var EventEmitter = require('events').EventEmitter;
-var debug        = require('debug')('lib/elgato_plugin');
-var Common       = require('./usb/common');
+
+var { Mixin } = require('ts-mixer')
+var EventEmitter = require('events').EventEmitter
+var debug = require('debug')('lib/elgato_plugin')
+var Common = require('./usb/common')
 
 class elgato_plugin extends Mixin(EventEmitter, Common) {
-
-	static device_type = 'StreamDeck Plugin';
+	static device_type = 'StreamDeck Plugin'
 
 	constructor(system, devicepath) {
-		super();
-
-		this.system = system;
-
-		this.buttonState = [];
-
-		this.type = 'Elgato Streamdeck Plugin';
-		this.serialnumber = 'plugin';
-		this.id = devicepath;
-
-		debug('Adding Elgato Streamdeck Plugin');
-
-		this.devicepath = devicepath;
-		this.keys = {};
-		this.device_type = 'StreamDeck Plugin',
-		this.config = [ 'orientation', 'page' ];
-		this.keysPerRow = 8;
-		this.keysTotal = 32;
+		super()
+
+		this.system = system
+
+		this.buttonState = []
+
+		this.type = 'Elgato Streamdeck Plugin'
+		this.serialnumber = 'plugin'
+		this.id = devicepath
+
+		debug('Adding Elgato Streamdeck Plugin')
+
+		this.devicepath = devicepath
+		this.keys = {}
+		this.device_type = 'StreamDeck Plugin'
+		this.config = ['orientation', 'page']
+		this.keysPerRow = 8
+		this.keysTotal = 32
 
 		this._config = {
-			rotation: 0
-		};
+			rotation: 0,
+		}
 
 		this.system.once(devicepath + '_plugin_startup', (socket) => {
-			this.socket = socket;
-
-			this.system.emit('elgato_ready', devicepath);
+			this.socket = socket
+
+			this.system.emit('elgato_ready', devicepath)
 
 			this.socket.on('keydown', (data) => {
-				var key = data.keyIndex;
-				var page = data.page;
-				var bank = data.bank;
+				var key = data.keyIndex
+				var page = data.page
+				var bank = data.bank
 
 				if (key !== undefined) {
-					this.buttonState[key].pressed = true;
-					this.system.emit('elgato_click', devicepath, key, true, this.buttonState);
+					this.buttonState[key].pressed = true
+					this.system.emit('elgato_click', devicepath, key, true, this.buttonState)
+				} else if (page !== undefined && bank !== undefined) {
+					this.system.emit('bank_pressed', page, bank + 1, true, this.devicepath)
+					this.system.emit(
+						'log',
+						'device(' + this.devicepath + ')',
+						'debug',
+						'Button ' + page + '.' + (bank + 1) + ' pressed'
+					)
 				}
-				else if (page !== undefined && bank !== undefined) {
-					this.system.emit('bank_pressed', page, bank + 1, true, this.devicepath);
-					this.system.emit('log', 'device('+this.devicepath+')', 'debug', 'Button '+page+'.' + (bank + 1) + ' pressed');
+			})
+
+			this.socket.on('keyup', (data) => {
+				var key = data.keyIndex
+				var page = data.page
+				var bank = data.bank
+
+				if (key !== undefined) {
+					this.buttonState[key].pressed = false
+					this.system.emit('elgato_click', devicepath, key, false, this.buttonState)
+				} else if (page !== undefined && bank !== undefined) {
+					this.system.emit('bank_pressed', page, bank + 1, false, this.devicepath)
+					this.system.emit(
+						'log',
+						'device(' + this.devicepath + ')',
+						'debug',
+						'Button ' + page + '.' + (bank + 1) + ' released'
+					)
 				}
-			});
-
-			this.socket.on('keyup', (data) => {
-				var key = data.keyIndex;
-				var page = data.page;
-				var bank = data.bank;
-
-				if (key !== undefined) {
-					this.buttonState[key].pressed = false;
-					this.system.emit('elgato_click', devicepath, key, false, this.buttonState);
-				}
-				else if (page !== undefined && bank !== undefined) {
-					this.system.emit('bank_pressed', page, bank + 1, false, this.devicepath);
-					this.system.emit('log', 'device('+this.devicepath+')', 'debug', 'Button '+page+'.' + (bank + 1) + ' released');
-				}
-			});
-		});
+			})
+		})
 
 		for (var button = 0; button < global.MAX_BUTTONS; button++) {
 			this.buttonState[button] = {
-				pressed: false
-			};
+				pressed: false,
+			}
 		}
 	}
 
 	begin() {}
 
 	clearAllKeys() {
-
 		for (var i = 0; i < global.MAX_BUTTONS; ++i) {
-			this.keys[i] = Buffer.alloc(15552);
+			this.keys[i] = Buffer.alloc(15552)
 
 			if (this.socket !== undefined) {
-				this.socket.apicommand('fillImage', { keyIndex: i, data: this.keys[i] });
+				this.socket.apicommand('fillImage', { keyIndex: i, data: this.keys[i] })
 			} else {
-				debug('trying to emit to nonexistaant socket: ', this.id);
+				debug('trying to emit to nonexistaant socket: ', this.id)
 			}
 		}
 	}
 
 	clearDeck() {
 		debug('elgato.prototype.clearDeck()')
-		this.clearAllKeys();
+		this.clearAllKeys()
 	}
 
 	clearKey(keyIndex) {
-		this.keys[keyIndex] = Buffer.alloc(15552);
+		this.keys[keyIndex] = Buffer.alloc(15552)
 
 		if (this.socket !== undefined) {
-			this.socket.apicommand('fillImage', { keyIndex: keyIndex, data: this.keys[keyIndex] });
-		}
-		else {
-			debug('trying to emit to nonexistaant socket: ', this.id);
+			this.socket.apicommand('fillImage', { keyIndex: keyIndex, data: this.keys[keyIndex] })
+		} else {
+			debug('trying to emit to nonexistaant socket: ', this.id)
 		}
 	}
 
 	draw(key, buffer) {
-
 		if (buffer === undefined || buffer.length != 15552) {
-			debug("buffer was not 15552, but ", buffer.length);
-			return false;
+			debug('buffer was not 15552, but ', buffer.length)
+			return false
 		}
 
 		// TODO: Fix
-		var hack = { log: this.debug, config: this._config };
-		buffer = this.handleBuffer.call(hack, buffer);
-
-		this.fillImage(key, buffer);
-
-		return true;
+		var hack = { log: this.debug, config: this._config }
+		buffer = this.handleBuffer.call(hack, buffer)
+
+		this.fillImage(key, buffer)
+
+		return true
 	}
 
 	fillImage(keyIndex, imageBuffer) {
-
 		if (imageBuffer.length !== 15552) {
-			throw new RangeError('Expected image buffer of length 15552, got length ' + imageBuffer.length);
-=======
-var EventEmitter = require('events').EventEmitter
-var util = require('util')
-var debug = require('debug')('lib/elgato_plugin')
-var path = require('path')
-
-var system
-var express
-var io
-
-function elgatoPlugin(_system, devicepath) {
-	var self = this
-
-	self.system = system = _system
-	EventEmitter.call(self)
-	self.buttonState = []
-
-	self.type = 'Elgato Streamdeck Plugin'
-	self.serialnumber = 'plugin'
-	self.id = devicepath
-
-	debug('Adding Elgato Streamdeck Plugin')
-
-	self.devicepath = devicepath
-	self.keys = {}
-	self.device_type = 'StreamDeck Plugin'
-	self.config = ['orientation', 'page']
-	self.keysPerRow = 8
-	self.keysTotal = 32
-
-	self._config = {
-		rotation: 0,
-	}
-
-	system.once(devicepath + '_plugin_startup', function (socket) {
-		self.socket = socket
-
-		system.emit('elgato_ready', devicepath)
-
-		socket.on('keydown', function (data) {
-			var key = data.keyIndex
-			var page = data.page
-			var bank = data.bank
-
-			if (key !== undefined) {
-				self.buttonState[key].pressed = true
-				system.emit('elgato_click', devicepath, key, true, self.buttonState)
-			} else if (page !== undefined && bank !== undefined) {
-				system.emit('bank_pressed', page, bank + 1, true, self.devicepath)
-				system.emit('log', 'device(' + self.devicepath + ')', 'debug', 'Button ' + page + '.' + (bank + 1) + ' pressed')
-			}
-		})
-
-		socket.on('keyup', function (data) {
-			var key = data.keyIndex
-			var page = data.page
-			var bank = data.bank
-
-			if (key !== undefined) {
-				self.buttonState[key].pressed = false
-				system.emit('elgato_click', devicepath, key, false, self.buttonState)
-			} else if (page !== undefined && bank !== undefined) {
-				system.emit('bank_pressed', page, bank + 1, false, self.devicepath)
-				system.emit(
-					'log',
-					'device(' + self.devicepath + ')',
-					'debug',
-					'Button ' + page + '.' + (bank + 1) + ' released'
-				)
-			}
-		})
-	})
-
-	for (var button = 0; button < global.MAX_BUTTONS; button++) {
-		self.buttonState[button] = {
-			pressed: false,
-		}
-	}
-}
-elgatoPlugin.device_type = 'StreamDeck Plugin'
-
-util.inherits(elgatoPlugin, EventEmitter)
-
-elgatoPlugin.prototype.begin = function () {}
-
-elgatoPlugin.prototype.quit = function () {
-	socket.removeAllListeners('keyup')
-	socket.removeAllListeners('keydown')
-}
-
-elgatoPlugin.prototype.draw = function (key, buffer) {
-	var self = this
-
-	if (buffer === undefined || buffer.length != 15552) {
-		debug('buffer was not 15552, but ', buffer.length)
-		return false
-	}
-
-	// TODO: Fix
-	var hack = { log: self.debug, config: self._config }
-	buffer = self.handleBuffer.call(hack, buffer)
-
-	self.fillImage(key, buffer)
-
-	return true
-}
-
-elgatoPlugin.prototype.clearDeck = function () {
-	var self = this
-	debug('elgato.prototype.clearDeck()')
-	self.clearAllKeys()
-}
-
-/* elgato-streamdeck functions */
-
-elgatoPlugin.prototype.getConfig = function (cb) {
-	var self = this
-
-	debug('getConfig')
-
-	if (typeof cb == 'function') {
-		cb(self._config)
-	}
-
-	return self._config
-}
-
-elgatoPlugin.prototype.setConfig = function (config) {
-	var self = this
-
-	if (self._config.rotation != config.rotation && config.rotation !== undefined) {
-		self._config.rotation = config.rotation
-		self.system.emit('device_redraw', self.devicepath)
-	}
-
-	if (self.deviceHandler) {
-		// Custom override, page should have been inside the deviceconfig object
-		if (config.page !== undefined) {
-			debug('update page in deviceHandler! ' + (self.deviceHandler !== undefined ? 'yes' : 'no'))
-			self.deviceHandler.page = config.page
-			self.deviceHandler.updatePagedevice()
->>>>>>> 768a5675
-		}
-
-<<<<<<< HEAD
-		this.keys[keyIndex] = imageBuffer;
+			throw new RangeError('Expected image buffer of length 15552, got length ' + imageBuffer.length)
+		}
+
+		this.keys[keyIndex] = imageBuffer
 
 		if (this.socket !== undefined) {
-			this.socket.apicommand('fillImage', { keyIndex: keyIndex, data: imageBuffer });
-		}
-		else {
+			this.socket.apicommand('fillImage', { keyIndex: keyIndex, data: imageBuffer })
+		} else {
 			//debug('trying to emit to nonexistaant socket: ', this.id);
 		}
 	}
 
 	getConfig(cb) {
-		debug('getConfig');
+		debug('getConfig')
 
 		if (typeof cb == 'function') {
-			cb(this._config);
-		}
-
-		return this._config;
+			cb(this._config)
+		}
+
+		return this._config
 	}
 
 	quit() {
-		this.socket.removeAllListeners('keyup');
-		this.socket.removeAllListeners('keydown');
+		this.socket.removeAllListeners('keyup')
+		this.socket.removeAllListeners('keydown')
 	}
 
 	setBrightness(value) {}
 
 	setConfig(config) {
-
 		if (this._config.rotation != config.rotation && config.rotation !== undefined) {
-			this._config.rotation = config.rotation;
-			this.system.emit('device_redraw', this.devicepath);
+			this._config.rotation = config.rotation
+			this.system.emit('device_redraw', this.devicepath)
 		}
 
 		if (this.deviceHandler) {
 			// Custom override, page should have been inside the deviceconfig object
 			if (config.page !== undefined) {
-				debug("update page in deviceHandler! " + (this.deviceHandler !== undefined ? 'yes' : 'no'));
+				debug('update page in deviceHandler! ' + (this.deviceHandler !== undefined ? 'yes' : 'no'))
 				this.deviceHandler.page = config.page
-				this.deviceHandler.updatePagedevice();
+				this.deviceHandler.updatePagedevice()
 			}
 		}
 
-		this._config = config;
+		this._config = config
 
 		if (this.deviceHandler) {
-			this.deviceconfig = config;
-			this.deviceHandler.updatedConfig();
+			this.deviceconfig = config
+			this.deviceHandler.updatedConfig()
 		}
 	}
 }
 
-module.exports = elgato_plugin;
-=======
-	self._config = config
-
-	if (self.deviceHandler) {
-		self.deviceconfig = config
-		self.deviceHandler.updatedConfig()
-	}
-}
-
-elgatoPlugin.prototype.fillImage = function (keyIndex, imageBuffer) {
-	var self = this
-
-	if (imageBuffer.length !== 15552) {
-		throw new RangeError('Expected image buffer of length 15552, got length ' + imageBuffer.length)
-	}
-
-	self.keys[keyIndex] = imageBuffer
-
-	if (self.socket !== undefined) {
-		self.socket.apicommand('fillImage', { keyIndex: keyIndex, data: imageBuffer })
-	} else {
-		//debug('trying to emit to nonexistaant socket: ', self.id);
-	}
-}
-
-elgatoPlugin.prototype.clearKey = function (keyIndex) {
-	var self = this
-
-	self.keys[keyIndex] = Buffer.alloc(15552)
-
-	if (self.socket !== undefined) {
-		self.socket.apicommand('fillImage', { keyIndex: keyIndex, data: self.keys[keyIndex] })
-	} else {
-		debug('trying to emit to nonexistaant socket: ', self.id)
-	}
-}
-
-elgatoPlugin.prototype.clearAllKeys = function () {
-	var self = this
-
-	for (var i = 0; i < global.MAX_BUTTONS; ++i) {
-		self.keys[i] = Buffer.alloc(15552)
-
-		if (self.socket !== undefined) {
-			self.socket.apicommand('fillImage', { keyIndex: i, data: self.keys[i] })
-		} else {
-			debug('trying to emit to nonexistaant socket: ', self.id)
-		}
-	}
-}
-
-// Steal rotation code from usb/common
-var common = require('./usb/common')
-elgatoPlugin.prototype.handleBuffer = common.prototype.handleBuffer
-
-// Not supported
-elgatoPlugin.prototype.setBrightness = function (value) {}
-
-module.exports = elgatoPlugin
->>>>>>> 768a5675
+module.exports = elgato_plugin