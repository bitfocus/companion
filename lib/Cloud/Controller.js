--- conflicted
+++ resolved
@@ -597,15 +597,10 @@
 	 * @access protected
 	 */
 	async updateBank(page, bank) {
-<<<<<<< HEAD
-		const updateId = v4()
+		const style = this.graphics.getBank(page, bank)?.style
 		if (this.banks) {
-			this.banks[page][bank] = this.graphics.getBank(page, bank)?.style
-		}
-=======
-		const style = this.graphics.getBank(page, bank)?.style
-		this.banks[page][bank] = style
->>>>>>> 79aed6c8
+			this.banks[page][bank] = style
+		}
 
 		const updateId = v4()
 		for (let region in this.regions) {
