--- conflicted
+++ resolved
@@ -1,13 +1,9 @@
-<<<<<<< HEAD
 var debug   = require('debug')('instance/mitti');
 
-=======
-var debug   = require('debug')('lib/instance/mitti');
-var togglePlay_state = 1
->>>>>>> 7af64a67
 function instance(system, id, config) {
 	var self = this;
 
+	self.togglePlayState = 1;
 	self.system = system;
 	self.id = id;
 	self.config = config;
@@ -74,9 +70,9 @@
 	};
 
 	if (osc[id] == '/mitti/togglePlay ') {
-		debug('sending special',osc[id] + parseInt(togglePlay_state),"to",self.config.host);
-		self.system.emit('osc_send', self.config.host, 51000, osc[id] + parseInt(togglePlay_state), [])
-		togglePlay_state = togglePlay_state ? 0 : 1;
+		debug('sending special',osc[id] + parseInt(self.togglePlayState),"to",self.config.host);
+		self.system.emit('osc_send', self.config.host, 51000, osc[id] + parseInt(self.togglePlayState), [])
+		self.togglePlayState = self.togglePlayState ? 0 : 1;
 	}
 
 	else if (osc[id] !== undefined) {
