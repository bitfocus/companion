--- conflicted
+++ resolved
@@ -204,11 +204,7 @@
 		if (c.style == 'pageup') {
 			this.lastdrawproperties[page + '_' + bank] = 'pageup'
 
-<<<<<<< HEAD
-			img.backgroundColor(img.rgb(15, 15, 15))
-=======
-		img.fillColor(img.rgb(15, 15, 15))
->>>>>>> 89a20802
+			img.fillColor(img.rgb(15, 15, 15))
 
 			// ensure any previous colour is cleared
 			this.system.emit('graphics_set_bank_bg', page, bank, 0)
@@ -223,11 +219,7 @@
 		} else if (c.style == 'pagedown') {
 			this.lastdrawproperties[page + '_' + bank] = 'pagedown'
 
-<<<<<<< HEAD
-			img.backgroundColor(img.rgb(15, 15, 15))
-=======
-		img.fillColor(img.rgb(15, 15, 15))
->>>>>>> 89a20802
+			img.fillColor(img.rgb(15, 15, 15))
 
 			// ensure any previous colour is cleared
 			this.system.emit('graphics_set_bank_bg', page, bank, 0)
@@ -242,11 +234,7 @@
 		} else if (c.style == 'pagenum') {
 			this.lastdrawproperties[page + '_' + bank] = 'pagenum'
 
-<<<<<<< HEAD
-			img.backgroundColor(img.rgb(15, 15, 15))
-=======
-		img.fillColor(img.rgb(15, 15, 15))
->>>>>>> 89a20802
+			img.fillColor(img.rgb(15, 15, 15))
 
 			// ensure any previous colour is cleared
 			this.system.emit('graphics_set_bank_bg', page, bank, 0)
@@ -413,42 +401,11 @@
 			img.drawTextLine(2, 3, page + '.' + bank, img.rgb(50, 50, 50), 0)
 			img.horizontalLine(13, img.rgb(30, 30, 30))
 
-<<<<<<< HEAD
 			delete this.lastdrawproperties[page + '_' + bank]
-=======
-	if (self.pincodebuffer[0] === undefined) {
-		for (var i = 0; i < 10; i++) {
-			img = new Image(72, 72)
-			img.fillColor(img.rgb(15, 15, 15))
-			img.drawAlignedText(0, 0, 72, 72, i.toString(), colorWhite, 44, undefined, 44, 'center', 'center')
-			self.pincodebuffer[i] = img.bufferAndTime()
->>>>>>> 89a20802
 		}
 
 		return img
 	}
-<<<<<<< HEAD
-=======
-	img = new Image(72, 72)
-	img.fillColor(img.rgb(15, 15, 15))
-	img.drawAlignedText(0, -10, 72, 72, 'Lockout', colorButtonYellow, 14, undefined, 44, 'center', 'center')
-	if (pincode !== undefined) {
-		img.drawAlignedText(
-			0,
-			15,
-			72,
-			72,
-			pincode.replace(/[a-z0-9]/gi, '*'),
-			colorWhite,
-			18,
-			undefined,
-			44,
-			'center',
-			'center'
-		)
-	}
-	self.pincodebuffer[10] = img.bufferAndTime()
->>>>>>> 89a20802
 
 	getImagesForPincode(pincode) {
 		let img
@@ -456,13 +413,13 @@
 		if (this.pincodebuffer[0] === undefined) {
 			for (let i = 0; i < 10; i++) {
 				img = new Image(72, 72)
-				img.backgroundColor(img.rgb(15, 15, 15))
+				img.fillColor(img.rgb(15, 15, 15))
 				img.drawAlignedText(0, 0, 72, 72, i.toString(), colorWhite, 44, undefined, 44, 'center', 'center')
 				this.pincodebuffer[i] = img.bufferAndTime()
 			}
 		}
 		img = new Image(72, 72)
-		img.backgroundColor(img.rgb(15, 15, 15))
+		img.fillColor(img.rgb(15, 15, 15))
 		img.drawAlignedText(0, -10, 72, 72, 'Lockout', colorButtonYellow, 14, undefined, 44, 'center', 'center')
 		if (pincode !== undefined) {
 			img.drawAlignedText(
@@ -484,27 +441,17 @@
 		return this.pincodebuffer
 	}
 
-<<<<<<< HEAD
 	getImagesForPage(page) {
 		let result = {}
 
 		for (let i = 0; i < global.MAX_BUTTONS; ++i) {
 			const bankId = `${page}_${i + 1}`
 			if (this.buffers[bankId] === undefined) {
-				result[i] = new Image(72, 72).bufferAndTime()
+				result[i] = Image.emptyAndTime()
 			} else {
 				result[i] = this.buffers[bankId].bufferAndTime()
 				result[i].style = this.lastdrawproperties[bankId]
 			}
-=======
-	for (var i = 0; i < global.MAX_BUTTONS; ++i) {
-		const bankId = `${page}_${i + 1}`
-		if (self.buffers[bankId] === undefined) {
-			result[i] = Image.emptyAndTime()
-		} else {
-			result[i] = self.buffers[bankId].bufferAndTime()
-			result[i].style = self.lastdrawproperties[bankId]
->>>>>>> 89a20802
 		}
 
 		return result
@@ -523,20 +470,15 @@
 
 			// continue gracefully, even though something is terribly wrong
 			return {
-				buffer: new Image(72, 72),
+				buffer: Buffer.alloc(72 * 72 * 3),
 				updated: Date.now(),
 			}
 		}
 
 		return {
-<<<<<<< HEAD
 			buffer: img.buffer(),
 			style: this.lastdrawproperties[page + '_' + bank],
 			updated: img.lastUpdate,
-=======
-			buffer: Buffer.alloc(72 * 72 * 3),
-			updated: Date.now(),
->>>>>>> 89a20802
 		}
 	}
 }
