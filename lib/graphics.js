--- conflicted
+++ resolved
@@ -15,319 +15,218 @@
  *
  */
 
-<<<<<<< HEAD
-var debug = require('debug')('lib/graphics');
-var Image = require('./image');
-var fs    = require('fs');
-var _     = require('lodash');
-var rgb   = Image.rgb;
-var instance;
-
-class graphics {
-
-	constructor(system) {
-		this.system = system;
-		this.buffers = {};
-		this.page_direction_flipped = false;
-		this.page_plusminus = false;
-		this.remove_topbar = false
-
-
-		this.cfgDir;
-
-		this.pushed = {};
-		this.userconfig = {};
-		this.page = {};
-		this.style = {};
-		this.pincodebuffer = {};
-
-		this.system.on('graphics_bank_invalidate', this.invalidateBank.bind(this));
-		this.system.on('graphics_indicate_push', this.indicatePush.bind(this));
-		this.system.on('graphics_is_pushed', this.isPushed.bind(this));
-
-		// get page object
-		this.system.emit('get_page', (page) => {
-			this.page = page;
-		});
-
-		// get userconfig object
-		this.system.emit('get_userconfig', (userconfig) => {
-			this.page_direction_flipped = userconfig.page_direction_flipped;
-			this.page_plusminus = userconfig.page_plusminus;
-			this.remove_topbar = userconfig.remove_topbar
-
-		});
-
-		// when page names are updated
-		this.system.on('page_update', (page, obj) => {
-			debug('page controls invalidated for page', page);
-			this.system.emit('graphics_page_controls_invalidated', page);
-		});
-
-		this.system.on('action_bank_status_set', (page, bank, status) => {
-			this.invalidateBank(page, bank);
-		});
-
-		this.system.on('graphics_page_controls_invalidated', (page) => {
-
-			if (page !== undefined) {
-=======
-var system
 var debug = require('debug')('lib/graphics')
 var Image = require('./image')
 var fs = require('fs')
 var _ = require('lodash')
 var rgb = Image.rgb
 var instance
-var cfgDir
-
-function graphics(_system) {
-	var self = this
-
-	self.buffers = {}
-	self.page_direction_flipped = false
-	self.page_plusminus = false
-	self.remove_topbar = false
-
-	system = _system
-	self.system = system
-	self.pushed = {}
-	self.userconfig = {}
-	self.page = {}
-	self.style = {}
-	self.pincodebuffer = {}
-
-	system.on('graphics_bank_invalidate', self.invalidateBank.bind(self))
-	system.on('graphics_indicate_push', self.indicatePush.bind(self))
-	system.on('graphics_is_pushed', self.isPushed.bind(self))
-
-	// get page object
-	system.emit('get_page', function (page) {
-		self.page = page
-	})
-
-	// get userconfig object
-	system.emit('get_userconfig', function (userconfig) {
-		self.page_direction_flipped = userconfig.page_direction_flipped
-		self.page_plusminus = userconfig.page_plusminus
-		self.remove_topbar = userconfig.remove_topbar
-	})
-
-	// when page names are updated
-	system.on('page_update', function (page, obj) {
-		debug('page controls invalidated for page', page)
-		system.emit('graphics_page_controls_invalidated', page)
-	})
-
-	system.on('action_bank_status_set', function (page, bank, status) {
-		self.invalidateBank(page, bank)
-	})
-
-	system.on('graphics_page_controls_invalidated', function (page) {
-		if (page !== undefined) {
-			for (var bank = 1; bank <= global.MAX_BUTTONS; bank++) {
-				var style = self.style[page + '_' + bank]
-				if (style == 'pageup' || style == 'pagedown' || style == 'pagenum') {
-					system.emit('bank_style', page, bank, style)
-					self.invalidateBank(page, bank)
-				}
-			}
-		} else {
-			for (var page = 1; page <= 99; page++) {
->>>>>>> 768a5675
+
+class graphics {
+	constructor(system) {
+		this.system = system
+		this.buffers = {}
+		this.page_direction_flipped = false
+		this.page_plusminus = false
+		this.remove_topbar = false
+
+		this.cfgDir
+
+		this.pushed = {}
+		this.userconfig = {}
+		this.page = {}
+		this.style = {}
+		this.pincodebuffer = {}
+
+		this.system.on('graphics_bank_invalidate', this.invalidateBank.bind(this))
+		this.system.on('graphics_indicate_push', this.indicatePush.bind(this))
+		this.system.on('graphics_is_pushed', this.isPushed.bind(this))
+
+		// get page object
+		this.system.emit('get_page', (page) => {
+			this.page = page
+		})
+
+		// get userconfig object
+		this.system.emit('get_userconfig', (userconfig) => {
+			this.page_direction_flipped = userconfig.page_direction_flipped
+			this.page_plusminus = userconfig.page_plusminus
+			this.remove_topbar = userconfig.remove_topbar
+		})
+
+		// when page names are updated
+		this.system.on('page_update', (page, obj) => {
+			debug('page controls invalidated for page', page)
+			this.system.emit('graphics_page_controls_invalidated', page)
+		})
+
+		this.system.on('action_bank_status_set', (page, bank, status) => {
+			this.invalidateBank(page, bank)
+		})
+
+		this.system.on('graphics_page_controls_invalidated', (page) => {
+			if (page !== undefined) {
 				for (var bank = 1; bank <= global.MAX_BUTTONS; bank++) {
-					var style = this.style[page + "_" + bank];
+					var style = this.style[page + '_' + bank]
 					if (style == 'pageup' || style == 'pagedown' || style == 'pagenum') {
-						this.system.emit("bank_style", page, bank, style);
-						this.invalidateBank(page, bank);
-					}
-				}
-			}
-			else {
+						this.system.emit('bank_style', page, bank, style)
+						this.invalidateBank(page, bank)
+					}
+				}
+			} else {
 				for (var page = 1; page <= 99; page++) {
 					for (var bank = 1; bank <= global.MAX_BUTTONS; bank++) {
-						var style = this.style[page + "_" + bank];
+						var style = this.style[page + '_' + bank]
 						if (style == 'pageup' || style == 'pagedown' || style == 'pagenum') {
-							this.system.emit("bank_style", page, bank, style);
-							this.invalidateBank(page, bank);
+							this.system.emit('bank_style', page, bank, style)
+							this.invalidateBank(page, bank)
 						}
 					}
 				}
 			}
-		});
+		})
 
 		// if settings are changed, draw new up/down buttons
 		this.system.on('set_userconfig_key', (key, val) => {
 			if (key == 'page_direction_flipped') {
-				this.page_direction_flipped = val;
-				debug('page controls invalidated');
-				this.system.emit('graphics_page_controls_invalidated');
+				this.page_direction_flipped = val
+				debug('page controls invalidated')
+				this.system.emit('graphics_page_controls_invalidated')
 			}
 			if (key == 'page_plusminus') {
-				this.page_plusminus = val;
-				debug('page controls invalidated');
-				this.system.emit('graphics_page_controls_invalidated');
+				this.page_plusminus = val
+				debug('page controls invalidated')
+				this.system.emit('graphics_page_controls_invalidated')
 			}
 			if (key == 'remove_topbar') {
 				this.remove_topbar = val
 				debug('Topbar removed')
 				this.generate()
 			}
-	
-		});
+		})
 
 		// draw custom bank (presets, previews etc)
 		this.system.on('graphics_preview_generate', (config, cb) => {
 			if (typeof cb == 'function') {
-				var img = this.drawBankImage(config);
+				var img = this.drawBankImage(config)
 				if (img !== undefined) {
-					cb(img.buffer());
+					cb(img.buffer())
 				} else {
-					cb(null);
-				}
-			}
-		});
+					cb(null)
+				}
+			}
+		})
 
 		this.system.once('bank_update', (config) => {
 			if (config !== undefined) {
-				this.config = config;
-			}
-
-			debug("Generating buffers");
-			this.generate();
-			debug("Done");
-		});
+				this.config = config
+			}
+
+			debug('Generating buffers')
+			this.generate()
+			debug('Done')
+		})
 	}
 
 	drawBank(page, bank) {
-		var img;
-
-		page = parseInt(page);
-		bank = parseInt(bank);
-
-		if (this.config[page] !== undefined && this.config[page][bank] !== undefined && this.config[page][bank].style !== undefined) {
-
-			var c = _.cloneDeep(this.config[page][bank]);
+		var img
+
+		page = parseInt(page)
+		bank = parseInt(bank)
+
+		if (
+			this.config[page] !== undefined &&
+			this.config[page][bank] !== undefined &&
+			this.config[page][bank].style !== undefined
+		) {
+			var c = _.cloneDeep(this.config[page][bank])
 
 			// Fetch feedback-overrides for bank
 			this.system.emit('feedback_get_style', page, bank, (style) => {
 				if (style !== undefined) {
 					for (var key in style) {
-						c[key] = style[key];
-					}
-				}
-			});
-
-			img = this.drawBankImage(c, page, bank);
-		}
-		else {
-			img = this.buffers[page+'_'+bank] = new Image(72,72);
-
-			img.drawTextLine(2,3,page+"."+bank,img.rgb(50,50,50),0);
-			img.horizontalLine(13,img.rgb(30,30,30));
-		}
-
-		return img;
+						c[key] = style[key]
+					}
+				}
+			})
+
+			img = this.drawBankImage(c, page, bank)
+		} else {
+			img = this.buffers[page + '_' + bank] = new Image(72, 72)
+
+			img.drawTextLine(2, 3, page + '.' + bank, img.rgb(50, 50, 50), 0)
+			img.horizontalLine(13, img.rgb(30, 30, 30))
+		}
+
+		return img
 	}
 
 	drawBankImage(c, page, bank) {
-		var img;
-		var notStatic = page === undefined || bank === undefined;
-
-		this.style[page+'_'+bank] = c.style;
+		var img
+		var notStatic = page === undefined || bank === undefined
+
+		this.style[page + '_' + bank] = c.style
 
 		if (page !== undefined && bank !== undefined) {
-			if (this.buffers[page+'_'+bank] === undefined) {
-				img = this.buffers[page+'_'+bank] = new Image(72,72);
-			}
-			else {
-				img = this.buffers[page+'_'+bank];
-				img.boxFilled(0, 0, 71, 14, rgb(0,0,0));
-			}
-		}
-		else {
-			img = new Image(72,72);
+			if (this.buffers[page + '_' + bank] === undefined) {
+				img = this.buffers[page + '_' + bank] = new Image(72, 72)
+			} else {
+				img = this.buffers[page + '_' + bank]
+				img.boxFilled(0, 0, 71, 14, rgb(0, 0, 0))
+			}
+		} else {
+			img = new Image(72, 72)
 		}
 
 		// Don't draw the line on page buttons
 		if (c.style !== 'pageup' && c.style !== 'pagedown' && c.style !== 'pagenum') {
-			img.horizontalLine(13,img.rgb(255,198,0));
-		}
-		else {
+			img.horizontalLine(13, img.rgb(255, 198, 0))
+		} else {
 			if (c.style == 'pageup') {
-
-				img.backgroundColor(img.rgb(15,15,15));
+				img.backgroundColor(img.rgb(15, 15, 15))
 
 				if (this.page_plusminus) {
-					img.drawLetter(30, 20, this.page_direction_flipped ? '-' : '+', img.rgb(255,255,255), 0, 1);
-				}
-				else {
-					img.drawLetter(26, 20, 'arrow_up', img.rgb(255,255,255), 'icon');
-				}
-
-				img.drawAlignedText(0,39,72,8,"UP",img.rgb(255,198,0),0,undefined,1,'center','center');
-
-			}
-			else if (c.style == 'pagedown') {
-
-				img.backgroundColor(img.rgb(15,15,15));
+					img.drawLetter(30, 20, this.page_direction_flipped ? '-' : '+', img.rgb(255, 255, 255), 0, 1)
+				} else {
+					img.drawLetter(26, 20, 'arrow_up', img.rgb(255, 255, 255), 'icon')
+				}
+
+				img.drawAlignedText(0, 39, 72, 8, 'UP', img.rgb(255, 198, 0), 0, undefined, 1, 'center', 'center')
+			} else if (c.style == 'pagedown') {
+				img.backgroundColor(img.rgb(15, 15, 15))
 
 				if (this.page_plusminus) {
-					img.drawLetter(30, 40, this.page_direction_flipped ? '+' : '-', img.rgb(255,255,255), 0, 1);
-				}
-				else {
-					img.drawLetter(26, 40, 'arrow_down', img.rgb(255,255,255), 'icon');
-				}
-
-				img.drawCenterText(36, 28, "DOWN",img.rgb(255,198,0),0);
-			}
-			else if (c.style == 'pagenum') {
-
-				img.backgroundColor(img.rgb(15,15,15));
-
-				if (page === undefined) { // Preview (no page/bank)
-					img.drawAlignedText(0,0,72,30,'PAGE',img.rgb(255,198,0),0,undefined,1,'center','bottom');
-					img.drawAlignedText(0,32,72,30,"x",img.rgb(255,255,255),18,undefined,1,'center','top');
-				}
-				else if (this.page[page] === undefined || this.page[page].name === 'PAGE' || this.page[page].name === '') {
-					img.drawAlignedText(0,0,72,30,'PAGE',img.rgb(255,198,0),0,undefined,1,'center','bottom');
-					img.drawAlignedText(0,32,72,30,""+page,img.rgb(255,255,255),18,undefined,1,'center','top');
-				}
-				else {
-					var pagename = this.page[page].name;
-					img.drawAlignedText(0,0,72,72, pagename,img.rgb(255,255,255),'18',2,0,'center','center');
+					img.drawLetter(30, 40, this.page_direction_flipped ? '+' : '-', img.rgb(255, 255, 255), 0, 1)
+				} else {
+					img.drawLetter(26, 40, 'arrow_down', img.rgb(255, 255, 255), 'icon')
+				}
+
+				img.drawCenterText(36, 28, 'DOWN', img.rgb(255, 198, 0), 0)
+			} else if (c.style == 'pagenum') {
+				img.backgroundColor(img.rgb(15, 15, 15))
+
+				if (page === undefined) {
+					// Preview (no page/bank)
+					img.drawAlignedText(0, 0, 72, 30, 'PAGE', img.rgb(255, 198, 0), 0, undefined, 1, 'center', 'bottom')
+					img.drawAlignedText(0, 32, 72, 30, 'x', img.rgb(255, 255, 255), 18, undefined, 1, 'center', 'top')
+				} else if (this.page[page] === undefined || this.page[page].name === 'PAGE' || this.page[page].name === '') {
+					img.drawAlignedText(0, 0, 72, 30, 'PAGE', img.rgb(255, 198, 0), 0, undefined, 1, 'center', 'bottom')
+					img.drawAlignedText(0, 32, 72, 30, '' + page, img.rgb(255, 255, 255), 18, undefined, 1, 'center', 'top')
+				} else {
+					var pagename = this.page[page].name
+					img.drawAlignedText(0, 0, 72, 72, pagename, img.rgb(255, 255, 255), '18', 2, 0, 'center', 'center')
 				}
 			}
 		}
 
 		// handle upgrade from pre alignment-support configuration
 		if (c.alignment === undefined) {
-			c.alignment = 'center:center';
-		}
-
-<<<<<<< HEAD
+			c.alignment = 'center:center'
+		}
+
 		if (c.pngalignment === undefined) {
-			c.pngalignment = 'center:center';
-		}
-=======
-	if (c.style == 'text' || c.style == 'png') {
-		var text
-		system.emit('variable_parse', c.text, function (str) {
-			text = str
-		})
-
-		var halign = c.alignment.split(':', 2)[0]
-		var valign = c.alignment.split(':', 2)[1]
-
-		switch (c.size) {
-			case 'small':
-				if (self.remove_topbar) {
-					img.drawAlignedText(2, 2, 68, 68, text, c.color, 0, 2, 1, halign, valign)
-				} else {
-					img.drawAlignedText(2, 18, 68, 52, text, c.color, 0, 2, 1, halign, valign)
-				}
-				break
->>>>>>> 768a5675
+			c.pngalignment = 'center:center'
+		}
 
 		if (c.style == 'png' || c.style == 'text') {
 			this.remove_topbar ? img.boxFilled(0, 0, 71, 71, c.bgcolor) : img.boxFilled(0, 14, 71, 71, c.bgcolor)
@@ -339,77 +238,71 @@
 
 		if (page === undefined) {
 			// Preview (no page/bank)
-			img.drawTextLine(3, 3, "x.x", img.rgb(255, 198, 0), 0);
-		}
-		else if (this.pushed[page+'_'+bank] !== undefined) {
+			img.drawTextLine(3, 3, 'x.x', img.rgb(255, 198, 0), 0)
+		} else if (this.pushed[page + '_' + bank] !== undefined) {
 			// Pushed
 			if (c.style !== 'pageup' && c.style !== 'pagedown' && c.style !== 'pagenum') {
-				img.boxFilled(0, 0, 71, 14, rgb(255, 198, 0));
-				img.drawTextLine(3, 3, page + "." + bank, img.rgb(0, 0, 0), 0);
-			}
-		}
-		else {
+				img.boxFilled(0, 0, 71, 14, rgb(255, 198, 0))
+				img.drawTextLine(3, 3, page + '.' + bank, img.rgb(0, 0, 0), 0)
+			}
+		} else {
 			// not pushed
 			if (c.style !== 'pageup' && c.style !== 'pagedown' && c.style !== 'pagenum' && !self.remove_topbar) {
-				img.drawTextLine(3, 3, page + "." + bank, img.rgb(255, 198, 0), 0);
+				img.drawTextLine(3, 3, page + '.' + bank, img.rgb(255, 198, 0), 0)
 			}
 		}
 
 		if (!notStatic) {
 			this.system.emit('action_bank_status_get', page, bank, (status) => {
-				var colors = [0, img.rgb(255, 127, 0), img.rgb(255, 0, 0)];
+				var colors = [0, img.rgb(255, 127, 0), img.rgb(255, 0, 0)]
 
 				if (status > 0) {
-					img.boxFilled(62, 2, 70, 10, colors[status]);
-				}
-			});
+					img.boxFilled(62, 2, 70, 10, colors[status])
+				}
+			})
 
 			this.system.emit('action_running_get', page, bank, (status) => {
 				if (status) {
-					img.drawLetter(55,3,'play',img.rgb(0, 255, 0),'icon');
-				}
-			});
+					img.drawLetter(55, 3, 'play', img.rgb(0, 255, 0), 'icon')
+				}
+			})
 		}
 
 		if (c.style == 'png' || c.style == 'text') {
-
 			if (c.png64 !== undefined) {
 				try {
-					var data = Buffer.from(c.png64, 'base64');
-					var halign = c.pngalignment.split(":",2)[0];
-					var valign = c.pngalignment.split(":",2)[1];
+					var data = Buffer.from(c.png64, 'base64')
+					var halign = c.pngalignment.split(':', 2)[0]
+					var valign = c.pngalignment.split(':', 2)[1]
 					if (this.remove_topbar) {
 						img.drawFromPNGdata(data, 0, 0, 72, 72, halign, valign)
 					} else {
 						img.drawFromPNGdata(data, 0, 14, 72, 58, halign, valign)
 					}
-				}
-				catch (e) {
-					img.boxFilled(0, 14, 71, 57, 0);
-					img.drawAlignedText(2,18,68,52, 'PNG ERROR', img.rgb(255,0 ,0), 0, 2, 1, 'center', 'center');
-					return img;
-				}
-			}
-			else {
+				} catch (e) {
+					img.boxFilled(0, 14, 71, 57, 0)
+					img.drawAlignedText(2, 18, 68, 52, 'PNG ERROR', img.rgb(255, 0, 0), 0, 2, 1, 'center', 'center')
+					return img
+				}
+			} else {
 				if (this.cfgDir === undefined) {
 					this.system.emit('configdir_get', (_cfgDir) => {
-						this.cfgDir = _cfgDir;
-					});
+						this.cfgDir = _cfgDir
+					})
 				}
 
 				if (fs.existsSync(this.cfgDir + '/banks/' + page + '_' + bank + '.png')) {
 					// one last time
-					img.drawFromPNG(this.cfgDir + '/banks/' + page + '_' + bank + '.png', 0, 14);
+					img.drawFromPNG(this.cfgDir + '/banks/' + page + '_' + bank + '.png', 0, 14)
 
 					// Upgrade config with base64 and delete file
 					try {
-						data = fs.readFileSync(this.cfgDir + '/banks/' + page + '_' + bank + '.png');
-						this.system.emit('bank_set_key', page, bank, 'png64', data.toString('base64'));
-						fs.unlink(this.cfgDir + '/banks/' + page + '_' + bank + '.png');
-					}
-					catch (e) {
-						debug("Error upgrading config to inline png for bank " + page + "." + bank);
-						debug("Reason:" + e.message);
+						data = fs.readFileSync(this.cfgDir + '/banks/' + page + '_' + bank + '.png')
+						this.system.emit('bank_set_key', page, bank, 'png64', data.toString('base64'))
+						fs.unlink(this.cfgDir + '/banks/' + page + '_' + bank + '.png')
+					} catch (e) {
+						debug('Error upgrading config to inline png for bank ' + page + '.' + bank)
+						debug('Reason:' + e.message)
 					}
 				}
 			}
@@ -425,20 +318,20 @@
 		}
 
 		if (c.style == 'text' || c.style == 'png') {
-			var text;
+			var text
 
 			this.system.emit('variable_parse', c.text, (str) => {
-				text = str;
-			});
-
-			var halign = c.alignment.split(":",2)[0];
-			var valign = c.alignment.split(":",2)[1];
-
-			switch(c.size) {
+				text = str
+			})
+
+			var halign = c.alignment.split(':', 2)[0]
+			var valign = c.alignment.split(':', 2)[1]
+
+			switch (c.size) {
 				case 'small':
 					if (this.remove_topbar) {
 						img.drawAlignedText(2, 2, 68, 68, text, c.color, 0, 2, 1, halign, valign)
-					}	else {
+					} else {
 						img.drawAlignedText(2, 18, 68, 52, text, c.color, 0, 2, 1, halign, valign)
 					}
 					break
@@ -508,158 +401,176 @@
 			}
 		}
 
-		return img;
+		return img
 	}
 
 	drawControls() {
 		// page up
-		var img = this.buffers['up'] = new Image(72,72);
-		img.backgroundColor(img.rgb(15,15,15));
+		var img = (this.buffers['up'] = new Image(72, 72))
+		img.backgroundColor(img.rgb(15, 15, 15))
 
 		if (this.page_plusminus) {
-			img.drawLetter(30, 20, this.page_direction_flipped ? '-' : '+', img.rgb(255,255,255), 0, 1);
-		}
-		else {
-			img.drawLetter(26, 20, 'arrow_up', img.rgb(255,255,255), 'icon');
-		}
-
-		img.drawAlignedText(0,39,72,8,"PAGE UP",img.rgb(255,198,0),0,undefined,1,'center','center');
+			img.drawLetter(30, 20, this.page_direction_flipped ? '-' : '+', img.rgb(255, 255, 255), 0, 1)
+		} else {
+			img.drawLetter(26, 20, 'arrow_up', img.rgb(255, 255, 255), 'icon')
+		}
+
+		img.drawAlignedText(0, 39, 72, 8, 'PAGE UP', img.rgb(255, 198, 0), 0, undefined, 1, 'center', 'center')
 
 		// page down
-		var img = this.buffers['down'] = new Image(72,72);
-		img.backgroundColor(img.rgb(15,15,15));
+		var img = (this.buffers['down'] = new Image(72, 72))
+		img.backgroundColor(img.rgb(15, 15, 15))
 
 		if (this.page_plusminus) {
-			img.drawLetter(30, 40, this.page_direction_flipped ? '+' : '-', img.rgb(255,255,255), 0, 1);
-		}
-		else {
-			img.drawLetter(26, 40, 'arrow_down', img.rgb(255,255,255), 'icon');
-		}
-
-		img.drawCenterText(36,28,"PAGE DOWN",img.rgb(255,198,0),0);
+			img.drawLetter(30, 40, this.page_direction_flipped ? '+' : '-', img.rgb(255, 255, 255), 0, 1)
+		} else {
+			img.drawLetter(26, 40, 'arrow_down', img.rgb(255, 255, 255), 'icon')
+		}
+
+		img.drawCenterText(36, 28, 'PAGE DOWN', img.rgb(255, 198, 0), 0)
 	}
 
 	drawPage(page) {
-
 		for (var bank = 1; bank <= global.MAX_BUTTONS; ++bank) {
-			var img = this.drawBank(page, bank);
+			var img = this.drawBank(page, bank)
 		}
 	}
 
 	generate() {
-
 		for (var p = 1; p <= 99; p++) {
-			this.drawPage(p);
+			this.drawPage(p)
 		}
 	}
 
 	getBank(page, bank) {
-		var img = this.buffers[page + '_' + bank];
+		var img = this.buffers[page + '_' + bank]
 
 		if (img === undefined) {
-			this.drawBank(page, bank);
-			img = this.buffers[page + '_' + bank];
+			this.drawBank(page, bank)
+			img = this.buffers[page + '_' + bank]
 		}
 
 		if (img === undefined) {
-			debug('!!!! ERROR: UNEXPECTED ERROR while fetching image for unbuffered bank: ' + page + '.' + bank);
+			debug('!!!! ERROR: UNEXPECTED ERROR while fetching image for unbuffered bank: ' + page + '.' + bank)
 
 			// continue gracefully, even though something is terribly wrong
-			return { buffer: new Image(72,72), updated: Date.now() };
-		}
-
-		return { buffer: img.buffer(), updated: img.lastUpdate };
+			return { buffer: new Image(72, 72), updated: Date.now() }
+		}
+
+		return { buffer: img.buffer(), updated: img.lastUpdate }
 	}
 
 	getImagesForPage(page) {
-		var result = {};
+		var result = {}
 
 		for (var i = 0; i < global.MAX_BUTTONS; ++i) {
-			if (this.buffers[page + '_' + (parseInt(i)+1)] === undefined) {
-				result[i] = (new Image(72,72)).bufferAndTime();
-			}
-			else {
-				result[i] = this.buffers[page + '_' + (parseInt(i)+1)].bufferAndTime();
-			}
-		}
-
-		return result;
+			if (this.buffers[page + '_' + (parseInt(i) + 1)] === undefined) {
+				result[i] = new Image(72, 72).bufferAndTime()
+			} else {
+				result[i] = this.buffers[page + '_' + (parseInt(i) + 1)].bufferAndTime()
+			}
+		}
+
+		return result
 	}
 
 	getImagesForPincode(pincode) {
-		var b = "1 2 3 4 6 7 8 9 11 12 13 14".split(/ /);
-		var img;
+		var b = '1 2 3 4 6 7 8 9 11 12 13 14'.split(/ /)
+		var img
 
 		if (this.pincodebuffer[0] === undefined) {
-
 			for (var i = 0; i < 10; i++) {
-				img = new Image(72,72);
-				img.backgroundColor(img.rgb(15,15,15));
-				img.drawAlignedText(0,0,72,72,i.toString(),img.rgb(255,255,255),44,undefined,44,'center','center');
-				this.pincodebuffer[i] = img.bufferAndTime();
-			}
-		}
-
-		img = new Image(72,72);
-		img.backgroundColor(img.rgb(15,15,15));
-		img.drawAlignedText(0,-10,72,72,"Lockout",img.rgb(255,198,0),14,undefined,44,'center','center');
+				img = new Image(72, 72)
+				img.backgroundColor(img.rgb(15, 15, 15))
+				img.drawAlignedText(0, 0, 72, 72, i.toString(), img.rgb(255, 255, 255), 44, undefined, 44, 'center', 'center')
+				this.pincodebuffer[i] = img.bufferAndTime()
+			}
+		}
+
+		img = new Image(72, 72)
+		img.backgroundColor(img.rgb(15, 15, 15))
+		img.drawAlignedText(0, -10, 72, 72, 'Lockout', img.rgb(255, 198, 0), 14, undefined, 44, 'center', 'center')
 
 		if (!(pincode === undefined)) {
-			img.drawAlignedText(0,15,72,72,pincode.replace(/[a-z0-9]/gi, '*'),img.rgb(255,255,255),18,undefined,44,'center','center');
-		}
-
-		this.pincodebuffer[10] = img.bufferAndTime();
-
-		img = new Image(72,72);
-		img.backgroundColor(img.rgb(15,15,15));
-		this.pincodebuffer[11] = img.bufferAndTime();
-
-		return this.pincodebuffer;
+			img.drawAlignedText(
+				0,
+				15,
+				72,
+				72,
+				pincode.replace(/[a-z0-9]/gi, '*'),
+				img.rgb(255, 255, 255),
+				18,
+				undefined,
+				44,
+				'center',
+				'center'
+			)
+		}
+
+		this.pincodebuffer[10] = img.bufferAndTime()
+
+		img = new Image(72, 72)
+		img.backgroundColor(img.rgb(15, 15, 15))
+		this.pincodebuffer[11] = img.bufferAndTime()
+
+		return this.pincodebuffer
 	}
 
 	getPageButton(page) {
-		var img = new Image(72,72);
-
-		img.backgroundColor(img.rgb(15,15,15));
-		img.drawAlignedText(0,0,72,30,(this.page[page] !== undefined ? this.page[page].name : ''),img.rgb(255,198,0),0,undefined,1,'center','bottom');
-		img.drawAlignedText(0,32,72,30,""+page,img.rgb(255,255,255),18,undefined,1,'center','top');
-		return img;
+		var img = new Image(72, 72)
+
+		img.backgroundColor(img.rgb(15, 15, 15))
+		img.drawAlignedText(
+			0,
+			0,
+			72,
+			30,
+			this.page[page] !== undefined ? this.page[page].name : '',
+			img.rgb(255, 198, 0),
+			0,
+			undefined,
+			1,
+			'center',
+			'bottom'
+		)
+		img.drawAlignedText(0, 32, 72, 30, '' + page, img.rgb(255, 255, 255), 18, undefined, 1, 'center', 'top')
+		return img
 	}
 
 	indicatePush(page, bank, state) {
-		this.buffers[page + '_' + bank] = undefined;
+		this.buffers[page + '_' + bank] = undefined
 
 		if (state) {
 			/* indicate push */
-			this.buffers[page + '_' + bank] = undefined;
-			this.pushed[page + '_' + bank] = 1;
-		} else {
-			this.buffers[page + '_' + bank] = undefined;
-			delete this.pushed[page + '_' + bank];
-		}
-
-		this.drawBank(page, bank);
-		this.system.emit('graphics_bank_invalidated', page, bank);
+			this.buffers[page + '_' + bank] = undefined
+			this.pushed[page + '_' + bank] = 1
+		} else {
+			this.buffers[page + '_' + bank] = undefined
+			delete this.pushed[page + '_' + bank]
+		}
+
+		this.drawBank(page, bank)
+		this.system.emit('graphics_bank_invalidated', page, bank)
 	}
 
 	invalidateBank(page, bank) {
-		this.buffers[page + '_' + bank] = undefined;
-		this.style[page + '_' + bank] = undefined;
-		this.drawBank(page, bank);
-
-		this.system.emit('graphics_bank_invalidated', page, bank);
+		this.buffers[page + '_' + bank] = undefined
+		this.style[page + '_' + bank] = undefined
+		this.drawBank(page, bank)
+
+		this.system.emit('graphics_bank_invalidated', page, bank)
 	}
 
 	isPushed(page, bank, cb) {
-		cb(this.pushed[page + '_' + bank]);
+		cb(this.pushed[page + '_' + bank])
 	}
 }
 
 // Graphics is a singleton class
 exports = module.exports = function (system) {
 	if (instance === undefined) {
-		return instance = new graphics(system);
+		return (instance = new graphics(system))
 	} else {
-		return instance;
-	}
-};+		return instance
+	}
+}