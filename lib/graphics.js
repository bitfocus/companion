--- conflicted
+++ resolved
@@ -15,7 +15,6 @@
  *
  */
 
-<<<<<<< HEAD
 var debug = require('debug')('lib/graphics');
 var Image = require('./image');
 var fs    = require('fs');
@@ -30,6 +29,8 @@
 		this.buffers = {};
 		this.page_direction_flipped = false;
 		this.page_plusminus = false;
+		this.remove_topbar = false
+
 
 		this.cfgDir;
 
@@ -52,6 +53,8 @@
 		this.system.emit('get_userconfig', (userconfig) => {
 			this.page_direction_flipped = userconfig.page_direction_flipped;
 			this.page_plusminus = userconfig.page_plusminus;
+			this.remove_topbar = userconfig.remove_topbar
+
 		});
 
 		// when page names are updated
@@ -67,70 +70,6 @@
 		this.system.on('graphics_page_controls_invalidated', (page) => {
 
 			if (page !== undefined) {
-=======
-var system
-var debug = require('debug')('lib/graphics')
-var Image = require('./image')
-var fs    = require('fs')
-var _     = require('lodash')
-var rgb   = Image.rgb
-var instance
-var cfgDir
-
-function graphics(_system) {
-	var self = this
-
-	self.buffers = {}
-	self.page_direction_flipped = false
-	self.page_plusminus = false
-	self.remove_topbar = false
-
-	system = _system
-	self.system = system
-	self.pushed = {}
-	self.userconfig = {}
-	self.page = {}
-	self.style = {}
-	self.pincodebuffer = {}
-
-	system.on('graphics_bank_invalidate', self.invalidateBank.bind(self))
-	system.on('graphics_indicate_push', self.indicatePush.bind(self))
-	system.on('graphics_is_pushed', self.isPushed.bind(self))
-
-	// get page object
-	system.emit('get_page', function (page) {
-		self.page = page
-	})
-
-	// get userconfig object
-	system.emit('get_userconfig', function (userconfig) {
-		self.page_direction_flipped = userconfig.page_direction_flipped
-		self.page_plusminus = userconfig.page_plusminus
-		self.remove_topbar = userconfig.remove_topbar
-	})
-
-	// when page names are updated
-	system.on('page_update', function (page, obj) {
-		debug('page controls invalidated for page', page)
-		system.emit('graphics_page_controls_invalidated', page)
-	})
-
-	system.on('action_bank_status_set', function (page, bank, status) {
-		self.invalidateBank(page, bank)
-	})
-
-	system.on('graphics_page_controls_invalidated', function (page) {
-		if (page !== undefined) {
-			for (var bank = 1; bank <= global.MAX_BUTTONS; bank++) {
-				var style = self.style[page + '_' + bank]
-				if (style == 'pageup' || style == 'pagedown' || style == 'pagenum') {
-					system.emit('bank_style', page, bank, style)
-					self.invalidateBank(page, bank)
-				}
-			}
-		} else {
-			for (var page = 1; page <= 99; page++) {
->>>>>>> ab8bdea2
 				for (var bank = 1; bank <= global.MAX_BUTTONS; bank++) {
 					var style = this.style[page + "_" + bank];
 					if (style == 'pageup' || style == 'pagedown' || style == 'pagenum') {
@@ -139,7 +78,6 @@
 					}
 				}
 			}
-<<<<<<< HEAD
 			else {
 				for (var page = 1; page <= 99; page++) {
 					for (var bank = 1; bank <= global.MAX_BUTTONS; bank++) {
@@ -150,38 +88,6 @@
 						}
 					}
 				}
-=======
-		}
-	})
-
-	// if settings are changed, draw new up/down buttons
-	system.on('set_userconfig_key', function (key, val) {
-		if (key == 'page_direction_flipped') {
-			self.page_direction_flipped = val
-			debug('page controls invalidated')
-			system.emit('graphics_page_controls_invalidated')
-		}
-		if (key == 'page_plusminus') {
-			self.page_plusminus = val
-			debug('page controls invalidated')
-			system.emit('graphics_page_controls_invalidated')
-		}
-		if (key == 'remove_topbar') {
-			self.remove_topbar = val
-			debug('Topbar removed')
-			self.generate()
-		}
-	})
-
-	// draw custom bank (presets, previews etc)
-	system.on('graphics_preview_generate', function (config, cb) {
-		if (typeof cb == 'function') {
-			var img = self.drawBankImage(config)
-			if (img !== undefined) {
-				cb(img.buffer())
-			} else {
-				cb(null)
->>>>>>> ab8bdea2
 			}
 		});
 
@@ -197,6 +103,12 @@
 				debug('page controls invalidated');
 				this.system.emit('graphics_page_controls_invalidated');
 			}
+			if (key == 'remove_topbar') {
+				this.remove_topbar = val
+				debug('Topbar removed')
+				this.generate()
+			}
+	
 		});
 
 		// draw custom bank (presets, previews etc)
@@ -271,7 +183,6 @@
 		else {
 			img = new Image(72,72);
 		}
-<<<<<<< HEAD
 
 		// Don't draw the line on page buttons
 		if (c.style !== 'pageup' && c.style !== 'pagedown' && c.style !== 'pagenum') {
@@ -279,17 +190,6 @@
 		}
 		else {
 			if (c.style == 'pageup') {
-=======
-	} else {
-		img = new Image(72, 72)
-	}
-	// Don't draw the line on page buttons
-	if (c.style !== 'pageup' && c.style !== 'pagedown' && c.style !== 'pagenum') {
-		img.horizontalLine(13, img.rgb(255, 198, 0))
-	} else {
-		if (c.style == 'pageup') {
-			img.backgroundColor(img.rgb(15, 15, 15))
->>>>>>> ab8bdea2
 
 				img.backgroundColor(img.rgb(15,15,15));
 
@@ -305,7 +205,6 @@
 			}
 			else if (c.style == 'pagedown') {
 
-<<<<<<< HEAD
 				img.backgroundColor(img.rgb(15,15,15));
 
 				if (this.page_plusminus) {
@@ -318,38 +217,6 @@
 				img.drawCenterText(36, 28, "DOWN",img.rgb(255,198,0),0);
 			}
 			else if (c.style == 'pagenum') {
-=======
-	// handle upgrade from pre alignment-support configuration
-	if (c.alignment === undefined) {
-		c.alignment = 'center:center'
-	}
-	if (c.pngalignment === undefined) {
-		c.pngalignment = 'center:center'
-	}
-	if (c.style == 'png' || c.style == 'text') {
-		self.remove_topbar ? img.boxFilled(0, 0, 71, 71, c.bgcolor) : img.boxFilled(0, 14, 71, 71, c.bgcolor)
-		self.system.emit('graphics_set_bank_bg', page, bank, c.bgcolor)
-	} else {
-		// ensure any previous colour is cleared
-		self.system.emit('graphics_set_bank_bg', page, bank, 0)
-	}
-	if (page === undefined) {
-		// Preview (no page/bank)
-
-		img.drawTextLine(3, 3, 'x.x', img.rgb(255, 198, 0), 0)
-	} else if (self.pushed[page + '_' + bank] !== undefined) {
-		// Pushed
-		if (c.style !== 'pageup' && c.style !== 'pagedown' && c.style !== 'pagenum') {
-			img.boxFilled(0, 0, 71, 14, rgb(255, 198, 0))
-			img.drawTextLine(3, 3, page + '.' + bank, img.rgb(0, 0, 0), 0)
-		}
-	} else {
-		// not pushed
-		if (c.style !== 'pageup' && c.style !== 'pagedown' && c.style !== 'pagenum' && !self.remove_topbar) {
-			img.drawTextLine(3, 3, page + '.' + bank, img.rgb(255, 198, 0), 0)
-		}
-	}
->>>>>>> ab8bdea2
 
 				img.backgroundColor(img.rgb(15,15,15));
 
@@ -373,9 +240,16 @@
 			c.alignment = 'center:center';
 		}
 
-<<<<<<< HEAD
 		if (c.pngalignment === undefined) {
 			c.pngalignment = 'center:center';
+		}
+
+		if (c.style == 'png' || c.style == 'text') {
+			this.remove_topbar ? img.boxFilled(0, 0, 71, 71, c.bgcolor) : img.boxFilled(0, 14, 71, 71, c.bgcolor)
+			this.system.emit('graphics_set_bank_bg', page, bank, c.bgcolor)
+		} else {
+			// ensure any previous colour is cleared
+			this.system.emit('graphics_set_bank_bg', page, bank, 0)
 		}
 
 		if (page === undefined) {
@@ -387,27 +261,11 @@
 			if (c.style !== 'pageup' && c.style !== 'pagedown' && c.style !== 'pagenum') {
 				img.boxFilled(0, 0, 71, 14, rgb(255, 198, 0));
 				img.drawTextLine(3, 3, page + "." + bank, img.rgb(0, 0, 0), 0);
-=======
-	if (c.style == 'png' || c.style == 'text') {
-		if (c.png64 !== undefined) {
-			try {
-				var data = Buffer.from(c.png64, 'base64')
-				var halign = c.pngalignment.split(':', 2)[0]
-				var valign = c.pngalignment.split(':', 2)[1]
-
-				self.remove_topbar
-					? img.drawFromPNGdata(data, 0, 0, 72, 72, halign, valign)
-					: img.drawFromPNGdata(data, 0, 14, 72, 58, halign, valign)
-			} catch (e) {
-				img.boxFilled(0, 14, 71, 57, 0)
-				img.drawAlignedText(2, 18, 68, 52, 'PNG ERROR', img.rgb(255, 0, 0), 0, 2, 1, 'center', 'center')
-				return img
->>>>>>> ab8bdea2
 			}
 		}
 		else {
 			// not pushed
-			if (c.style !== 'pageup' && c.style !== 'pagedown' && c.style !== 'pagenum') {
+			if (c.style !== 'pageup' && c.style !== 'pagedown' && c.style !== 'pagenum' && !self.remove_topbar) {
 				img.drawTextLine(3, 3, page + "." + bank, img.rgb(255, 198, 0), 0);
 			}
 		}
@@ -426,22 +284,6 @@
 					img.drawLetter(55,3,'play',img.rgb(0, 255, 0),'icon');
 				}
 			});
-		}
-
-<<<<<<< HEAD
-		if (c.style == 'png' || c.style == 'text') {
-			img.boxFilled(0, 14, 71, 71, c.bgcolor);
-			this.system.emit('graphics_set_bank_bg', page, bank, c.bgcolor)
-		} else {
-			// ensure any previous colour is cleared
-			this.system.emit('graphics_set_bank_bg', page, bank, 0)
-=======
-		/* raw image buffers */
-		if (c.img64 !== undefined) {
-			self.remove_topbar
-				? img.drawPixelBuffer(0, 0, 72, 72, c.img64, 'base64')
-				: img.drawPixelBuffer(0, 14, 72, 58, c.img64, 'base64')
->>>>>>> ab8bdea2
 		}
 
 		if (c.style == 'png' || c.style == 'text') {
@@ -451,7 +293,11 @@
 					var data = Buffer.from(c.png64, 'base64');
 					var halign = c.pngalignment.split(":",2)[0];
 					var valign = c.pngalignment.split(":",2)[1];
-					img.drawFromPNGdata(data, 0, 14, 72, 58, halign, valign);
+					if (this.remove_topbar) {
+						img.drawFromPNGdata(data, 0, 0, 72, 72, halign, valign)
+					} else {
+						img.drawFromPNGdata(data, 0, 14, 72, 58, halign, valign)
+					}
 				}
 				catch (e) {
 					img.boxFilled(0, 14, 71, 57, 0);
@@ -466,7 +312,6 @@
 					});
 				}
 
-<<<<<<< HEAD
 				if (fs.existsSync(this.cfgDir + '/banks/' + page + '_' + bank + '.png')) {
 					// one last time
 					img.drawFromPNG(this.cfgDir + '/banks/' + page + '_' + bank + '.png', 0, 14);
@@ -486,7 +331,11 @@
 
 			/* raw image buffers */
 			if (c.img64 !== undefined) {
-				img.drawPixelBuffer(0, 14, 72, 58, c.img64, 'base64');
+				if (this.remove_topbar) {
+					img.drawPixelBuffer(0, 0, 72, 72, c.img64, 'base64')
+				} else {
+					img.drawPixelBuffer(0, 14, 72, 58, c.img64, 'base64')
+				}
 			}
 		}
 
@@ -502,35 +351,75 @@
 
 			switch(c.size) {
 				case 'small':
-					img.drawAlignedText(2,18,68,52, text, c.color, 0, 2, 1, halign, valign);
-					break;
+					if (this.remove_topbar) {
+						img.drawAlignedText(2, 2, 68, 68, text, c.color, 0, 2, 1, halign, valign)
+					}	else {
+						img.drawAlignedText(2, 18, 68, 52, text, c.color, 0, 2, 1, halign, valign)
+					}
+					break
 				case 'large':
-					img.drawAlignedText(2,18,68,52, text, c.color, 14, 2, 1, halign, valign);
-					break;
+					if (this.remove_topbar) {
+						img.drawAlignedText(2, 2, 68, 68, text, c.color, 14, 2, 1, halign, valign)
+					} else {
+						img.drawAlignedText(2, 18, 68, 52, text, c.color, 14, 2, 1, halign, valign)
+					}
+					break
 				case '7':
-					img.drawAlignedText(2,18,68,52, text, c.color, 0, 2, 1, halign, valign);
-					break;
+					if (this.remove_topbar) {
+						img.drawAlignedText(2, 2, 68, 68, text, c.color, 0, 2, 1, halign, valign)
+					} else {
+						img.drawAlignedText(2, 18, 68, 52, text, c.color, 0, 2, 1, halign, valign)
+					}
+					break
 				case '14':
-					img.drawAlignedText(2,18,68,52, text, c.color, 14, undefined, 1, halign, valign);
-					break;
+					if (this.remove_topbar) {
+						img.drawAlignedText(2, 2, 68, 68, text, c.color, 14, undefined, 1, halign, valign)
+					} else {
+						img.drawAlignedText(2, 18, 68, 52, text, c.color, 14, undefined, 1, halign, valign)
+					}
+					break
 				case '18':
-					img.drawAlignedText(2,18,68,52, text, c.color, 18, undefined, 1, halign, valign);
-					break;
+					if (this.remove_topbar) {
+						img.drawAlignedText(2, 2, 68, 68, text, c.color, 18, undefined, 1, halign, valign)
+					} else {
+						img.drawAlignedText(2, 18, 68, 52, text, c.color, 18, undefined, 1, halign, valign)
+					}
+					break
 				case '24':
-					img.drawAlignedText(2,18,68,52, text, c.color, 24, undefined, 1, halign, valign);
-					break;
+					if (this.remove_topbar) {
+						img.drawAlignedText(2, 2, 68, 68, text, c.color, 24, undefined, 1, halign, valign)
+					} else {
+						img.drawAlignedText(2, 18, 68, 52, text, c.color, 24, undefined, 1, halign, valign)
+					}
+					break
 				case '30':
-					img.drawAlignedText(2,18,68,52, text, c.color, 30, undefined, 1, halign, valign);
-					break;
+					if (this.remove_topbar) {
+						img.drawAlignedText(2, 2, 68, 68, text, c.color, 30, undefined, 1, halign, valign)
+					} else {
+						img.drawAlignedText(2, 18, 68, 52, text, c.color, 30, undefined, 1, halign, valign)
+					}
+					break
 				case '44':
-					img.drawAlignedText(2,18,68,52, text, c.color, 44, undefined, 1, halign, valign);
-					break;
+					if (this.remove_topbar) {
+						img.drawAlignedText(2, 2, 68, 68, text, c.color, 44, undefined, 1, halign, valign)
+					} else {
+						img.drawAlignedText(2, 18, 68, 52, text, c.color, 44, undefined, 1, halign, valign)
+					}
+					break
 				case 'auto':
-					img.drawAlignedText(2,18,68,52, text, c.color, 'auto', undefined, 1, halign, valign);
-					break;
+					if (this.remove_topbar) {
+						img.drawAlignedText(2, 2, 68, 68, text, c.color, 'auto', undefined, 1, halign, valign)
+					} else {
+						img.drawAlignedText(2, 18, 68, 52, text, c.color, 'auto', undefined, 1, halign, valign)
+					}
+					break
 				default:
-					img.drawAlignedText(2,18,68,52, text, c.color, 0, 2, 1, halign, valign);
-					break;
+					if (this.remove_topbar) {
+						img.drawAlignedText(2, 2, 68, 68, text, c.color, 0, 2, 1, halign, valign)
+					} else {
+						img.drawAlignedText(2, 18, 68, 52, text, c.color, 0, 2, 1, halign, valign)
+					}
+					break
 			}
 		}
 
@@ -557,88 +446,6 @@
 
 		if (this.page_plusminus) {
 			img.drawLetter(30, 40, this.page_direction_flipped ? '+' : '-', img.rgb(255,255,255), 0, 1);
-=======
-		switch (c.size) {
-			case 'small':
-				if (self.remove_topbar) {
-					img.drawAlignedText(2, 2, 68, 68, text, c.color, 0, 2, 1, halign, valign)
-				}	else {
-					img.drawAlignedText(2, 18, 68, 52, text, c.color, 0, 2, 1, halign, valign)
-				}
-				break
-
-			case 'large':
-				if (self.remove_topbar) {
-					img.drawAlignedText(2, 2, 68, 68, text, c.color, 14, 2, 1, halign, valign)
-				} else {
-					img.drawAlignedText(2, 18, 68, 52, text, c.color, 14, 2, 1, halign, valign)
-				}
-				break
-
-			case '7':
-				if (self.remove_topbar) {
-					img.drawAlignedText(2, 2, 68, 68, text, c.color, 0, 2, 1, halign, valign)
-				} else {
-					img.drawAlignedText(2, 18, 68, 52, text, c.color, 0, 2, 1, halign, valign)
-				}
-				break
-
-			case '14':
-				if (self.remove_topbar) {
-					img.drawAlignedText(2, 2, 68, 68, text, c.color, 14, undefined, 1, halign, valign)
-				} else {
-					img.drawAlignedText(2, 18, 68, 52, text, c.color, 14, undefined, 1, halign, valign)
-				}
-				break
-
-			case '18':
-				if (self.remove_topbar) {
-					img.drawAlignedText(2, 2, 68, 68, text, c.color, 18, undefined, 1, halign, valign)
-				} else {
-					img.drawAlignedText(2, 18, 68, 52, text, c.color, 18, undefined, 1, halign, valign)
-				}
-				break
-
-			case '24':
-				if (self.remove_topbar) {
-					img.drawAlignedText(2, 2, 68, 68, text, c.color, 24, undefined, 1, halign, valign)
-				} else {
-					img.drawAlignedText(2, 18, 68, 52, text, c.color, 24, undefined, 1, halign, valign)
-				}
-				break
-
-			case '30':
-				if (self.remove_topbar) {
-					img.drawAlignedText(2, 2, 68, 68, text, c.color, 30, undefined, 1, halign, valign)
-				} else {
-					img.drawAlignedText(2, 18, 68, 52, text, c.color, 30, undefined, 1, halign, valign)
-				}
-				break
-
-			case '44':
-				if (self.remove_topbar) {
-					img.drawAlignedText(2, 2, 68, 68, text, c.color, 44, undefined, 1, halign, valign)
-				} else {
-					img.drawAlignedText(2, 18, 68, 52, text, c.color, 44, undefined, 1, halign, valign)
-				}
-				break
-
-			case 'auto':
-				if (self.remove_topbar) {
-					img.drawAlignedText(2, 2, 68, 68, text, c.color, 'auto', undefined, 1, halign, valign)
-				} else {
-					img.drawAlignedText(2, 18, 68, 52, text, c.color, 'auto', undefined, 1, halign, valign)
-				}
-				break
-
-			default:
-				if (self.remove_topbar) {
-					img.drawAlignedText(2, 2, 68, 68, text, c.color, 0, 2, 1, halign, valign)
-				} else {
-					img.drawAlignedText(2, 18, 68, 52, text, c.color, 0, 2, 1, halign, valign)
-				}
-				break
->>>>>>> ab8bdea2
 		}
 		else {
 			img.drawLetter(26, 40, 'arrow_down', img.rgb(255,255,255), 'icon');
