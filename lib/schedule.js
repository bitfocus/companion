--- conflicted
+++ resolved
@@ -1,4 +1,3 @@
-<<<<<<< HEAD
 /*
  * This file is part of the Companion project
  * Copyright (c) 2018 Bitfocus AS
@@ -16,12 +15,8 @@
  *
  */
 
-const fs = require('fs');
-const debug = require('debug')('lib/instance');
-=======
 const fs = require('fs')
 const debug = require('debug')('lib/instance')
->>>>>>> 768a5675
 
 class scheduler {
 	/**
@@ -55,201 +50,34 @@
 	 * This method is called from within a plugin and sends the id, the scheduler determines what should then happen
 	 * @param {number} id
 	 */
-<<<<<<< HEAD
 	action(id) {
-		const event = this.config.find(x => x.id === id);
+		const event = this.config.find((x) => x.id === id)
 
 		if (!event) {
 			this.system.emit('log', 'scheduler', 'error', 'Could not find configuration for action.')
-			return;
-		}
-
-		const [bank, button] = this._get_bank_button(event.button);
-
-		this.system.emit('log', 'scheduler', 'info', `Push button ${bank}.${button} via <code>${event.title}</code>`);
-		this.system.emit('bank_pressed', bank, button, true, 'scheduler');
+			return
+		}
+
+		const [bank, button] = this._get_bank_button(event.button)
+
+		this.system.emit('log', 'scheduler', 'info', `Push button ${bank}.${button} via <code>${event.title}</code>`)
+		this.system.emit('bank_pressed', bank, button, true, 'scheduler')
 
 		setTimeout(() => {
-			this.system.emit('bank_pressed', bank, button, false, 'scheduler');
-			this.system.emit('log', 'scheduler', 'info', `Release button ${bank}.${button} via <code>${event.title}</code>`);
-		}, this.btn_release_time);
+			this.system.emit('bank_pressed', bank, button, false, 'scheduler')
+			this.system.emit('log', 'scheduler', 'info', `Release button ${bank}.${button} via <code>${event.title}</code>`)
+		}, this.btn_release_time)
 
 		// Update the last run
-		event.last_run = new Date();
-		this.save_to_db();
+		event.last_run = new Date()
+		this.save_to_db()
 
 		if (this.io) {
-			this.io.emit('schedule_refresh', this.config);
-		}
-=======
-	send_plugins(socket, cb) {
-		/**
-		 * @callback pluginCallback
-		 * @param {Object[]}
-		 */
-		cb(this.plugins.map((p) => p.front_end()))
-	}
-
-	/**
-	 * Loads plugins from the schedule plugin directory
-	 */
-	load_plugins() {
-		const path = require('app-root-path') + '/lib/schedule'
-		const plugins_folder = fs.readdirSync(path)
-
-		plugins_folder.forEach((p) => {
-			if (p === 'plugin_base.js' || p.match(/\.js$/) === null) {
-				return
-			}
-
-			try {
-				const plugin = require(path + '/' + p)
-				this.plugins.push(new plugin(this))
-			} catch (e) {
-				debug(e)
-				this.system.emit('log', 'scheduler', 'error', `Error loading plugin ${p}`)
-			}
-		})
->>>>>>> 768a5675
-	}
-
-	/**
-	 * Cleans the configuration to store in the database
-	 * @param {Object} config
-	 * @return {Object}
-	 */
-<<<<<<< HEAD
-	clean_config(config) {
-		const clean_config = Object.assign({
-			title: '',
-			type: null,
-			config: {},
-			button: '1.1',
-			last_run: null,
-			disabled: false
-		}, config);
-
-		if (Array.isArray(config.config) && config.config.length === 1) {
-			clean_config.config = config.config[0];
-		}
-
-		if (!('id' in clean_config) || clean_config.id === null) {
-			clean_config.id = this._get_next_id();
-		}
-
-		clean_config.button = this._get_bank_button(clean_config.button).join('.');
-		return clean_config;
-=======
-	init_config(res) {
-		if (res === undefined || res === null) {
-			res = []
-			this.system.emit('db_set', 'scheduler', res)
-		}
-
-		this.config = res
-
-		this.start_schedule()
->>>>>>> 768a5675
-	}
-
-	/**
-	 * Loads plugin based parameters
-	 * These parameters are dynamic and aren't stored to the database, but are
-	 * needed for the front end. For example, the configuration description.
-	 * @param {Object} event
-	 * @return {Object} Event object with plugin passed params
-	 */
-<<<<<<< HEAD
-	event_load_type(event) {
-		const plugin = this.get_plugin(event.type);
-
-		if (!plugin) {
-			this.system.emit('log', 'scheduler', 'error', `Could not load plugin type ${event.type}.`);
-			event.config_desc = 'Unknown schedule type.';
-		}
-		else {
-			event.config_desc = plugin.config_desc(event.config);
-		}
-
-		return event;
-=======
-	start_schedule() {
-		this.config.forEach((i) => this.event_watch(i))
-	}
-
-	/**
-	 * Gets the plugin from a request type
-	 * @param {string} type
-	 * @return {?Object}
-	 */
-	get_plugin(type) {
-		let plugin = this.plugins.find((p) => p.type === type)
-		if (!plugin) {
-			this.system.emit('log', 'scheduler', 'error', 'Plugin not loaded.')
-			return null
-		}
-		return plugin
->>>>>>> 768a5675
-	}
-
-	/**
-	 * Register or unregister an event from being watched
-	 * @param {Object} config
-	 * @param {boolean} add Add or remove the event from the watch schedule
-	 */
-	event_watch(config, add = true) {
-<<<<<<< HEAD
-		let plugin = this.get_plugin(config.type);
-
-=======
-		let plugin = this.get_plugin(config.type)
->>>>>>> 768a5675
-		if (!plugin) {
-			return
-		}
-
-		if (!add) {
-<<<<<<< HEAD
-			this.system.emit('log', 'scheduler', 'info', 'Removing scheduled event.');
-			plugin.remove(config.id);
-		}
-		else if (config.disabled === false) {
-			this.system.emit('log', 'scheduler', 'info', 'Adding scheduled event.');
-			plugin.add(config.id, config);
-=======
-			this.system.emit('log', 'scheduler', 'info', 'Removing scheduled event.')
-			plugin.remove(config.id)
-		} else if (config.disabled === false) {
-			this.system.emit('log', 'scheduler', 'info', 'Adding scheduled event.')
-			plugin.add(config.id, config)
->>>>>>> 768a5675
-		}
-	}
-
-	/**
-	 * Get event index from an event ID
-	 * @param {number} id
-	 * @return {number}
-	 */
-	find_event_idx(id) {
-		return this.config.findIndex(x => x.id === id);
-	}
-
-	/**
-	 * Get the bank and button number from a string
-	 * @param {string} button
-	 * @return {number[]}
-	 */
-	_get_bank_button(button) {
-		const bank = parseInt(button)
-		const button_number = parseInt(button.toString().replace(/(.*)\./, ''))
-
-		return [bank, button_number]
-	}
-
-	/**
-<<<<<<< HEAD
-=======
+			this.io.emit('schedule_refresh', this.config)
+		}
+	}
+
+	/**
 	 * Cleans the configuration to store in the database
 	 * @param {Object} config
 	 * @return {Object}
@@ -280,31 +108,81 @@
 	}
 
 	/**
->>>>>>> 768a5675
+	 * Loads plugin based parameters
+	 * These parameters are dynamic and aren't stored to the database, but are
+	 * needed for the front end. For example, the configuration description.
+	 * @param {Object} event
+	 * @return {Object} Event object with plugin passed params
+	 */
+	event_load_type(event) {
+		const plugin = this.get_plugin(event.type)
+
+		if (!plugin) {
+			this.system.emit('log', 'scheduler', 'error', `Could not load plugin type ${event.type}.`)
+			event.config_desc = 'Unknown schedule type.'
+		} else {
+			event.config_desc = plugin.config_desc(event.config)
+		}
+
+		return event
+	}
+
+	/**
+	 * Register or unregister an event from being watched
+	 * @param {Object} config
+	 * @param {boolean} add Add or remove the event from the watch schedule
+	 */
+	event_watch(config, add = true) {
+		let plugin = this.get_plugin(config.type)
+
+		if (!plugin) {
+			return
+		}
+
+		if (!add) {
+			this.system.emit('log', 'scheduler', 'info', 'Removing scheduled event.')
+			plugin.remove(config.id)
+		} else if (config.disabled === false) {
+			this.system.emit('log', 'scheduler', 'info', 'Adding scheduled event.')
+			plugin.add(config.id, config)
+		}
+	}
+
+	/**
+	 * Get event index from an event ID
+	 * @param {number} id
+	 * @return {number}
+	 */
+	find_event_idx(id) {
+		return this.config.findIndex((x) => x.id === id)
+	}
+
+	/**
+	 * Get the bank and button number from a string
+	 * @param {string} button
+	 * @return {number[]}
+	 */
+	_get_bank_button(button) {
+		const bank = parseInt(button)
+		const button_number = parseInt(button.toString().replace(/(.*)\./, ''))
+
+		return [bank, button_number]
+	}
+
+	/**
 	 * Get the next unique event ID
 	 * @return {number}
 	 */
 	_get_next_id() {
-
 		if (this.config.length === 0) {
 			return 1
 		}
 
-<<<<<<< HEAD
-		const cur_max_id = Math.max.apply(Math, this.config.map(i => i.id));
-
-		if (cur_max_id <= 0 || isNaN(cur_max_id)) {
-			debug('current max id is invalid; this may be a bug or a corruption that may require a reset of the scheduler config');
-			this.system.emit('log', 'scheduler', 'warn', 'Configuration appears to be corrupt.');
-			return 1;
-		}
-		else {
-			return cur_max_id + 1;
-=======
 		const cur_max_id = Math.max.apply(
 			Math,
 			this.config.map((i) => i.id)
 		)
+
 		if (cur_max_id <= 0 || isNaN(cur_max_id)) {
 			debug(
 				'current max id is invalid; this may be a bug or a corruption that may require a reset of the scheduler config'
@@ -313,7 +191,6 @@
 			return 1
 		} else {
 			return cur_max_id + 1
->>>>>>> 768a5675
 		}
 	}
 
@@ -322,28 +199,15 @@
 	 * @param {string} type
 	 * @return {?Object}
 	 */
-<<<<<<< HEAD
 	get_plugin(type) {
-		let plugin = this.plugins.find(p => p.type === type);
+		let plugin = this.plugins.find((p) => p.type === type)
 
 		if (!plugin) {
-			this.system.emit('log', 'scheduler', 'error', 'Plugin not loaded.');
-			return null;
-		}
-
-		return plugin;
-=======
-	event_load_type(event) {
-		const plugin = this.get_plugin(event.type)
-		if (!plugin) {
-			this.system.emit('log', 'scheduler', 'error', `Could not load plugin type ${event.type}.`)
-			event.config_desc = 'Unknown schedule type.'
-		} else {
-			event.config_desc = plugin.config_desc(event.config)
-		}
-
-		return event
->>>>>>> 768a5675
+			this.system.emit('log', 'scheduler', 'error', 'Plugin not loaded.')
+			return null
+		}
+
+		return plugin
 	}
 
 	/**
@@ -363,79 +227,111 @@
 	 * Initialize the configuration and start any schedules
 	 * @param {?Object[]} res
 	 */
-<<<<<<< HEAD
 	init_config(res) {
-
 		if (res === undefined || res === null) {
-			res = [];
-			this.system.emit('db_set', 'scheduler', res);
-		}
-
-		this.config = res;
-
-		this.start_schedule();
-=======
-	find_event_idx(id) {
-		return this.config.findIndex((x) => x.id === id)
-	}
-
-	/**
-	 * Call an action
-	 * This method is called from within a plugin and sends the id, the scheduler determines what should then happen
-	 * @param {number} id
-	 */
-	action(id) {
-		const event = this.config.find((x) => x.id === id)
-		if (!event) {
-			this.system.emit('log', 'scheduler', 'error', 'Could not find configuration for action.')
-			return
-		}
-
-		const [bank, button] = this._get_bank_button(event.button)
-
-		this.system.emit('log', 'scheduler', 'info', `Push button ${bank}.${button} via <code>${event.title}</code>`)
-		this.system.emit('bank_pressed', bank, button, true, 'scheduler')
-
-		setTimeout(() => {
-			this.system.emit('bank_pressed', bank, button, false, 'scheduler')
-			this.system.emit('log', 'scheduler', 'info', `Release button ${bank}.${button} via <code>${event.title}</code>`)
-		}, this.btn_release_time)
-
-		// Update the last run
-		event.last_run = new Date()
+			res = []
+			this.system.emit('db_set', 'scheduler', res)
+		}
+
+		this.config = res
+
+		this.start_schedule()
+	}
+
+	/**
+	 * Loads plugins from the schedule plugin directory
+	 */
+	load_plugins() {
+		const path = require('app-root-path') + '/lib/schedule'
+		const plugins_folder = fs.readdirSync(path)
+
+		plugins_folder.forEach((p) => {
+			if (p === 'common.js' || p.match(/\.js$/) === null) {
+				return
+			}
+
+			try {
+				const plugin = require(path + '/' + p)
+				this.plugins.push(new plugin(this))
+			} catch (e) {
+				debug(e)
+				this.system.emit('log', 'scheduler', 'error', `Error loading plugin ${p}`)
+			}
+		})
+	}
+
+	/**
+	 * Replaced an event configuration
+	 * @param {SocketIO} socket
+	 * @param {Object} new_data
+	 * @param {scheduleSaveCb} cb
+	 */
+	save_schedule(socket, new_data, cb) {
+		const clean_data = this.clean_config(new_data)
+
+		let idx = this.find_event_idx(clean_data.id)
+
+		if (idx === -1) {
+			this.config.push(clean_data)
+		} else {
+			// Keep the last run and disabled status from the old config
+			clean_data.last_run = this.config[idx].last_run
+			clean_data.disabled = this.config[idx].disabled
+
+			this.event_watch(this.config[idx], false)
+			this.config[idx] = clean_data
+		}
+
 		this.save_to_db()
-
-		if (this.io) {
-			this.io.emit('schedule_refresh', this.config)
-		}
->>>>>>> 768a5675
-	}
-
-	/**
-	 * Loads plugins from the schedule plugin directory
-	 */
-<<<<<<< HEAD
-	load_plugins() {
-		const path = require('app-root-path') + '/lib/schedule';
-		const plugins_folder = fs.readdirSync(path);
-
-		plugins_folder.forEach(p => {
-			if (p === 'common.js' || p.match(/\.js$/) === null) {
-				return;
-			}
-
-			try {
-				const plugin = require(path + '/' + p);
-				this.plugins.push(new plugin(this));
-			}
-			catch (e) {
-				debug(e);
-				this.system.emit('log', 'scheduler', 'error', `Error loading plugin ${p}`);
-			}
-		});
-=======
+		this.event_watch(clean_data)
+		/**
+		 * @callback scheduleSaveCb
+		 * @param {Object} event Updated event
+		 */
+		cb(this.event_load_type(clean_data))
+
+		socket.broadcast.emit('schedule_refresh', this.config)
+	}
+
+	/**
+	 * Saves to database
+	 */
+	save_to_db() {
+		this.system.emit('db_set', 'scheduler', this.config)
+		this.system.emit('db_save')
+	}
+
+	/**
+	 *
+	 * @param {SocketIO} socket
+	 * @param {pluginCallback} cb
+	 */
+	send_plugins(socket, cb) {
+		/**
+		 * @callback pluginCallback
+		 * @param {Object[]}
+		 */
+		cb(this.plugins.map((p) => p.front_end()))
+	}
+
+	/**
+	 * Starts all event schedules
+	 */
+	start_schedule() {
+		this.config.forEach((i) => this.event_watch(i))
+	}
+
+	/**
+	 * Updates a schedule
+	 * Minor updates and deletions
+	 * @param {SocketIO} socket
+	 * @param {number} id Event ID
+	 * @param {Object} new_data If deleted property is set, event is deleted
+	 * @param {scheduleUpdateCb} cb
+	 */
 	update_schedule(socket, id, new_data, cb) {
 		const idx = this.find_event_idx(id)
+
 		if (idx === -1) {
 			this.system.emit('log', 'scheduler', 'error', 'Scheduled event could not be found.')
 			return
@@ -460,114 +356,6 @@
 		this.save_to_db()
 
 		socket.broadcast.emit('schedule_refresh', this.config)
->>>>>>> 768a5675
-	}
-
-	/**
-	 * Replaced an event configuration
-	 * @param {SocketIO} socket
-	 * @param {Object} new_data
-	 * @param {scheduleSaveCb} cb
-	 */
-	save_schedule(socket, new_data, cb) {
-		const clean_data = this.clean_config(new_data)
-
-<<<<<<< HEAD
-		let idx = this.find_event_idx(clean_data.id);
-
-		if (idx === -1) {
-			this.config.push(clean_data);
-		}
-		else {
-=======
-		let idx = this.find_event_idx(clean_data.id)
-		if (idx === -1) {
-			this.config.push(clean_data)
-		} else {
->>>>>>> 768a5675
-			// Keep the last run and disabled status from the old config
-			clean_data.last_run = this.config[idx].last_run
-			clean_data.disabled = this.config[idx].disabled
-
-			this.event_watch(this.config[idx], false)
-			this.config[idx] = clean_data
-		}
-
-		this.save_to_db()
-		this.event_watch(clean_data)
-		/**
-		 * @callback scheduleSaveCb
-		 * @param {Object} event Updated event
-		 */
-		cb(this.event_load_type(clean_data))
-
-		socket.broadcast.emit('schedule_refresh', this.config)
-	}
-
-	/**
-	 * Saves to database
-	 */
-	save_to_db() {
-		this.system.emit('db_set', 'scheduler', this.config)
-		this.system.emit('db_save')
-	}
-
-	/**
-	 *
-	 * @param {SocketIO} socket
-	 * @param {pluginCallback} cb
-	 */
-	send_plugins(socket, cb) {
-		/**
-		 * @callback pluginCallback
-		 * @param {Object[]}
-		 */
-		cb(this.plugins.map(p => p.front_end()));
-	}
-
-	/**
-	 * Starts all event schedules
-	 */
-	start_schedule() {
-		this.config.forEach(i => this.event_watch(i));
-	}
-
-	/**
-	 * Updates a schedule
-	 * Minor updates and deletions
-	 * @param {SocketIO} socket
-	 * @param {number} id Event ID
-	 * @param {Object} new_data If deleted property is set, event is deleted
-	 * @param {scheduleUpdateCb} cb
-	 */
-	update_schedule(socket, id, new_data, cb) {
-		const idx = this.find_event_idx(id);
-
-		if (idx === -1) {
-			this.system.emit('log', 'scheduler', 'error', 'Scheduled event could not be found.');
-			return;
-		}
-
-		// Stop watching old event
-		this.event_watch(this.config[idx], false);
-
-		/**
-		 * @callback scheduleUpdateCb
-		 * @param {?Object} event Will return null if event was deleted
-		 */
-		if ('deleted' in new_data) {
-			this.config.splice(idx, 1);
-			cb(null);
-		}
-		else {
-			this.config[idx] = {...this.config[idx], ...new_data};
-			cb(this.event_load_type(this.config[idx]));
-			this.event_watch(this.config[idx]);
-		}
-
-		this.save_to_db();
-
-		socket.broadcast.emit('schedule_refresh', this.config);
 	}
 }
 
