const fs = require('fs')
const shortid = require('shortid')
<<<<<<< HEAD
=======
const debug = require('debug')('lib/schedule')
const _ = require('lodash')

function sanitize_export(raw_conf) {
	const conf = _.cloneDeep(raw_conf)
	delete conf.config_desc
	delete conf.last_run
	delete conf.id

	return conf
}
>>>>>>> 89a20802

class scheduler {
	debug = require('debug')('lib/schedule')

	/**
	 * @param {EventEmitter} system
	 */
	constructor(system) {
		/** @type {EventEmitter} */
		this.system = system
		this.btn_release_time = 20
		this.config = []
		this.plugins = []
		this.io = null

		this.load_plugins()

		this.system.emit('db_get', 'scheduler', this.init_config.bind(this))
		this.system.emit('io_get', (io) => {
			this.io = io

			this.system.on('io_connect', (socket) => {
				socket.on('schedule_get', this.get_schedule.bind(this, socket))
				socket.on('schedule_save_item', this.save_schedule.bind(this, socket))
				socket.on('schedule_update_item', this.update_schedule.bind(this, socket))
				socket.on('schedule_clone_item', this.clone_schedule.bind(this, socket))
				socket.on('schedule_plugins', this.send_plugins.bind(this, socket))
				socket.on('schedule_test_actions', this.test_actions.bind(this, socket))
			})
		})

		this.system.on('schedule_clear', () => {
			// execute the stop
			this.config.forEach((i) => this.event_watch(i, false))

			this.config = []

			this.io.emit('schedule_refresh', this.config)

			this.save_to_db()
		})

		this.system.on('schedule_get_all_actions', (cb) => {
			const all_actions = []
			for (const event of this.config) {
				if (Array.isArray(event.actions)) {
					all_actions.push(...event.actions)
				}
			}
			cb(all_actions)
		})

		this.system.on('schedule_export_single', (id, cb) => {
			cb(sanitize_export(this.config.find((c) => c.id === id)))
		})

		this.system.on('schedule_export_all', (cb) => {
			cb(this.config.map((x) => sanitize_export(x)))
		})
	}

	/**
	 *
	 * @param {SocketIO} socket
	 * @param {pluginCallback} cb
	 */
	send_plugins(socket, cb) {
		/**
		 * @callback pluginCallback
		 * @param {Object[]}
		 */
		cb(this.plugins.map((p) => p.front_end()))
	}

	/**
	 * Loads plugins from the schedule plugin directory
	 */
	load_plugins() {
		const path = require('app-root-path') + '/lib/schedule'
		const plugins_folder = fs.readdirSync(path)

		plugins_folder.forEach((p) => {
			if (p === 'plugin_base.js' || p.match(/\.js$/) === null) {
				return
			}

			try {
				const plugin = require(path + '/' + p)
				this.plugins.push(new plugin(this))
			} catch (e) {
				this.debug(e)
				this.system.emit('log', 'scheduler', 'error', `Error loading plugin ${p}`)
			}
		})
	}

	/**
	 * Initialize the configuration and start any schedules
	 * @param {?Object[]} res
	 */
	init_config(res) {
		if (res === undefined || res === null) {
			res = []
			this.system.emit('db_set', 'scheduler', res)
		}

		this.config = res

		for (let entry of this.config) {
			// Convert variable type to feedback type
			if (entry.type === 'variable') {
				entry.type = 'feedback'

				const newConfig = []
				const oldConfig = Array.isArray(entry.config) ? entry.config : [entry.config]
				for (let conf of oldConfig) {
					let check = conf.check
					if (check == 'lt') check = 'gt'
					else if (check == 'gt') check = 'lt'

					newConfig.push({
						id: shortid(),
						type: 'variable_value',
						instance_id: 'bitfocus-companion',
						options: {
							variable: conf.key,
							op: check,
							value: conf.value,
						},
					})
				}
				entry.config = newConfig
			}

			// Convert button index to an action
			if (entry.button && !entry.actions) {
				const page = parseInt(entry.button)
				const bank = parseInt(entry.button.toString().replace(/(.*)\./, ''))
				entry.actions = [
					{
						id: shortid(),
						instance: 'bitfocus-companion',
						label: 'bitfocus-companion:button_pressrelease',
						action: 'button_pressrelease',
						options: {
							page: page,
							bank: bank,
						},
					},
				]

				delete entry.button
			}
		}

		this.start_schedule()
	}

	/**
	 * Starts all event schedules
	 */
	start_schedule() {
		this.config.forEach((i) => this.event_watch(i))
	}

	/**
	 * Gets the plugin from a request type
	 * @param {string} type
	 * @return {?Object}
	 */
	get_plugin(type) {
		let plugin = this.plugins.find((p) => p.type === type)
		if (!plugin) {
			this.system.emit('log', 'scheduler', 'error', 'Plugin not loaded.')
			return null
		}
		return plugin
	}

	/**
	 * Register or unregister an event from being watched
	 * @param {Object} config
	 * @param {boolean} add Add or remove the event from the watch schedule
	 */
	event_watch(config, add = true) {
		let plugin = this.get_plugin(config.type)
		if (!plugin) {
			return
		}

		if (!add) {
			this.system.emit('log', 'scheduler', 'info', 'Removing scheduled event.')
			plugin.remove(config.id)
		} else if (config.disabled === false) {
			this.system.emit('log', 'scheduler', 'info', 'Adding scheduled event.')
			plugin.add(config.id, config)
		}
	}

	/**
	 * Cleans the configuration to store in the database
	 * @param {Object} config
	 * @return {Object}
	 */
	clean_config(config) {
		const clean_config = Object.assign(
			{
				title: '',
				type: null,
				config: {},
				last_run: null,
				disabled: false,
			},
			config
		)

		if (Array.isArray(config.config) && config.config.length === 1) {
			clean_config.config = config.config[0]
		}

		if (!('id' in clean_config) || clean_config.id === null) {
			clean_config.id = this._get_next_id()
		}

		if (!Array.isArray(clean_config.actions)) {
			clean_config.actions = []
		}

		return clean_config
	}

	/**
	 * Get the next unique event ID
	 * @return {number}
	 */
	_get_next_id() {
		if (this.config.length === 0) {
			return 1
		}

		const cur_max_id = Math.max.apply(
			Math,
			this.config.map((i) => i.id)
		)
		if (cur_max_id <= 0 || isNaN(cur_max_id)) {
			this.debug(
				'current max id is invalid; this may be a bug or a corruption that may require a reset of the scheduler config'
			)
			this.system.emit('log', 'scheduler', 'warn', 'Configuration appears to be corrupt.')
			return 1
		} else {
			return cur_max_id + 1
		}
	}

	/**
	 * Loads plugin based parameters
	 * These parameters are dynamic and aren't stored to the database, but are
	 * needed for the front end. For example, the configuration description.
	 * @param {Object} event
	 * @return {Object} Event object with plugin passed params
	 */
	event_load_type(event) {
		const plugin = this.get_plugin(event.type)
		if (!plugin) {
			this.system.emit('log', 'scheduler', 'error', `Could not load plugin type ${event.type}.`)
			event.config_desc = 'Unknown schedule type.'
		} else {
			event.config_desc = plugin.config_desc(event.config)
		}

		return event
	}

	/**
	 * Sends the event list to the callback
	 * @param {SocketIO} socket
	 * @param {scheduleGetCb} cb
	 */
	get_schedule(socket, cb) {
		/**
		 * @callback scheduleGetCb
		 * @param {Object[]}
		 */
		cb(this.config.map((i) => this.event_load_type(i)))
	}

	/**
	 * Get event index from an event ID
	 * @param {number} id
	 * @return {number}
	 */
	find_event_idx(id) {
		return this.config.findIndex((x) => x.id === id)
	}

	/**
	 * Call an action
	 * This method is called from within a plugin and sends the id, the scheduler determines what should then happen
	 * @param {number} id
	 */
	action(id) {
		const event = this.config.find((x) => x.id === id)
		if (!event) {
			this.system.emit('log', 'scheduler', 'error', 'Could not find configuration for action.')
			return
		}

		this.system.emit('log', 'scheduler', 'info', `Execute ${event.title}`)

		if (event.actions) {
			const triggerId = `trigger:${id}`
			this.system.emit('action_run_multiple', event.actions, triggerId, event.relative_delays ?? false, null)
		}

		// setTimeout(() => {
		// 	this.system.emit('bank_pressed', bank, button, false, 'scheduler')
		// 	this.system.emit('log', 'scheduler', 'info', `Release button ${bank}.${button} via ${event.title}`)
		// }, this.btn_release_time)

		// Update the last run
		event.last_run = new Date()
		this.save_to_db()

		if (this.io) {
			this.io.emit('schedule_refresh', this.config)
		}
	}

	test_actions(socket, title, actions, relative_delays) {
		this.system.emit('log', 'scheduler', 'info', `Testing execution for ${title}`)

		const triggerId = `trigger:test:${shortid()}`
		this.system.emit('action_run_multiple', actions, triggerId, relative_delays ?? false, null)
	}

	/**
	 * Updates a schedule
	 * Minor updates and deletions
	 * @param {SocketIO} socket
	 * @param {number} id Event ID
	 * @param {Object} new_data If deleted property is set, event is deleted
	 * @param {scheduleUpdateCb} cb
	 */
	update_schedule(socket, id, new_data, cb) {
		const idx = this.find_event_idx(id)
		if (idx === -1) {
			this.system.emit('log', 'scheduler', 'error', 'Scheduled event could not be found.')
			return
		}

		// Stop watching old event
		this.event_watch(this.config[idx], false)

		/**
		 * @callback scheduleUpdateCb
		 * @param {?Object} event Will return null if event was deleted
		 */
		if ('deleted' in new_data) {
			this.config.splice(idx, 1)
			cb(null)
		} else {
			this.config[idx] = { ...this.config[idx], ...new_data }
			cb(this.event_load_type(this.config[idx]))
			this.event_watch(this.config[idx])
		}

		this.save_to_db()

		socket.broadcast.emit('schedule_refresh', this.config)
	}

	clone_schedule(socket, id, cb) {
		const idx = this.find_event_idx(id)
		if (idx === -1) {
			this.system.emit('log', 'scheduler', 'error', 'Scheduled event could not be found.')
			return
		}

		const existing_item = this.config[idx]

		const plugin = this.get_plugin(existing_item.type)
		if (!plugin) {
			return
		}

		// clone the item
		const new_item = plugin.clone(existing_item)
		new_item.id = this._get_next_id()
		delete new_item.last_run
		this.config.push(new_item)

		this.save_to_db()
		this.event_watch(new_item)
		/**
		 * @callback scheduleSaveCb
		 * @param {Object} event Updated event
		 */
		cb(this.event_load_type(new_item))

		socket.broadcast.emit('schedule_refresh', this.config)
	}

	/**
	 * Replaced an event configuration
	 * @param {SocketIO} socket
	 * @param {Object} new_data
	 * @param {scheduleSaveCb} cb
	 */
	save_schedule(socket, new_data, cb) {
		const clean_data = this.clean_config(new_data)

		let idx = this.find_event_idx(clean_data.id)
		if (idx === -1) {
			this.config.push(clean_data)
		} else {
			// Keep the last run and disabled status from the old config
			clean_data.last_run = this.config[idx].last_run
			clean_data.disabled = this.config[idx].disabled

			this.event_watch(this.config[idx], false)
			this.config[idx] = clean_data
		}

		this.save_to_db()
		this.event_watch(clean_data)
		/**
		 * @callback scheduleSaveCb
		 * @param {Object} event Updated event
		 */
		cb(this.event_load_type(clean_data))

		socket.broadcast.emit('schedule_refresh', this.config)
	}

	/**
	 * Saves to database
	 */
	save_to_db() {
		this.system.emit('db_set', 'scheduler', this.config)
		this.system.emit('db_save')
	}
}

module.exports = (system) => new scheduler(system)<|MERGE_RESOLUTION|>--- conflicted
+++ resolved
@@ -1,19 +1,15 @@
 const fs = require('fs')
 const shortid = require('shortid')
-<<<<<<< HEAD
-=======
-const debug = require('debug')('lib/schedule')
-const _ = require('lodash')
+const { cloneDeep } = require('lodash')
 
 function sanitize_export(raw_conf) {
-	const conf = _.cloneDeep(raw_conf)
+	const conf = cloneDeep(raw_conf)
 	delete conf.config_desc
 	delete conf.last_run
 	delete conf.id
 
 	return conf
 }
->>>>>>> 89a20802
 
 class scheduler {
 	debug = require('debug')('lib/schedule')
