--- conflicted
+++ resolved
@@ -71,13 +71,9 @@
 	constructor(registry) {
 		this.registry = registry
 
-<<<<<<< HEAD
 		this.legacyApiRouter = Express.Router()
 
-		this.use(cors())
-=======
 		this.app.use(cors())
->>>>>>> 25375d2b
 
 		this.app.use((_req, res, next) => {
 			res.set('X-App', 'Bitfocus Companion')
@@ -109,194 +105,7 @@
 			}
 		})
 
-<<<<<<< HEAD
-		this.use(this.legacyApiRouter)
-=======
-		this.app.options('/press/bank/*', (_req, res, _next) => {
-			res.header('Access-Control-Allow-Origin', '*')
-			res.header('Access-Control-Allow-Methods', 'GET,OPTIONS')
-			res.header('Access-Control-Allow-Headers', 'Content-Type, Authorization, Content-Length, X-Requested-With')
-			res.send(200)
-		})
-
-		this.app.get('^/press/bank/:page([0-9]{1,2})/:bank([0-9]{1,2})', (req, res) => {
-			res.header('Access-Control-Allow-Origin', '*')
-			res.header('Access-Control-Allow-Methods', 'GET,OPTIONS')
-			res.header('Access-Control-Allow-Headers', 'Content-Type, Authorization, Content-Length, X-Requested-With')
-
-			this.logger.info(`Got HTTP /press/bank/ (trigger) page ${req.params.page} button ${req.params.bank}`)
-
-			const controlId = this.registry.page.getControlIdAtOldBankIndex(Number(req.params.page), Number(req.params.bank))
-			if (!controlId) {
-				res.status(404)
-				res.send('No control at location')
-				return
-			}
-
-			this.registry.controls.pressControl(controlId, true, undefined)
-
-			setTimeout(() => {
-				this.logger.info(`Auto releasing HTTP /press/bank/ page ${req.params.page} button ${req.params.bank}`)
-				this.registry.controls.pressControl(controlId, false, undefined)
-			}, 20)
-
-			res.send('ok')
-		})
-
-		this.app.get('^/press/bank/:page([0-9]{1,2})/:bank([0-9]{1,2})/:direction(down|up)', (req, res) => {
-			res.header('Access-Control-Allow-Origin', '*')
-			res.header('Access-Control-Allow-Methods', 'GET,OPTIONS')
-			res.header('Access-Control-Allow-Headers', 'Content-Type, Authorization, Content-Length, X-Requested-With')
-
-			if (req.params.direction == 'down') {
-				this.logger.info(`Got HTTP /press/bank/ (DOWN) page ${req.params.page} button ${req.params.bank}`)
-
-				const controlId = this.registry.page.getControlIdAtOldBankIndex(
-					Number(req.params.page),
-					Number(req.params.bank)
-				)
-				if (!controlId) {
-					res.status(404)
-					res.send('No control at location')
-					return
-				}
-
-				this.registry.controls.pressControl(controlId, true, undefined)
-			} else {
-				this.logger.info(`Got HTTP /press/bank/ (UP) page ${req.params.page} button ${req.params.bank}`)
-
-				const controlId = this.registry.page.getControlIdAtOldBankIndex(
-					Number(req.params.page),
-					Number(req.params.bank)
-				)
-				if (!controlId) {
-					res.status(404)
-					res.send('No control at location')
-					return
-				}
-
-				this.registry.controls.pressControl(controlId, false, undefined)
-			}
-
-			res.send('ok')
-		})
-
-		this.app.get('^/rescan', (_req, res) => {
-			res.header('Access-Control-Allow-Origin', '*')
-			res.header('Access-Control-Allow-Methods', 'GET,OPTIONS')
-			res.header('Access-Control-Allow-Headers', 'Content-Type, Authorization, Content-Length, X-Requested-With')
-
-			this.logger.info('Got HTTP /rescan')
-			this.registry.surfaces.triggerRefreshDevices().then(
-				() => {
-					res.send('ok')
-				},
-				() => {
-					res.send('fail')
-				}
-			)
-		})
-
-		this.app.get('^/style/bank/:page([0-9]{1,2})/:bank([0-9]{1,2})', (req, res) => {
-			res.header('Access-Control-Allow-Origin', '*')
-			res.header('Access-Control-Allow-Methods', 'GET,OPTIONS')
-			res.header('Access-Control-Allow-Headers', 'Content-Type, Authorization, Content-Length, X-Requested-With')
-
-			this.logger.info(`Got HTTP /style/bank ${req.params.page} button ${req.params.bank}`)
-
-			const controlId = this.registry.page.getControlIdAtOldBankIndex(Number(req.params.page), Number(req.params.bank))
-			if (!controlId) {
-				res.status(404)
-				res.send('No control at location')
-				return
-			}
-
-			const control = this.registry.controls.getControl(controlId)
-
-			if (!control || !control.supportsStyle) {
-				res.status(404)
-				res.send('Not found')
-				return
-			}
-
-			const newFields = {}
-
-			if (req.query.bgcolor) {
-				const value = req.query.bgcolor.replace(/#/, '')
-				const color = rgb(value.substr(0, 2), value.substr(2, 2), value.substr(4, 2), 16)
-				if (color !== false) {
-					newFields.bgcolor = color
-				}
-			}
-
-			if (req.query.color) {
-				const value = req.query.color.replace(/#/, '')
-				const color = rgb(value.substr(0, 2), value.substr(2, 2), value.substr(4, 2), 16)
-				if (color !== false) {
-					newFields.color = color
-				}
-			}
-
-			if (req.query.size) {
-				const value = req.query.size.replace(/pt/i, '')
-				newFields.size = value
-			}
-
-			if (req.query.text || req.query.text === '') {
-				newFields.text = req.query.text
-			}
-
-			if (req.query.png64 || req.query.png64 === '') {
-				if (req.query.png64 === '') {
-					newFields.png64 = null
-				} else if (!req.query.png64.match(/data:.*?image\/png/)) {
-					res.status(400)
-					res.send('png64 must be a base64 encoded png file')
-					return
-				} else {
-					newFields.png64 = req.query.png64
-				}
-			}
-
-			if (req.query.alignment) {
-				try {
-					const [, , alignment] = ParseAlignment(req.query.alignment)
-					newFields.alignment = alignment
-				} catch (e) {
-					// Ignore
-				}
-			}
-
-			if (req.query.pngalignment) {
-				try {
-					const [, , alignment] = ParseAlignment(req.query.pngalignment)
-					newFields.pngalignment = alignment
-				} catch (e) {
-					// Ignore
-				}
-			}
-
-			if (Object.keys(newFields).length > 0) {
-				control.styleSetFields(newFields)
-			}
-
-			res.send('ok')
-		})
-
-		this.app.get('^/set/custom-variable/:name', (req, res) => {
-			res.header('Access-Control-Allow-Origin', '*')
-			res.header('Access-Control-Allow-Methods', 'GET,OPTIONS')
-			res.header('Access-Control-Allow-Headers', 'Content-Type, Authorization, Content-Length, X-Requested-With')
-
-			this.logger.debug(`Got HTTP /set/custom-variable/ name ${req.params.name} to value ${req.query.value}`)
-			const result = this.registry.instance.variable.custom.setValue(req.params.name, req.query.value)
-			if (result) {
-				res.send(result)
-			} else {
-				res.send('ok')
-			}
-		})
->>>>>>> 25375d2b
+		this.app.use(this.legacyApiRouter)
 
 		/**
 		 * We don't want to ship hundreds of loose files, so instead we can serve the webui files from a zip file
