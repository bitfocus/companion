// @ts-check
/*
 * This file is part of the Companion project
 * Copyright (c) 2018 Bitfocus AS
 * Authors: William Viker <william@bitfocus.io>, Håkon Nessjøen <haakon@bitfocus.io>
 *
 * This program is free software.
 * You should have received a copy of the MIT licence as well as the Bitfocus
 * Individual Contributor License Agreement for companion along with
 * this program.
 *
 * You can be released from the requirements of the license by purchasing
 * a commercial license. Buying such a license is mandatory as soon as you
 * develop commercial activities involving the Companion software without
 * disclosing the source code of your own applications.
 *
 */

import Express from 'express'
import path from 'path'
import { isPackaged, ParseAlignment, rgb } from '../Resources/Util.js'
import cors from 'cors'
import fs from 'fs'
// @ts-ignore
import serveZip from 'express-serve-zip'
import LogController from '../Log/Controller.js'
import { fileURLToPath } from 'url'
import bodyParser from 'body-parser'

/**
 * Create a zip serve app
 * @param {fs.PathLike} zipPath
 * @param {string[]} folderPaths
 */
function createServeStatic(zipPath, folderPaths) {
	const maxAge = process.env.PRODUCTION ? 3600000 : 0

	if (fs.existsSync(zipPath)) {
		return serveZip(zipPath, {
			dotfiles: 'ignore',
			etag: true,
			extensions: ['html', 'md', 'json'],
			maxAge: maxAge,
			redirect: false,
		})
	} else {
		for (const folder of folderPaths) {
			if (fs.existsSync(folder)) {
				return Express.static(folder, {
					dotfiles: 'ignore',
					etag: true,
					extensions: ['html', 'md', 'json'],
					maxAge: maxAge,
					redirect: false,
				})
			}
		}

		// Failed to find a folder to use
		throw new Error('Failed to find static files to serve over http')
	}
}

class UIExpress {
	logger = LogController.createLogger('UI/Express')

	app = Express()

	/**
	 * @param {import('../Registry.js').default} registry
	 */
	constructor(registry) {
		this.registry = registry

		this.app.use(cors())

		this.app.use((_req, res, next) => {
			res.set('X-App', 'Bitfocus Companion')
			next()
		})

		// parse application/x-www-form-urlencoded
		this.app.use(bodyParser.urlencoded({ extended: false }))

		// parse application/json
		this.app.use(bodyParser.json())

		// parse text/plain
		this.app.use(bodyParser.text())

		this.app.use('/int', this.registry.api_router, (_req, res) => {
			res.status(404)
			res.send('Not found')
		})

		this.app.use('/instance/:label', (req, res, _next) => {
			const label = req.params.label
			const connectionId = this.registry.instance.getIdForLabel(label) || label
			const instance = this.registry.instance.moduleHost.getChild(connectionId)
			if (instance) {
				instance.executeHttpRequest(req, res)
			} else {
				res.status(404).send(JSON.stringify({ status: 404, message: 'Not Found' }))
			}
		})

		this.app.options('/press/bank/*', (_req, res, _next) => {
			res.header('Access-Control-Allow-Origin', '*')
			res.header('Access-Control-Allow-Methods', 'GET,OPTIONS')
			res.header('Access-Control-Allow-Headers', 'Content-Type, Authorization, Content-Length, X-Requested-With')
			res.send(200)
		})

		this.app.get('^/press/bank/:page([0-9]{1,2})/:bank([0-9]{1,2})', (req, res) => {
			res.header('Access-Control-Allow-Origin', '*')
			res.header('Access-Control-Allow-Methods', 'GET,OPTIONS')
			res.header('Access-Control-Allow-Headers', 'Content-Type, Authorization, Content-Length, X-Requested-With')

			this.logger.info(`Got HTTP /press/bank/ (trigger) page ${req.params.page} button ${req.params.bank}`)

<<<<<<< HEAD
			const controlId = this.registry.page.getControlIdAtOldBankIndex(Number(req.params.page), Number(req.params.bank))
			if (!controlId) {
				res.status(404)
				res.send('No control at location')
				return
			}

			this.registry.controls.pressControl(controlId, true, undefined)
=======
			const controlId = this.registry.page.getControlIdAtOldBankIndex(req.params.page, req.params.bank)
			this.registry.controls.pressControl(controlId, true)
>>>>>>> cccc183c

			setTimeout(() => {
				this.logger.info(`Auto releasing HTTP /press/bank/ page ${req.params.page} button ${req.params.bank}`)
				this.registry.controls.pressControl(controlId, false, undefined)
			}, 20)

			res.send('ok')
		})

		this.app.get('^/press/bank/:page([0-9]{1,2})/:bank([0-9]{1,2})/:direction(down|up)', (req, res) => {
			res.header('Access-Control-Allow-Origin', '*')
			res.header('Access-Control-Allow-Methods', 'GET,OPTIONS')
			res.header('Access-Control-Allow-Headers', 'Content-Type, Authorization, Content-Length, X-Requested-With')

			if (req.params.direction == 'down') {
				this.logger.info(`Got HTTP /press/bank/ (DOWN) page ${req.params.page} button ${req.params.bank}`)

<<<<<<< HEAD
				const controlId = this.registry.page.getControlIdAtOldBankIndex(
					Number(req.params.page),
					Number(req.params.bank)
				)
				if (!controlId) {
					res.status(404)
					res.send('No control at location')
					return
				}

				this.registry.controls.pressControl(controlId, true, undefined)
			} else {
				this.logger.info(`Got HTTP /press/bank/ (UP) page ${req.params.page} button ${req.params.bank}`)

				const controlId = this.registry.page.getControlIdAtOldBankIndex(
					Number(req.params.page),
					Number(req.params.bank)
				)
				if (!controlId) {
					res.status(404)
					res.send('No control at location')
					return
				}

				this.registry.controls.pressControl(controlId, false, undefined)
=======
				const controlId = this.registry.page.getControlIdAtOldBankIndex(req.params.page, req.params.bank)
				this.registry.controls.pressControl(controlId, true)
			} else {
				this.logger.info(`Got HTTP /press/bank/ (UP) page ${req.params.page} button ${req.params.bank}`)

				const controlId = this.registry.page.getControlIdAtOldBankIndex(req.params.page, req.params.bank)
				this.registry.controls.pressControl(controlId, false)
>>>>>>> cccc183c
			}

			res.send('ok')
		})

		this.app.get('^/rescan', (_req, res) => {
			res.header('Access-Control-Allow-Origin', '*')
			res.header('Access-Control-Allow-Methods', 'GET,OPTIONS')
			res.header('Access-Control-Allow-Headers', 'Content-Type, Authorization, Content-Length, X-Requested-With')

			this.logger.info('Got HTTP /rescan')
			this.registry.surfaces.triggerRefreshDevices().then(
				() => {
					res.send('ok')
				},
				() => {
					res.send('fail')
				}
			)
		})

		this.app.get('^/style/bank/:page([0-9]{1,2})/:bank([0-9]{1,2})', (req, res) => {
			res.header('Access-Control-Allow-Origin', '*')
			res.header('Access-Control-Allow-Methods', 'GET,OPTIONS')
			res.header('Access-Control-Allow-Headers', 'Content-Type, Authorization, Content-Length, X-Requested-With')

			this.logger.info(`Got HTTP /style/bank ${req.params.page} button ${req.params.bank}`)

<<<<<<< HEAD
			const controlId = this.registry.page.getControlIdAtOldBankIndex(Number(req.params.page), Number(req.params.bank))
			if (!controlId) {
				res.status(404)
				res.send('No control at location')
				return
			}

=======
			const controlId = this.registry.page.getControlIdAtOldBankIndex(req.params.page, req.params.bank)
>>>>>>> cccc183c
			const control = this.registry.controls.getControl(controlId)

			if (!control || typeof control.styleSetFields !== 'function') {
				res.status(404)
				res.send('Not found')
				return
			}

			const newFields = {}

			if (req.query.bgcolor) {
				const value = req.query.bgcolor.replace(/#/, '')
				const color = rgb(value.substr(0, 2), value.substr(2, 2), value.substr(4, 2), 16)
				if (color !== false) {
					newFields.bgcolor = color
				}
			}

			if (req.query.color) {
				const value = req.query.color.replace(/#/, '')
				const color = rgb(value.substr(0, 2), value.substr(2, 2), value.substr(4, 2), 16)
				if (color !== false) {
					newFields.color = color
				}
			}

			if (req.query.size) {
				const value = req.query.size.replace(/pt/i, '')
				newFields.size = value
			}

			if (req.query.text || req.query.text === '') {
				newFields.text = req.query.text
			}

			if (req.query.png64 || req.query.png64 === '') {
				if (req.query.png64 === '') {
					newFields.png64 = null
				} else if (!req.query.png64.match(/data:.*?image\/png/)) {
					res.status(400)
					res.send('png64 must be a base64 encoded png file')
					return
				} else {
					const data = req.query.png64.replace(/^.*base64,/, '')
					newFields.png64 = data
				}
			}

			if (req.query.alignment) {
				try {
					const [, , alignment] = ParseAlignment(req.query.alignment)
					newFields.alignment = alignment
				} catch (e) {
					// Ignore
				}
			}

			if (req.query.pngalignment) {
				try {
					const [, , alignment] = ParseAlignment(req.query.pngalignment)
					newFields.pngalignment = alignment
				} catch (e) {
					// Ignore
				}
			}

			if (Object.keys(newFields).length > 0) {
				control.styleSetFields(newFields)
			}

			res.send('ok')
		})

		this.app.get('^/set/custom-variable/:name', (req, res) => {
			res.header('Access-Control-Allow-Origin', '*')
			res.header('Access-Control-Allow-Methods', 'GET,OPTIONS')
			res.header('Access-Control-Allow-Headers', 'Content-Type, Authorization, Content-Length, X-Requested-With')

			this.logger.debug(`Got HTTP /set/custom-variable/ name ${req.params.name} to value ${req.query.value}`)
			const result = this.registry.instance.variable.custom.setValue(req.params.name, req.query.value)
			if (result) {
				res.send(result)
			} else {
				res.send('ok')
			}
		})

		/**
		 * We don't want to ship hundreds of loose files, so instead we can serve the webui files from a zip file
		 */
		const resourcesDir = isPackaged() ? __dirname : fileURLToPath(new URL('../../', import.meta.url))

		const webuiServer = createServeStatic(path.join(resourcesDir, 'webui.zip'), [
			path.join(resourcesDir, 'static'),
			path.join(resourcesDir, 'webui/build'),
		])
		const docsServer = createServeStatic(path.join(resourcesDir, 'docs.zip'), [path.join(resourcesDir, 'docs')])

		// Serve docs folder as static and public
		this.app.use('/docs', docsServer)

		// Serve the webui directory
		this.app.use(webuiServer)

		// Handle all unknown urls as accessing index.html
		this.app.get('*', (req, res, next) => {
			req.url = '/index.html'
			return webuiServer(req, res, next)
		})
	}
}

export default UIExpress<|MERGE_RESOLUTION|>--- conflicted
+++ resolved
@@ -118,8 +118,7 @@
 
 			this.logger.info(`Got HTTP /press/bank/ (trigger) page ${req.params.page} button ${req.params.bank}`)
 
-<<<<<<< HEAD
-			const controlId = this.registry.page.getControlIdAtOldBankIndex(Number(req.params.page), Number(req.params.bank))
+			const controlId = this.registry.page.getControlIdAtOldBankIndex(req.params.page, req.params.bank)
 			if (!controlId) {
 				res.status(404)
 				res.send('No control at location')
@@ -127,10 +126,6 @@
 			}
 
 			this.registry.controls.pressControl(controlId, true, undefined)
-=======
-			const controlId = this.registry.page.getControlIdAtOldBankIndex(req.params.page, req.params.bank)
-			this.registry.controls.pressControl(controlId, true)
->>>>>>> cccc183c
 
 			setTimeout(() => {
 				this.logger.info(`Auto releasing HTTP /press/bank/ page ${req.params.page} button ${req.params.bank}`)
@@ -148,7 +143,6 @@
 			if (req.params.direction == 'down') {
 				this.logger.info(`Got HTTP /press/bank/ (DOWN) page ${req.params.page} button ${req.params.bank}`)
 
-<<<<<<< HEAD
 				const controlId = this.registry.page.getControlIdAtOldBankIndex(
 					Number(req.params.page),
 					Number(req.params.bank)
@@ -174,15 +168,6 @@
 				}
 
 				this.registry.controls.pressControl(controlId, false, undefined)
-=======
-				const controlId = this.registry.page.getControlIdAtOldBankIndex(req.params.page, req.params.bank)
-				this.registry.controls.pressControl(controlId, true)
-			} else {
-				this.logger.info(`Got HTTP /press/bank/ (UP) page ${req.params.page} button ${req.params.bank}`)
-
-				const controlId = this.registry.page.getControlIdAtOldBankIndex(req.params.page, req.params.bank)
-				this.registry.controls.pressControl(controlId, false)
->>>>>>> cccc183c
 			}
 
 			res.send('ok')
@@ -211,7 +196,6 @@
 
 			this.logger.info(`Got HTTP /style/bank ${req.params.page} button ${req.params.bank}`)
 
-<<<<<<< HEAD
 			const controlId = this.registry.page.getControlIdAtOldBankIndex(Number(req.params.page), Number(req.params.bank))
 			if (!controlId) {
 				res.status(404)
@@ -219,9 +203,6 @@
 				return
 			}
 
-=======
-			const controlId = this.registry.page.getControlIdAtOldBankIndex(req.params.page, req.params.bank)
->>>>>>> cccc183c
 			const control = this.registry.controls.getControl(controlId)
 
 			if (!control || typeof control.styleSetFields !== 'function') {
