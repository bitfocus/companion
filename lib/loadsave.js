--- conflicted
+++ resolved
@@ -22,16 +22,11 @@
 const { cloneDeep } = require('lodash')
 const { sendResult } = require('./resources/util')
 
-<<<<<<< HEAD
 class loadsave {
 	debug = require('debug')('lib/loadsave')
 
 	constructor(system) {
 		this.system = system
-=======
-function loadsave(_system) {
-	var self = this
->>>>>>> 89a20802
 
 		this.system.emit('db_get', 'bank', (res) => {
 			this.config = res
@@ -497,60 +492,85 @@
 		this.system.on('http_req', (req, res, done) => {
 			let match
 
-			if ((match = req.url.match(/^\/bank_export\/((\d+)\/(\d+))?/))) {
-				let page = match[2]
-				let bank = match[3]
-
-				if (page === null || bank === null) {
+			generate_export_for_triggers = (triggers) => {
+				const exp = {
+					type: 'trigger_list',
+					version: file_version,
+					triggers: triggers,
+					instances: {},
+				}
+
+				const instance_ids = new Set()
+
+				for (const trigger of triggers) {
+					for (const action of trigger.actions || []) {
+						instance_ids.add(action.instance)
+					}
+
+					if (trigger.type === 'feedback') {
+						if (Array.isArray(trigger.config)) {
+							for (const fb of trigger.config) {
+								instance_ids.add(fb.instance_id)
+							}
+						} else if (trigger.config && trigger.config.instance_id) {
+							instance_ids.add(trigger.config.instance_id)
+						}
+					}
+				}
+
+				for (const instance_id of instance_ids) {
+					if (instance_id && self.instance[instance_id]) {
+						exp.instances[instance_id] = self.instance[instance_id]
+					}
+				}
+
+				return exp
+			}
+
+			if ((match = req.url.match(/^\/trigger_export_all/))) {
+				this.system.emit('schedule_export_all', (data) => {
+					const exp = generate_export_for_triggers(data)
+
+					res.writeHeader(200, {
+						'Content-Type': 'application/json',
+						'Content-Disposition':
+							'attachment; filename="' + os.hostname() + '_trigger_list_' + getTimestamp() + '.companionconfig"',
+					})
+					res.end(JSON.stringify(exp))
+
+					done()
+				})
+				return
+			}
+
+			if ((match = req.url.match(/^\/trigger_export\/(\d+)/))) {
+				const id = match[1]
+				if (id === null) {
 					// 404 handler will take over
 					return
 				}
 
-				let exp
-				this.system.emit('export_bank', page, bank, (data) => {
-					exp = data
-				})
-
-				// Export file protocol version
-				exp.version = file_version
-				exp.type = 'bank'
-
-				exp.instances = {}
-
-				let instance_ids = new Set()
-
-				for (const action of exp.actions) {
-					instance_ids.add(action.instance)
-				}
-				for (const action of exp.release_actions) {
-					instance_ids.add(action.instance)
-				}
-				for (const feedback of exp.feedbacks) {
-					instance_ids.add(feedback.instance_id)
-				}
-
-				for (const instance_id of instance_ids) {
-					if (instance_id && this.instance[instance_id]) {
-						exp.instances[instance_id] = this.instance[instance_id]
-					}
-				}
-
-				res.writeHeader(200, {
-					'Content-Type': 'application/json',
-					'Content-Disposition':
-						'attachment; filename="' +
-						os.hostname() +
-						'_bank ' +
-						page +
-						'-' +
-						bank +
-						'_' +
-						this.getTimestamp() +
-						'.companionconfig"',
-				})
-				res.end(JSON.stringify(exp))
-
-				done()
+				this.system.emit('schedule_export_single', Number(id), (data) => {
+					if (data) {
+						const exp = generate_export_for_triggers([data])
+
+						res.writeHeader(200, {
+							'Content-Type': 'application/json',
+							'Content-Disposition':
+								'attachment; filename="' +
+								os.hostname() +
+								'_trigger_' +
+								data.title.toLowerCase().replace(/\W/, '') +
+								'_' +
+								getTimestamp() +
+								'.companionconfig"',
+						})
+						res.end(JSON.stringify(exp))
+
+						done()
+					}
+				})
+				return
 			}
 
 			if ((match = req.url.match(/^\/page_export\/((\d+))?/))) {
@@ -567,7 +587,6 @@
 					type: 'page',
 				}
 
-<<<<<<< HEAD
 				exp.config = this.cleanPage(cloneDeep(this.config[page]))
 				exp.instances = {}
 
@@ -630,95 +649,13 @@
 				let exp = {
 					version: file_version,
 					type: 'full',
-=======
-		function generate_export_for_triggers(triggers) {
-			const exp = {
-				type: 'trigger_list',
-				version: file_version,
-				triggers: triggers,
-				instances: {},
-			}
-
-			const instance_ids = new Set()
-
-			for (const trigger of triggers) {
-				for (const action of trigger.actions || []) {
-					instance_ids.add(action.instance)
-				}
-
-				if (trigger.type === 'feedback') {
-					if (Array.isArray(trigger.config)) {
-						for (const fb of trigger.config) {
-							instance_ids.add(fb.instance_id)
-						}
-					} else if (trigger.config && trigger.config.instance_id) {
-						instance_ids.add(trigger.config.instance_id)
-					}
-				}
-			}
-
-			for (const instance_id of instance_ids) {
-				if (instance_id && self.instance[instance_id]) {
-					exp.instances[instance_id] = self.instance[instance_id]
->>>>>>> 89a20802
-				}
-
-<<<<<<< HEAD
+				}
+
 				exp.config = this.cleanPages(cloneDeep(this.config))
 				exp.instances = {}
 
 				exp.actions = this.bank_actions
 				exp.release_actions = this.bank_release_actions
-=======
-			return exp
-		}
-
-		if ((match = req.url.match(/^\/trigger_export_all/))) {
-			system.emit('schedule_export_all', function (data) {
-				const exp = generate_export_for_triggers(data)
-
-				res.writeHeader(200, {
-					'Content-Type': 'application/json',
-					'Content-Disposition':
-						'attachment; filename="' + os.hostname() + '_trigger_list_' + getTimestamp() + '.companionconfig"',
-				})
-				res.end(JSON.stringify(exp))
-
-				done()
-			})
-			return
-		}
-
-		if ((match = req.url.match(/^\/trigger_export\/(\d+)/))) {
-			const id = match[1]
-			if (id === null) {
-				// 404 handler will take over
-				return
-			}
-
-			system.emit('schedule_export_single', Number(id), function (data) {
-				if (data) {
-					const exp = generate_export_for_triggers([data])
-
-					res.writeHeader(200, {
-						'Content-Type': 'application/json',
-						'Content-Disposition':
-							'attachment; filename="' +
-							os.hostname() +
-							'_trigger_' +
-							data.title.toLowerCase().replace(/\W/, '') +
-							'_' +
-							getTimestamp() +
-							'.companionconfig"',
-					})
-					res.end(JSON.stringify(exp))
-
-					done()
-				}
-			})
-			return
-		}
->>>>>>> 89a20802
 
 				this.system.emit('get_page', (page_config) => {
 					exp.page = page_config
