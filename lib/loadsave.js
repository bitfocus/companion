--- conflicted
+++ resolved
@@ -21,6 +21,7 @@
 var debug   = require('debug')('lib/loadsave');
 var os      = require('os');
 var _       = require('lodash');
+const { SendResult } = require('./resources/utils');
 
 class loadsave {
 
@@ -53,32 +54,31 @@
 			this.io = io;
 
 			this.system.on('io_connect', (client) => {
-				client.on('loadsave_import_config', (data) => {
+				client.on('loadsave_import_config', (data, answer) => {
 					var object;
 
 					try {
 						object = JSON.parse(data);
 					}
 					catch (e) {
-						client.emit('loadsave_import_config:result', 'File is corrupted or unknown format');
+						SendResult(client, answer, 'loadsave_import_config:result', 'File is corrupted or unknown format');
 						return;
 					}
 
 					if (object.version > file_version) {
-						client.emit('loadsave_import_config:result', 'File was saved with a newer unsupported version of Companion');
+						SendResult(client, answer, 'loadsave_import_config:result', 'File was saved with a newer unsupported version of Companion');
 						return;
 					}
 
 					if (object.type == 'bank') {
-						client.emit('loadsave_import_config:result', 'Cannot load single banks');
+						SendResult(client, answer, 'loadsave_import_config:result', 'Cannot load single banks');
 						return;
 					}
 
 					object = this.versionCheck(object);
 
-<<<<<<< HEAD
 					// rest is done from browser
-					client.emit('loadsave_import_config:result', null, object);
+					SendResult(client, answer, 'loadsave_import_config:result', null, object);
 				});
 
 				client.on('loadsave_reset_page_all', (page) => {
@@ -86,59 +86,23 @@
 
 					client.emit('loadsave_reset_page:reset', null, 'ok');
 				});
-=======
-	system.emit('io_get', function (io) {
-		system.on('io_connect', function (socket) {
-			function sendResult(answer, name, ...args) {
-				if (typeof answer === 'function') {
-					answer(...args)
-				} else {
-					socket.emit(name, ...args)
-				}
-			}
-
-			socket.on('loadsave_import_config', function (data, answer) {
-				var object;
-				try {
-					object = JSON.parse(data);
-				} catch (e) {
-					sendResult(answer, 'loadsave_import_config:result', 'File is corrupted or unknown format');
-					return;
-				}
-
-				if (object.version > file_version) {
-					sendResult(answer, 'loadsave_import_config:result', 'File was saved with a newer unsupported version of Companion');
-					return;
-				}
-
-				if (object.type == 'bank') {
-					sendResult(answer, 'loadsave_import_config:result', 'Cannot load single banks');
-					return;
-				}
->>>>>>> f58289e9
 
 				client.on('loadsave_reset_page_nav', (page) => {
 					this.resetPageNav(page);
 
-<<<<<<< HEAD
 					client.emit('loadsave_reset_page:reset', null, 'ok');
 				});
-=======
-				// rest is done from browser
-				sendResult(answer, 'loadsave_import_config:result', null, object);
-			});
->>>>>>> f58289e9
-
-				client.on('reset_all', () => {
+
+				client.on('reset_all', (answer) => {
 					this.resetAll();
 
-					client.emit('reset_all:result', null, 'ok');
+					SendResult(client, answer, 'reset_all:result', null, 'ok');
 				});
 
-				client.on('loadsave_import_full', (data) => {
+				client.on('loadsave_import_full', (data, answer) => {
 					this.importAll(data);
 
-					client.emit('loadsave_import_full:result', null, 'ok');
+					SendResult(client, answer, 'loadsave_import_full:result', null, 'ok');
 				});
 
 				client.on('loadsave_import_page', (topage, frompage, data) => {
@@ -165,7 +129,6 @@
 		return pages;
 	}
 
-<<<<<<< HEAD
 	cleanPage(page) {
 		for (var i = 1; i <= global.MAX_BUTTONS; ++i) {
 			if (page[i] === undefined) {
@@ -174,11 +137,6 @@
 		}
 		return page;
 	}
-=======
-			socket.on('reset_all', function (answer) {
-				for (var page = 1; page <= 99; ++page) {
-					system.emit('page_set', page, { name: 'PAGE' });
->>>>>>> f58289e9
 
 	convert15to32(obj) {
 		var newobj = {};
@@ -187,7 +145,6 @@
 			newobj[(i+1)] = [];
 		}
 
-<<<<<<< HEAD
 		for (var bank in obj) {
 			this.system.emit('bank_get15to32', parseInt(bank), (_bank) => {
 				newobj[_bank] = obj[bank];
@@ -196,12 +153,6 @@
 
 		return newobj;
 	}
-=======
-				sendResult(answer, 'reset_all:result', null, 'ok');
-			});
-
-			socket.on('loadsave_import_full', function (data, answer) {
->>>>>>> f58289e9
 
 	convert2Digit(num) {
 		if (num < 10) {
@@ -270,15 +221,10 @@
 
 			this.instance[key] = data.instances[key];
 
-<<<<<<< HEAD
 			if (data.instances[key].enabled) {
 				this.system.emit('instance_activate', key);
 			}
 		}
-=======
-				sendResult(answer, 'loadsave_import_full:result', null, 'ok');
-			});
->>>>>>> f58289e9
 
 		for (var page = 1; page <= 99; ++page) {
 
