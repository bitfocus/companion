/*
 * This file is part of the Companion project
 * Copyright (c) 2018 Bitfocus AS
 * Authors: William Viker <william@bitfocus.io>, Håkon Nessjøen <haakon@bitfocus.io>
 *
 * This program is free software.
 * You should have received a copy of the MIT licence as well as the Bitfocus
 * Individual Contributor License Agreement for companion along with
 * this program.
 *
 * You can be released from the requirements of the license by purchasing
 * a commercial license. Buying such a license is mandatory as soon as you
 * develop commercial activities involving the Companion software without
 * disclosing the source code of your own applications.
 *
 */

var file_version = 2

<<<<<<< HEAD
var shortid = require('shortid');
var debug   = require('debug')('lib/loadsave');
var os      = require('os');
var _       = require('lodash');
const { SendResult } = require('./resources/utils');

class loadsave {

	constructor(system) {
		this.system = system;

		this.system.emit('db_get', 'bank', (res) => {
			this.config = res;
		});

		this.system.emit('db_get', 'instance', (res) => {
			this.instance = res;
		});

		this.system.emit('action_get_banks', (bank_actions) => {
			this.bank_actions = bank_actions;
		});

		this.system.emit('release_action_get_banks', (bank_release_actions) => {
			this.bank_release_actions = bank_release_actions;
		});

		this.system.emit('feedback_getall', (feedbacks) => {
			this.feedbacks = feedbacks;
		});

		this.system.on('export_bank', this.exportBank.bind(this));

		this.system.emit('io_get', (io) => {
			this.io = io;

			this.system.on('io_connect', (client) => {
				client.on('loadsave_import_config', (data, answer) => {
					var object;

					try {
						object = JSON.parse(data);
					}
					catch (e) {
						SendResult(client, answer, 'loadsave_import_config:result', 'File is corrupted or unknown format');
						return;
					}

					if (object.version > file_version) {
						SendResult(client, answer, 'loadsave_import_config:result', 'File was saved with a newer unsupported version of Companion');
						return;
					}

					if (object.type == 'bank') {
						SendResult(client, answer, 'loadsave_import_config:result', 'Cannot load single banks');
						return;
					}
=======
var system
var shortid = require('shortid')
var debug = require('debug')('lib/loadsave')
var os = require('os')
var _ = require('lodash')

var util = require('util')

function loadsave(_system) {
	var self = this

	system = self.system = _system

	system.emit('db_get', 'bank', function (res) {
		self.config = res
	})

	system.emit('db_get', 'instance', function (res) {
		self.instance = res
	})

	system.emit('action_get_banks', function (bank_actions) {
		self.bank_actions = bank_actions
	})

	system.emit('release_action_get_banks', function (bank_release_actions) {
		self.bank_release_actions = bank_release_actions
	})

	system.emit('feedback_getall', function (feedbacks) {
		self.feedbacks = feedbacks
	})

	system.on('export_bank', function (page, bank, cb) {
		var exp = {}

		exp.config = _.cloneDeep(self.config[page][bank])
		exp.instances = {}

		if (self.bank_actions[page] !== undefined) {
			exp.actions = _.cloneDeep(self.bank_actions[page][bank])
		}

		if (self.bank_release_actions[page] !== undefined) {
			exp.release_actions = _.cloneDeep(self.bank_release_actions[page][bank])
		}

		if (self.feedbacks[page] !== undefined) {
			exp.feedbacks = _.cloneDeep(self.feedbacks[page][bank])
		}

		debug('Exported config to bank ' + page + '.' + bank)
		cb(exp)
	})

	function variable_rename(str, fromname, toname) {
		var result

		system.emit('variable_rename_callback', str, fromname, toname, function (res) {
			result = res
		})

		return result
	}

	function convert15to32(obj) {
		var newobj = {}
		for (var i = 0; i < global.MAX_BUTTONS; ++i) {
			newobj[i + 1] = []
		}

		for (var bank in obj) {
			system.emit('bank_get15to32', parseInt(bank), function (_bank) {
				newobj[_bank] = obj[bank]
			})
		}

		return newobj
	}

	// Convert config from older versions of companion
	// Commence backwards compatibility!
	function version_check(obj) {
		// Version 1 = 15 keys, Version 2 = 32 keys
		if (obj.version === 1) {
			if (obj.type == 'full') {
				console.log('FULL CONFIG; do conversion for each page')
				for (var page in obj.page) {
					var data = { type: 'page', version: 1 }

					if (obj.actions === undefined) {
						obj.actions = {}
					}

					if (obj.release_actions === undefined) {
						obj.release_actions = {}
					}

					if (obj.feedbacks === undefined) {
						obj.feedbacks = {}
					}

					data.page = obj.page[page]
					data.config = obj.config[page]
					data.actions = obj.actions[page]
					data.release_actions = obj.release_actions[page]
					data.feedbacks = obj.feedbacks[page]

					console.log('Recursive convert page ' + page, data)
					var newdata = version_check(data)
					console.log('Converted to ', newdata)

					obj.page[page] = newdata.page
					obj.config[page] = newdata.config
					obj.actions[page] = newdata.actions
					obj.release_actions[page] = newdata.release_actions
					obj.feedbacks[page] = newdata.feedbacks
				}

				return obj
			}

			console.log('Single page convert', obj)
			var data = {}

			data.page = obj.page

			// Banks
			data.config = convert15to32(obj.config)
			data.config[1] = { style: 'pageup' }
			data.config[9] = { style: 'pagenum' }
			data.config[17] = { style: 'pagedown' }

			// Actions
			data.actions = convert15to32(obj.actions)

			// Release actions
			data.release_actions = convert15to32(obj.release_actions)

			// Feedbacks
			data.feedbacks = convert15to32(obj.feedbacks)

			console.log('Converted')
			return data
		}

		// Version 2 == no changes needed
		return obj
	}
>>>>>>> 768a5675

					object = this.versionCheck(object);

<<<<<<< HEAD
					// rest is done from browser
					SendResult(client, answer, 'loadsave_import_config:result', null, object);
				});

				client.on('loadsave_reset_page_all', (page) => {
					this.resetPageAll(page);

					client.emit('loadsave_reset_page:reset', null, 'ok');
				});

				client.on('loadsave_reset_page_nav', (page) => {
					this.resetPageNav(page);

					client.emit('loadsave_reset_page:reset', null, 'ok');
				});

				client.on('reset_all', (answer) => {
					this.resetAll();

					SendResult(client, answer, 'reset_all:result', null, 'ok');
				});

				client.on('loadsave_import_full', (data, answer) => {
					this.importAll(data);

					SendResult(client, answer, 'loadsave_import_full:result', null, 'ok');
				});

				client.on('loadsave_import_page', (topage, frompage, data) => {
					this.importPage(topage, frompage, data);
					// Not implemented, but should be?? KER 11-27-2020
					client.emit('loadsave_import_page:result', null, 'ok');
				});
			});
		});

		this.system.on('import_bank', this.importBank.bind(this));

		this.system.on('http_req', this.processHttpRequest.bind(this));
	}
	
	cleanPages(pages) {
		for (var i = 1; i <= 99; ++i) {
			if (pages[i] === undefined) {
				pages[i] = {};
			}

			this.cleanPage(pages[i]);
		}
		return pages;
	}

	cleanPage(page) {
		for (var i = 1; i <= global.MAX_BUTTONS; ++i) {
			if (page[i] === undefined) {
				page[i] = {};
			}
		}
		return page;
	}

	convert15to32(obj) {
		var newobj = {};

		for (var i = 0; i < global.MAX_BUTTONS; ++i) {
			newobj[(i+1)] = [];
		}

		for (var bank in obj) {
			this.system.emit('bank_get15to32', parseInt(bank), (_bank) => {
				newobj[_bank] = obj[bank];
			})
		}

		return newobj;
	}

	convert2Digit(num) {
		if (num < 10) {
			num = "0" + num;
		}
		return num;
	}

	exportBank(page, bank, cb) {
		var exp = {};

		exp.config = _.cloneDeep(this.config[page][bank]);
		exp.instances = {};

		if (this.bank_actions[page] !== undefined) {
			exp.actions = _.cloneDeep(this.bank_actions[page][bank]);
		}

		if (this.bank_release_actions[page] !== undefined) {
			exp.release_actions = _.cloneDeep(this.bank_release_actions[page][bank]);
		}

		if (this.feedbacks[page] !== undefined) {
			exp.feedbacks = _.cloneDeep(this.feedbacks[page][bank]);
		}

		debug('Exported config to bank ' + page + '.' + bank);
		cb(exp);
	}

	getTimestamp() {
		var d       = new Date();
		var year    = d.getFullYear().toString();
		var month   = this.convert2Digit(d.getMonth() + 1);
		var day     = this.convert2Digit(d.getDate());
		var hrs     = this.convert2Digit(d.getHours());
		var mins    = this.convert2Digit(d.getMinutes());
		var out     = year + month + day + "-" + hrs + mins;
		return out;
	}

	importAll(data) {
		// Support for reading erroneous exports from pre-release
		if (data.bank_release_actions !== undefined) {
			data.release_actions = data.bank_release_actions;
			delete data.bank_release_actions;
		}

		for (var page = 1; page <= 99; ++page) {
			for (var bank = 1; bank <= global.MAX_BUTTONS; ++bank) {
				this.system.emit('bank_reset', page, bank);
			}
		}

		for (var key in this.instance) {
			if (key != 'bitfocus-companion' && this.instance[key].instance_type != 'bitfocus-companion') {
				this.system.emit('instance_delete', key, this.instance[key].label);
			}
		}

		for (var key in data.instances) {
			if (key == 'bitfocus-companion' || data.instances[key].instance_type == 'bitfocus-companion') {
				delete data.instances[key];
				continue;
			}

			this.instance[key] = data.instances[key];

			if (data.instances[key].enabled) {
				this.system.emit('instance_activate', key);
			}
		}

		for (var page = 1; page <= 99; ++page) {

			if (data.page !== undefined && data.page[page] !== undefined) {
				this.system.emit('page_set_noredraw', page, data.page[page]);
			}
			else {
				this.system.emit('page_set_noredraw', page, { name: 'PAGE' });
			}

			for (var bank = 1; bank <= global.MAX_BUTTONS; ++bank) {
				var obj = {};

				obj.config = data.config[page][bank];

				if (data.actions !== undefined && data.actions[page] !== undefined && data.actions[page][bank] !== undefined) {
					obj.actions = data.actions[page][bank];
				} else {
					obj.actions = [];
				}

				if (data.release_actions !== undefined && data.release_actions[page] !== undefined && data.release_actions[page][bank] !== undefined) {
					obj.release_actions = data.release_actions[page][bank];
				} else {
					obj.release_actions = [];
				}

				if (data.feedbacks !== undefined && data.feedbacks[page] !== undefined && data.feedbacks[page][bank] !== undefined) {
					obj.feedbacks = data.feedbacks[page][bank];
				} else {
					obj.feedbacks = [];
				}

				this.system.emit('import_bank', page, bank, obj);
			}
		}
	}

	importBank(page, bank, imp, cb) {
		this.system.emit('bank_reset', page, bank);
=======
			socket.on('loadsave_import_config', function (data, answer) {
				var object
				try {
					object = JSON.parse(data)
				} catch (e) {
					sendResult(answer, 'loadsave_import_config:result', 'File is corrupted or unknown format')
					return
				}

				if (object.version > file_version) {
					sendResult(
						answer,
						'loadsave_import_config:result',
						'File was saved with a newer unsupported version of Companion'
					)
					return
				}

				if (object.type == 'bank') {
					sendResult(answer, 'loadsave_import_config:result', 'Cannot load single banks')
					return
				}

				object = version_check(object)

				// rest is done from browser
				sendResult(answer, 'loadsave_import_config:result', null, object)
			})

			socket.on('loadsave_reset_page_all', function (page) {
				for (var i = 1; i <= global.MAX_BUTTONS; ++i) {
					console.log('RESET BANK', page, i)
					system.emit('bank_reset', page, i)
				}

				// make magical page buttons!
				system.emit('bank_style', page, 1, 'pageup')
				system.emit('bank_style', page, 9, 'pagenum')
				system.emit('bank_style', page, 17, 'pagedown')
				system.emit('page_set', page, { name: 'PAGE' })

				socket.emit('loadsave_reset_page:reset', null, 'ok')
			})

			socket.on('loadsave_reset_page_nav', function (page) {
				// reset nav banks
				system.emit('bank_reset', page, 1)
				system.emit('bank_reset', page, 9)
				system.emit('bank_reset', page, 17)

				// make magical page buttons!
				system.emit('bank_style', page, 1, 'pageup')
				system.emit('bank_style', page, 9, 'pagenum')
				system.emit('bank_style', page, 17, 'pagedown')

				system.emit('page_set', page, { name: 'PAGE' })

				socket.emit('loadsave_reset_page:reset', null, 'ok')
			})

			socket.on('reset_all', function (answer) {
				for (var page = 1; page <= 99; ++page) {
					system.emit('page_set', page, { name: 'PAGE' })

					for (var bank = 1; bank <= global.MAX_BUTTONS; ++bank) {
						system.emit('bank_reset', page, bank)
					}
				}

				for (var key in self.instance) {
					if (key != 'bitfocus-companion' && self.instance[key].instance_type != 'bitfocus-companion') {
						system.emit('instance_delete', key, self.instance[key].label)
					}
				}

				sendResult(answer, 'reset_all:result', null, 'ok')
			})

			socket.on('loadsave_import_full', function (data, answer) {
				// Support for reading erroneous exports from pre-release
				if (data.bank_release_actions !== undefined) {
					data.release_actions = data.bank_release_actions
					delete data.bank_release_actions
				}

				for (var page = 1; page <= 99; ++page) {
					for (var bank = 1; bank <= global.MAX_BUTTONS; ++bank) {
						system.emit('bank_reset', page, bank)
					}
				}

				for (var key in self.instance) {
					if (key != 'bitfocus-companion' && self.instance[key].instance_type != 'bitfocus-companion') {
						system.emit('instance_delete', key, self.instance[key].label)
					}
				}

				for (var key in data.instances) {
					if (key == 'bitfocus-companion' || data.instances[key].instance_type == 'bitfocus-companion') {
						delete data.instances[key]
						continue
					}

					self.instance[key] = data.instances[key]
					if (data.instances[key].enabled) {
						system.emit('instance_activate', key)
					}
				}

				for (var page = 1; page <= 99; ++page) {
					if (data.page !== undefined && data.page[page] !== undefined) {
						system.emit('page_set_noredraw', page, data.page[page])
					} else {
						system.emit('page_set_noredraw', page, { name: 'PAGE' })
					}

					for (var bank = 1; bank <= global.MAX_BUTTONS; ++bank) {
						var obj = {}

						obj.config = data.config[page][bank]

						if (
							data.actions !== undefined &&
							data.actions[page] !== undefined &&
							data.actions[page][bank] !== undefined
						) {
							obj.actions = data.actions[page][bank]
						} else {
							obj.actions = []
						}

						if (
							data.release_actions !== undefined &&
							data.release_actions[page] !== undefined &&
							data.release_actions[page][bank] !== undefined
						) {
							obj.release_actions = data.release_actions[page][bank]
						} else {
							obj.release_actions = []
						}

						if (
							data.feedbacks !== undefined &&
							data.feedbacks[page] !== undefined &&
							data.feedbacks[page][bank] !== undefined
						) {
							obj.feedbacks = data.feedbacks[page][bank]
						} else {
							obj.feedbacks = []
						}

						system.emit('import_bank', page, bank, obj)
					}
				}

				sendResult(answer, 'loadsave_import_full:result', null, 'ok')
			})

			socket.on('loadsave_import_page', function (topage, frompage, data) {
				// Support for reading erroneous exports from pre-release
				if (data.bank_release_actions !== undefined) {
					data.release_actions = data.bank_release_actions
					delete data.bank_release_actions
				}

				if (data.type == 'full') {
					data.page = data.page[frompage]
					data.config = data.config[frompage]
					data.actions = data.actions === undefined ? {} : data.actions[frompage]
					data.release_actions = data.release_actions === undefined ? {} : data.release_actions[frompage]
					data.feedbacks = data.feedbacks === undefined ? {} : data.feedbacks[frompage]
				}

				if (data.page !== undefined) {
					system.emit('page_set', topage, data.page)
				} else {
					system.emit('page_set', topage, { name: 'PAGE' })
				}

				for (var i = 1; i <= global.MAX_BUTTONS; ++i) {
					system.emit('bank_reset', topage, i)
				}

				for (var key in data.instances) {
					if (key != 'bitfocus-companion' && data.instances[key].import_to == 'new') {
						var type = data.instances[key].instance_type
						var product = data.instances[key].product
						system.emit('instance_add', { type, product }, function (id, config) {
							data.instances[key].import_to = id

							for (var i in data.instances[key]) {
								if (i != 'label') {
									config[i] = data.instances[key][i]
								}
							}

							system.emit('instance_config_put', id, config)
						})
					}

					for (var bank in data.config) {
						data.config[bank].text = variable_rename(
							data.config[bank].text,
							data.instances[key].label,
							self.instance[data.instances[key].import_to].label
						)
					}

					for (var bank in data.actions) {
						for (var i = 0; i < data.actions[bank].length; ++i) {
							var act = data.actions[bank][i]

							if (act.instance == key) {
								act.instance = data.instances[key].import_to
								act.label = act.instance + ':' + act.action
							}
						}
					}

					for (var bank in data.release_actions) {
						for (var i = 0; i < data.release_actions[bank].length; ++i) {
							var act = data.release_actions[bank][i]

							if (act.instance == key) {
								act.instance = data.instances[key].import_to
								act.label = act.instance + ':' + act.action
							}
						}
					}

					for (var bank in data.feedbacks) {
						for (var i = 0; i < data.feedbacks[bank].length; ++i) {
							var act = data.feedbacks[bank][i]

							if (act.instance_id == key) {
								act.instance_id = data.instances[key].import_to
							}
						}
					}
				}

				for (var bank in data.config) {
					var obj = {}
					obj.config = data.config !== undefined ? data.config[bank] : {}
					obj.actions = data.actions !== undefined ? data.actions[bank] : []
					obj.release_actions = data.release_actions !== undefined ? data.release_actions[bank] : []
					obj.feedbacks = data.feedbacks !== undefined ? data.feedbacks[bank] : []

					system.emit('import_bank', topage, bank, obj)
				}
			})
		})
	})

	system.on('import_bank', function (page, bank, imp, cb) {
		system.emit('bank_reset', page, bank)
>>>>>>> 768a5675

		if (imp.config === undefined) {
			// this should technically throw an exception
			imp.config = {}
		}

		if (imp.config.style !== undefined && imp.config.style == 'text') {
			// v2.0.0: 'text' button style is now 'png'
			imp.config.style = 'png'
		}

		// TODO: Rename variable definitions
<<<<<<< HEAD
		this.config[page][bank] = imp.config;

		if (imp.actions !== undefined) {
			if (this.bank_actions[page] === undefined) {
				this.bank_actions[page] = {};
			}

			if (this.bank_actions[page][bank] === undefined) {
				this.bank_actions[page][bank] = [];
			}

			var actions = this.bank_actions[page][bank];
=======
		self.config[page][bank] = imp.config

		if (imp.actions !== undefined) {
			if (self.bank_actions[page] === undefined) {
				self.bank_actions[page] = {}
			}
			if (self.bank_actions[page][bank] === undefined) {
				self.bank_actions[page][bank] = []
			}
			var actions = self.bank_actions[page][bank]
>>>>>>> 768a5675

			for (var i = 0; i < imp.actions.length; ++i) {
				var obj = imp.actions[i]
				obj.id = shortid.generate()
				actions.push(obj)
			}
		}

		if (imp.release_actions !== undefined) {
<<<<<<< HEAD
			if (this.bank_release_actions[page] === undefined) {
				this.bank_release_actions[page] = {};
			}

			if (this.bank_release_actions[page][bank] === undefined) {
				this.bank_release_actions[page][bank] = [];
			}

			var release_actions = this.bank_release_actions[page][bank];
=======
			if (self.bank_release_actions[page] === undefined) {
				self.bank_release_actions[page] = {}
			}
			if (self.bank_release_actions[page][bank] === undefined) {
				self.bank_release_actions[page][bank] = []
			}
			var release_actions = self.bank_release_actions[page][bank]
>>>>>>> 768a5675

			for (var i = 0; i < imp.release_actions.length; ++i) {
				var obj = imp.release_actions[i]
				obj.id = shortid.generate()
				release_actions.push(obj)
			}
		}

		if (imp.feedbacks !== undefined) {
<<<<<<< HEAD
			if (this.feedbacks[page] === undefined) {
				this.feedbacks[page] = {};
			}

			if (this.feedbacks[page][bank] === undefined) {
				this.feedbacks[page][bank] = [];
			}

			var feedbacks = this.feedbacks[page][bank];
=======
			if (self.feedbacks[page] === undefined) {
				self.feedbacks[page] = {}
			}
			if (self.feedbacks[page][bank] === undefined) {
				self.feedbacks[page][bank] = []
			}
			var feedbacks = self.feedbacks[page][bank]
>>>>>>> 768a5675

			for (var i = 0; i < imp.feedbacks.length; ++i) {
				var obj = imp.feedbacks[i]
				obj.id = shortid.generate()
				feedbacks.push(obj)
			}
		}

<<<<<<< HEAD
		this.system.emit('graphics_bank_invalidate', page, bank);
		this.system.emit('bank_update', this.config);
		this.system.emit('feedback_check_bank', page, bank);
		this.system.emit('feedback_subscribe_bank', page, bank);
		this.system.emit('action_subscribe_bank', page, bank);

		this.system.emit('action_save');
		this.system.emit('release_action_save');
		this.system.emit('feedback_save');
		this.system.emit('db_save');
=======
		system.emit('graphics_bank_invalidate', page, bank)
		system.emit('bank_update', self.config)
		system.emit('feedback_check_bank', page, bank)
		system.emit('feedback_subscribe_bank', page, bank)
		system.emit('action_subscribe_bank', page, bank)

		system.emit('action_save')
		system.emit('release_action_save')
		system.emit('feedback_save')
		system.emit('db_save')
>>>>>>> 768a5675

		debug('Imported config to bank ' + page + '.' + bank)
		if (typeof cb == 'function') {
			cb()
		}
<<<<<<< HEAD
	}

	importPage(topage, frompage, data) {
		// Support for reading erroneous exports from pre-release
		if (data.bank_release_actions !== undefined) {
			data.release_actions = data.bank_release_actions;
			delete data.bank_release_actions;
		}

		if (data.type == 'full') {
			data.page = data.page[frompage];
			data.config = data.config[frompage];
			data.actions = data.actions === undefined ? {} : data.actions[frompage];
			data.release_actions = data.release_actions === undefined ? {} : data.release_actions[frompage];
			data.feedbacks = data.feedbacks === undefined ? {} : data.feedbacks[frompage];
		}

		if (data.page !== undefined) {
			this.system.emit('page_set', topage, data.page);
		}

		else {
			this.system.emit('page_set', topage, {name: 'PAGE' });
		}
=======
	})

	function cleanPages(pages) {
		for (var i = 1; i <= 99; ++i) {
			if (pages[i] === undefined) {
				pages[i] = {}
			}

			cleanPage(pages[i])
		}
		return pages
	}
>>>>>>> 768a5675

		for (var i = 1; i <= global.MAX_BUTTONS; ++i) {
<<<<<<< HEAD
			this.system.emit('bank_reset', topage, i);
		}

		for (var key in data.instances) {
			if (key != 'bitfocus-companion' && data.instances[key].import_to == 'new') {
				var type = data.instances[key].instance_type;
				var product = data.instances[key].product;
				this.system.emit('instance_add', { type, product }, (id, config) => {
					data.instances[key].import_to = id;

					for (var i in data.instances[key]) {
						if (i != 'label') {
							config[i] = data.instances[key][i];
						}
					}

					this.system.emit('instance_config_put', id, config);
				});
			}

			for (var bank in data.config) {
				data.config[bank].text = this.variableRename(data.config[bank].text, data.instances[key].label, this.instance[data.instances[key].import_to].label);
			}

			for (var bank in data.actions) {
				for (var i = 0; i < data.actions[bank].length; ++i) {
					var act = data.actions[bank][i];

					if (act.instance == key) {
						act.instance = data.instances[key].import_to;
						act.label = act.instance + ':' + act.action;
					}
				}
			}

			for (var bank in data.release_actions) {
				for (var i = 0; i < data.release_actions[bank].length; ++i) {
					var act = data.release_actions[bank][i];

					if (act.instance == key) {
						act.instance = data.instances[key].import_to;
						act.label = act.instance + ':' + act.action;
					}
				}
			}

			for (var bank in data.feedbacks) {
				for (var i = 0; i < data.feedbacks[bank].length; ++i) {
					var act = data.feedbacks[bank][i];

					if (act.instance_id == key) {
						act.instance_id = data.instances[key].import_to;
					}
				}
			}
		}

		for (var bank in data.config) {
			var obj = {};
			obj.config = data.config !== undefined ? data.config[bank] : {};
			obj.actions = data.actions !== undefined ? data.actions[bank] : [];
			obj.release_actions = data.release_actions !== undefined ? data.release_actions[bank] : [];
			obj.feedbacks = data.feedbacks !== undefined ? data.feedbacks[bank] : [];

			this.system.emit('import_bank', topage, bank, obj);
		}
	}

	processHttpRequest(req, res, done) {
		var match;
=======
			if (page[i] === undefined) {
				page[i] = {}
			}
		}
		return page
	}

	function convert2Digit(num) {
		if (num < 10) {
			num = '0' + num
		}
		return num
	}

	function getTimestamp() {
		var d = new Date()
		var year = d.getFullYear().toString()
		var month = convert2Digit(d.getMonth() + 1)
		var day = convert2Digit(d.getDate())
		var hrs = convert2Digit(d.getHours())
		var mins = convert2Digit(d.getMinutes())
		var out = year + month + day + '-' + hrs + mins
		return out
	}

	system.on('http_req', function (req, res, done) {
		var match
>>>>>>> 768a5675

		if ((match = req.url.match(/^\/bank_export\/((\d+)\/(\d+))?/))) {
			var page = match[2]
			var bank = match[3]

			if (page === null || bank === null) {
				// 404 handler will take over
				return
			}

<<<<<<< HEAD
			var exp;
			this.system.emit('export_bank', page, bank, (data) => {
				exp = data;
			});
=======
			var exp
			system.emit('export_bank', page, bank, function (data) {
				exp = data
			})
>>>>>>> 768a5675

			// Export file protocol version
			exp.version = file_version
			exp.type = 'bank'

			exp.instances = {}

			for (var key in exp.actions) {
				var action = exp.actions[key]

				if (exp.instances[action.instance] === undefined) {
<<<<<<< HEAD
					if (this.instance[action.instance] !== undefined) {
						exp.instances[action.instance] = this.instance[action.instance];
					}
				}
			}

			res.writeHeader(200, { 'Content-Type': 'application/json', 'Content-Disposition': 'attachment; filename="' + os.hostname() + '_bank ' + page + '-' + bank + '_' + this.getTimestamp() + '.companionconfig"' });
			res.end(JSON.stringify(exp));
=======
					if (self.instance[action.instance] !== undefined) {
						exp.instances[action.instance] = self.instance[action.instance]
					}
				}
			}

			res.writeHeader(200, {
				'Content-Type': 'application/json',
				'Content-Disposition':
					'attachment; filename="' +
					os.hostname() +
					'_bank ' +
					page +
					'-' +
					bank +
					'_' +
					getTimestamp() +
					'.companionconfig"',
			})
			res.end(JSON.stringify(exp))
>>>>>>> 768a5675

			done()
		}

		if ((match = req.url.match(/^\/page_export\/((\d+))?/))) {
			var page = match[2]

			if (page === null || bank === null) {
				// 404 handler will take over
				return
			}

			// Export file protocol version
			var exp = {
				version: file_version,
				type: 'page',
			}

<<<<<<< HEAD
			exp.config = this.cleanPage(_.cloneDeep(this.config[page]));
			exp.instances = {};

			exp.actions = this.bank_actions[page];
			exp.release_actions = this.bank_release_actions[page];

			this.system.emit('get_page', (page_config) => {
				exp.page = page_config[page];
			});

			exp.feedbacks = this.feedbacks[page];
=======
			exp.config = cleanPage(_.cloneDeep(self.config[page]))
			exp.instances = {}

			exp.actions = self.bank_actions[page]
			exp.release_actions = self.bank_release_actions[page]

			system.emit('get_page', function (page_config) {
				exp.page = page_config[page]
			})

			exp.feedbacks = self.feedbacks[page]
>>>>>>> 768a5675

			for (var apage in exp.actions) {
				for (var key in exp.actions[apage]) {
					var action = exp.actions[apage][key]

					if (exp.instances[action.instance] === undefined) {
<<<<<<< HEAD
						if (this.instance[action.instance] !== undefined) {
							exp.instances[action.instance] = this.instance[action.instance];
						}
					}
				}
			}

			res.writeHeader(200, { 'Content-Type': 'application/json', 'Content-Disposition': 'attachment; filename="' + os.hostname() + '_page ' + page + '_' + this.getTimestamp() + '.companionconfig"' });
			res.end(JSON.stringify(exp));
=======
						if (self.instance[action.instance] !== undefined) {
							exp.instances[action.instance] = self.instance[action.instance]
						}
					}
				}
			}

			res.writeHeader(200, {
				'Content-Type': 'application/json',
				'Content-Disposition':
					'attachment; filename="' + os.hostname() + '_page ' + page + '_' + getTimestamp() + '.companionconfig"',
			})
			res.end(JSON.stringify(exp))
>>>>>>> 768a5675

			done()
		}

		if ((match = req.url.match(/^\/full_export/))) {
			// Export file protocol version
			var exp = {
				version: file_version,
				type: 'full',
			}

<<<<<<< HEAD
			exp.config = this.cleanPages(_.cloneDeep(this.config));
			exp.instances = {};

			exp.actions = this.bank_actions;
			exp.release_actions = this.bank_release_actions;

			this.system.emit('get_page', (page_config) => {
				exp.page = page_config;
			});

			this.system.emit('db_get', 'instance', (res) => {
				exp.instances = res;
			});

			exp.feedbacks = this.feedbacks;

			res.writeHeader(200, { 'Content-Type': 'application/json', 'Content-Disposition': 'attachment; filename="' + os.hostname() + '_full-config' + '_' + this.getTimestamp() + '.companionconfig"' });
			res.end(JSON.stringify(exp));
=======
			exp.config = cleanPages(_.cloneDeep(self.config))
			exp.instances = {}

			exp.actions = self.bank_actions
			exp.release_actions = self.bank_release_actions

			system.emit('get_page', function (page_config) {
				exp.page = page_config
			})

			system.emit('db_get', 'instance', function (res) {
				exp.instances = res
			})

			exp.feedbacks = self.feedbacks

			res.writeHeader(200, {
				'Content-Type': 'application/json',
				'Content-Disposition':
					'attachment; filename="' + os.hostname() + '_full-config' + '_' + getTimestamp() + '.companionconfig"',
			})
			res.end(JSON.stringify(exp))
>>>>>>> 768a5675

			done()
		}
<<<<<<< HEAD
	}

	resetAll() {

		for (var page = 1; page <= 99; ++page) {
			this.system.emit('page_set', page, { name: 'PAGE' });

			for (var bank = 1; bank <= global.MAX_BUTTONS; ++bank) {
				this.system.emit('bank_reset', page, bank);
			}
		}

		for (var key in this.instance) {
			if (key != 'bitfocus-companion' && this.instance[key].instance_type != 'bitfocus-companion') {
				this.system.emit('instance_delete', key, this.instance[key].label);
			}
		}
	}

	resetPageAll(page) {

		for (var i = 1; i <= global.MAX_BUTTONS; ++i) {
			console.log("RESET BANK", page, i);
			this.system.emit('bank_reset', page, i);
		}

		// make magical page buttons!
		this.system.emit('bank_style', page, 1, 'pageup');
		this.system.emit('bank_style', page, 9, 'pagenum');
		this.system.emit('bank_style', page, 17, 'pagedown');
		this.system.emit('page_set', page, {name: 'PAGE' });
	}

	resetPageNav(page) {
		// reset nav banks
		this.system.emit('bank_reset', page, 1);
		this.system.emit('bank_reset', page, 9);
		this.system.emit('bank_reset', page, 17);

		// make magical page buttons!
		this.system.emit('bank_style', page, 1, 'pageup');
		this.system.emit('bank_style', page, 9, 'pagenum');
		this.system.emit('bank_style', page, 17, 'pagedown');

		this.system.emit('page_set', page, {name: 'PAGE' });
	}

	variableRename(str, fromname, toname) {
		var result;

		this.system.emit('variable_rename_callback', str, fromname, toname, (res) => {
			result = res;
		});

		return result;
	}

	// Convert config from older versions of companion
	// Commence backwards compatibility!
	versionCheck(obj) {

		// Version 1 = 15 keys, Version 2 = 32 keys
		if (obj.version === 1) {

			if (obj.type == 'full') {

				console.log("FULL CONFIG; do conversion for each page");
				for (var page in obj.page) {
					var data = { type: 'page', version: 1 };

					if (obj.actions === undefined) {
						obj.actions = {};
					}

					if (obj.release_actions === undefined) {
						obj.release_actions = {};
					}

					if (obj.feedbacks === undefined) {
						obj.feedbacks = {};
					}

					data.page = obj.page[page];
					data.config = obj.config[page];
					data.actions = obj.actions[page];
					data.release_actions = obj.release_actions[page];
					data.feedbacks = obj.feedbacks[page];

					console.log("Recursive convert page " + page, data);
					var newdata = this.versionCheck(data);
					console.log("Converted to ", newdata);

					obj.page[page] = newdata.page;
					obj.config[page] = newdata.config;
					obj.actions[page] = newdata.actions;
					obj.release_actions[page] = newdata.release_actions;
					obj.feedbacks[page] = newdata.feedbacks;
				}

				return obj;
			}

			console.log("Single page convert", obj);
			var data = {};

			data.page = obj.page;

			// Banks
			data.config = this.convert15to32(obj.config);
			data.config[1] = { style: 'pageup' };
			data.config[9] = { style: 'pagenum' };
			data.config[17] = { style: 'pagedown' };

			// Actions
			data.actions = this.convert15to32(obj.actions);

			// Release actions
			data.release_actions = this.convert15to32(obj.release_actions);

			// Feedbacks
			data.feedbacks = this.convert15to32(obj.feedbacks);

			console.log("Converted");
			return data;
		}

		// Version 2 == no changes needed
		return obj;
	}
}

exports = module.exports = function (system) {
	return new loadsave(system);
};
=======
	})
}

exports = module.exports = loadsave
>>>>>>> 768a5675
<|MERGE_RESOLUTION|>--- conflicted
+++ resolved
@@ -17,665 +17,263 @@
 
 var file_version = 2
 
-<<<<<<< HEAD
-var shortid = require('shortid');
-var debug   = require('debug')('lib/loadsave');
-var os      = require('os');
-var _       = require('lodash');
-const { SendResult } = require('./resources/utils');
-
-class loadsave {
-
-	constructor(system) {
-		this.system = system;
-
-		this.system.emit('db_get', 'bank', (res) => {
-			this.config = res;
-		});
-
-		this.system.emit('db_get', 'instance', (res) => {
-			this.instance = res;
-		});
-
-		this.system.emit('action_get_banks', (bank_actions) => {
-			this.bank_actions = bank_actions;
-		});
-
-		this.system.emit('release_action_get_banks', (bank_release_actions) => {
-			this.bank_release_actions = bank_release_actions;
-		});
-
-		this.system.emit('feedback_getall', (feedbacks) => {
-			this.feedbacks = feedbacks;
-		});
-
-		this.system.on('export_bank', this.exportBank.bind(this));
-
-		this.system.emit('io_get', (io) => {
-			this.io = io;
-
-			this.system.on('io_connect', (client) => {
-				client.on('loadsave_import_config', (data, answer) => {
-					var object;
-
-					try {
-						object = JSON.parse(data);
-					}
-					catch (e) {
-						SendResult(client, answer, 'loadsave_import_config:result', 'File is corrupted or unknown format');
-						return;
-					}
-
-					if (object.version > file_version) {
-						SendResult(client, answer, 'loadsave_import_config:result', 'File was saved with a newer unsupported version of Companion');
-						return;
-					}
-
-					if (object.type == 'bank') {
-						SendResult(client, answer, 'loadsave_import_config:result', 'Cannot load single banks');
-						return;
-					}
-=======
-var system
 var shortid = require('shortid')
 var debug = require('debug')('lib/loadsave')
 var os = require('os')
 var _ = require('lodash')
-
-var util = require('util')
-
-function loadsave(_system) {
-	var self = this
-
-	system = self.system = _system
-
-	system.emit('db_get', 'bank', function (res) {
-		self.config = res
-	})
-
-	system.emit('db_get', 'instance', function (res) {
-		self.instance = res
-	})
-
-	system.emit('action_get_banks', function (bank_actions) {
-		self.bank_actions = bank_actions
-	})
-
-	system.emit('release_action_get_banks', function (bank_release_actions) {
-		self.bank_release_actions = bank_release_actions
-	})
-
-	system.emit('feedback_getall', function (feedbacks) {
-		self.feedbacks = feedbacks
-	})
-
-	system.on('export_bank', function (page, bank, cb) {
-		var exp = {}
-
-		exp.config = _.cloneDeep(self.config[page][bank])
-		exp.instances = {}
-
-		if (self.bank_actions[page] !== undefined) {
-			exp.actions = _.cloneDeep(self.bank_actions[page][bank])
-		}
-
-		if (self.bank_release_actions[page] !== undefined) {
-			exp.release_actions = _.cloneDeep(self.bank_release_actions[page][bank])
-		}
-
-		if (self.feedbacks[page] !== undefined) {
-			exp.feedbacks = _.cloneDeep(self.feedbacks[page][bank])
-		}
-
-		debug('Exported config to bank ' + page + '.' + bank)
-		cb(exp)
-	})
-
-	function variable_rename(str, fromname, toname) {
-		var result
-
-		system.emit('variable_rename_callback', str, fromname, toname, function (res) {
-			result = res
+const { SendResult } = require('./resources/utils')
+
+class loadsave {
+	constructor(system) {
+		this.system = system
+
+		this.system.emit('db_get', 'bank', (res) => {
+			this.config = res
 		})
 
-		return result
-	}
-
-	function convert15to32(obj) {
-		var newobj = {}
-		for (var i = 0; i < global.MAX_BUTTONS; ++i) {
-			newobj[i + 1] = []
-		}
-
-		for (var bank in obj) {
-			system.emit('bank_get15to32', parseInt(bank), function (_bank) {
-				newobj[_bank] = obj[bank]
-			})
-		}
-
-		return newobj
-	}
-
-	// Convert config from older versions of companion
-	// Commence backwards compatibility!
-	function version_check(obj) {
-		// Version 1 = 15 keys, Version 2 = 32 keys
-		if (obj.version === 1) {
-			if (obj.type == 'full') {
-				console.log('FULL CONFIG; do conversion for each page')
-				for (var page in obj.page) {
-					var data = { type: 'page', version: 1 }
-
-					if (obj.actions === undefined) {
-						obj.actions = {}
-					}
-
-					if (obj.release_actions === undefined) {
-						obj.release_actions = {}
-					}
-
-					if (obj.feedbacks === undefined) {
-						obj.feedbacks = {}
-					}
-
-					data.page = obj.page[page]
-					data.config = obj.config[page]
-					data.actions = obj.actions[page]
-					data.release_actions = obj.release_actions[page]
-					data.feedbacks = obj.feedbacks[page]
-
-					console.log('Recursive convert page ' + page, data)
-					var newdata = version_check(data)
-					console.log('Converted to ', newdata)
-
-					obj.page[page] = newdata.page
-					obj.config[page] = newdata.config
-					obj.actions[page] = newdata.actions
-					obj.release_actions[page] = newdata.release_actions
-					obj.feedbacks[page] = newdata.feedbacks
-				}
-
-				return obj
-			}
-
-			console.log('Single page convert', obj)
-			var data = {}
-
-			data.page = obj.page
-
-			// Banks
-			data.config = convert15to32(obj.config)
-			data.config[1] = { style: 'pageup' }
-			data.config[9] = { style: 'pagenum' }
-			data.config[17] = { style: 'pagedown' }
-
-			// Actions
-			data.actions = convert15to32(obj.actions)
-
-			// Release actions
-			data.release_actions = convert15to32(obj.release_actions)
-
-			// Feedbacks
-			data.feedbacks = convert15to32(obj.feedbacks)
-
-			console.log('Converted')
-			return data
-		}
-
-		// Version 2 == no changes needed
-		return obj
-	}
->>>>>>> 768a5675
-
-					object = this.versionCheck(object);
-
-<<<<<<< HEAD
+		this.system.emit('db_get', 'instance', (res) => {
+			this.instance = res
+		})
+
+		this.system.emit('action_get_banks', (bank_actions) => {
+			this.bank_actions = bank_actions
+		})
+
+		this.system.emit('release_action_get_banks', (bank_release_actions) => {
+			this.bank_release_actions = bank_release_actions
+		})
+
+		this.system.emit('feedback_getall', (feedbacks) => {
+			this.feedbacks = feedbacks
+		})
+
+		this.system.on('export_bank', this.exportBank.bind(this))
+
+		this.system.emit('io_get', (io) => {
+			this.io = io
+
+			this.system.on('io_connect', (client) => {
+				client.on('loadsave_import_config', (data, answer) => {
+					var object
+
+					try {
+						object = JSON.parse(data)
+					} catch (e) {
+						SendResult(client, answer, 'loadsave_import_config:result', 'File is corrupted or unknown format')
+						return
+					}
+
+					if (object.version > file_version) {
+						SendResult(
+							client,
+							answer,
+							'loadsave_import_config:result',
+							'File was saved with a newer unsupported version of Companion'
+						)
+						return
+					}
+
+					if (object.type == 'bank') {
+						SendResult(client, answer, 'loadsave_import_config:result', 'Cannot load single banks')
+						return
+					}
+
+					object = this.versionCheck(object)
+
 					// rest is done from browser
-					SendResult(client, answer, 'loadsave_import_config:result', null, object);
-				});
+					SendResult(client, answer, 'loadsave_import_config:result', null, object)
+				})
 
 				client.on('loadsave_reset_page_all', (page) => {
-					this.resetPageAll(page);
-
-					client.emit('loadsave_reset_page:reset', null, 'ok');
-				});
+					this.resetPageAll(page)
+
+					client.emit('loadsave_reset_page:reset', null, 'ok')
+				})
 
 				client.on('loadsave_reset_page_nav', (page) => {
-					this.resetPageNav(page);
-
-					client.emit('loadsave_reset_page:reset', null, 'ok');
-				});
+					this.resetPageNav(page)
+
+					client.emit('loadsave_reset_page:reset', null, 'ok')
+				})
 
 				client.on('reset_all', (answer) => {
-					this.resetAll();
-
-					SendResult(client, answer, 'reset_all:result', null, 'ok');
-				});
+					this.resetAll()
+
+					SendResult(client, answer, 'reset_all:result', null, 'ok')
+				})
 
 				client.on('loadsave_import_full', (data, answer) => {
-					this.importAll(data);
-
-					SendResult(client, answer, 'loadsave_import_full:result', null, 'ok');
-				});
+					this.importAll(data)
+
+					SendResult(client, answer, 'loadsave_import_full:result', null, 'ok')
+				})
 
 				client.on('loadsave_import_page', (topage, frompage, data) => {
-					this.importPage(topage, frompage, data);
+					this.importPage(topage, frompage, data)
 					// Not implemented, but should be?? KER 11-27-2020
-					client.emit('loadsave_import_page:result', null, 'ok');
-				});
-			});
-		});
-
-		this.system.on('import_bank', this.importBank.bind(this));
-
-		this.system.on('http_req', this.processHttpRequest.bind(this));
-	}
-	
+					client.emit('loadsave_import_page:result', null, 'ok')
+				})
+			})
+		})
+
+		this.system.on('import_bank', this.importBank.bind(this))
+
+		this.system.on('http_req', this.processHttpRequest.bind(this))
+	}
+
 	cleanPages(pages) {
 		for (var i = 1; i <= 99; ++i) {
 			if (pages[i] === undefined) {
-				pages[i] = {};
-			}
-
-			this.cleanPage(pages[i]);
-		}
-		return pages;
+				pages[i] = {}
+			}
+
+			this.cleanPage(pages[i])
+		}
+		return pages
 	}
 
 	cleanPage(page) {
 		for (var i = 1; i <= global.MAX_BUTTONS; ++i) {
 			if (page[i] === undefined) {
-				page[i] = {};
-			}
-		}
-		return page;
+				page[i] = {}
+			}
+		}
+		return page
 	}
 
 	convert15to32(obj) {
-		var newobj = {};
+		var newobj = {}
 
 		for (var i = 0; i < global.MAX_BUTTONS; ++i) {
-			newobj[(i+1)] = [];
+			newobj[i + 1] = []
 		}
 
 		for (var bank in obj) {
 			this.system.emit('bank_get15to32', parseInt(bank), (_bank) => {
-				newobj[_bank] = obj[bank];
-			})
-		}
-
-		return newobj;
+				newobj[_bank] = obj[bank]
+			})
+		}
+
+		return newobj
 	}
 
 	convert2Digit(num) {
 		if (num < 10) {
-			num = "0" + num;
-		}
-		return num;
+			num = '0' + num
+		}
+		return num
 	}
 
 	exportBank(page, bank, cb) {
-		var exp = {};
-
-		exp.config = _.cloneDeep(this.config[page][bank]);
-		exp.instances = {};
+		var exp = {}
+
+		exp.config = _.cloneDeep(this.config[page][bank])
+		exp.instances = {}
 
 		if (this.bank_actions[page] !== undefined) {
-			exp.actions = _.cloneDeep(this.bank_actions[page][bank]);
+			exp.actions = _.cloneDeep(this.bank_actions[page][bank])
 		}
 
 		if (this.bank_release_actions[page] !== undefined) {
-			exp.release_actions = _.cloneDeep(this.bank_release_actions[page][bank]);
+			exp.release_actions = _.cloneDeep(this.bank_release_actions[page][bank])
 		}
 
 		if (this.feedbacks[page] !== undefined) {
-			exp.feedbacks = _.cloneDeep(this.feedbacks[page][bank]);
-		}
-
-		debug('Exported config to bank ' + page + '.' + bank);
-		cb(exp);
+			exp.feedbacks = _.cloneDeep(this.feedbacks[page][bank])
+		}
+
+		debug('Exported config to bank ' + page + '.' + bank)
+		cb(exp)
 	}
 
 	getTimestamp() {
-		var d       = new Date();
-		var year    = d.getFullYear().toString();
-		var month   = this.convert2Digit(d.getMonth() + 1);
-		var day     = this.convert2Digit(d.getDate());
-		var hrs     = this.convert2Digit(d.getHours());
-		var mins    = this.convert2Digit(d.getMinutes());
-		var out     = year + month + day + "-" + hrs + mins;
-		return out;
+		var d = new Date()
+		var year = d.getFullYear().toString()
+		var month = this.convert2Digit(d.getMonth() + 1)
+		var day = this.convert2Digit(d.getDate())
+		var hrs = this.convert2Digit(d.getHours())
+		var mins = this.convert2Digit(d.getMinutes())
+		var out = year + month + day + '-' + hrs + mins
+		return out
 	}
 
 	importAll(data) {
 		// Support for reading erroneous exports from pre-release
 		if (data.bank_release_actions !== undefined) {
-			data.release_actions = data.bank_release_actions;
-			delete data.bank_release_actions;
+			data.release_actions = data.bank_release_actions
+			delete data.bank_release_actions
 		}
 
 		for (var page = 1; page <= 99; ++page) {
 			for (var bank = 1; bank <= global.MAX_BUTTONS; ++bank) {
-				this.system.emit('bank_reset', page, bank);
+				this.system.emit('bank_reset', page, bank)
 			}
 		}
 
 		for (var key in this.instance) {
 			if (key != 'bitfocus-companion' && this.instance[key].instance_type != 'bitfocus-companion') {
-				this.system.emit('instance_delete', key, this.instance[key].label);
+				this.system.emit('instance_delete', key, this.instance[key].label)
 			}
 		}
 
 		for (var key in data.instances) {
 			if (key == 'bitfocus-companion' || data.instances[key].instance_type == 'bitfocus-companion') {
-				delete data.instances[key];
-				continue;
-			}
-
-			this.instance[key] = data.instances[key];
+				delete data.instances[key]
+				continue
+			}
+
+			this.instance[key] = data.instances[key]
 
 			if (data.instances[key].enabled) {
-				this.system.emit('instance_activate', key);
+				this.system.emit('instance_activate', key)
 			}
 		}
 
 		for (var page = 1; page <= 99; ++page) {
-
 			if (data.page !== undefined && data.page[page] !== undefined) {
-				this.system.emit('page_set_noredraw', page, data.page[page]);
-			}
-			else {
-				this.system.emit('page_set_noredraw', page, { name: 'PAGE' });
+				this.system.emit('page_set_noredraw', page, data.page[page])
+			} else {
+				this.system.emit('page_set_noredraw', page, { name: 'PAGE' })
 			}
 
 			for (var bank = 1; bank <= global.MAX_BUTTONS; ++bank) {
-				var obj = {};
-
-				obj.config = data.config[page][bank];
+				var obj = {}
+
+				obj.config = data.config[page][bank]
 
 				if (data.actions !== undefined && data.actions[page] !== undefined && data.actions[page][bank] !== undefined) {
-					obj.actions = data.actions[page][bank];
+					obj.actions = data.actions[page][bank]
 				} else {
-					obj.actions = [];
-				}
-
-				if (data.release_actions !== undefined && data.release_actions[page] !== undefined && data.release_actions[page][bank] !== undefined) {
-					obj.release_actions = data.release_actions[page][bank];
+					obj.actions = []
+				}
+
+				if (
+					data.release_actions !== undefined &&
+					data.release_actions[page] !== undefined &&
+					data.release_actions[page][bank] !== undefined
+				) {
+					obj.release_actions = data.release_actions[page][bank]
 				} else {
-					obj.release_actions = [];
-				}
-
-				if (data.feedbacks !== undefined && data.feedbacks[page] !== undefined && data.feedbacks[page][bank] !== undefined) {
-					obj.feedbacks = data.feedbacks[page][bank];
+					obj.release_actions = []
+				}
+
+				if (
+					data.feedbacks !== undefined &&
+					data.feedbacks[page] !== undefined &&
+					data.feedbacks[page][bank] !== undefined
+				) {
+					obj.feedbacks = data.feedbacks[page][bank]
 				} else {
-					obj.feedbacks = [];
-				}
-
-				this.system.emit('import_bank', page, bank, obj);
+					obj.feedbacks = []
+				}
+
+				this.system.emit('import_bank', page, bank, obj)
 			}
 		}
 	}
 
 	importBank(page, bank, imp, cb) {
-		this.system.emit('bank_reset', page, bank);
-=======
-			socket.on('loadsave_import_config', function (data, answer) {
-				var object
-				try {
-					object = JSON.parse(data)
-				} catch (e) {
-					sendResult(answer, 'loadsave_import_config:result', 'File is corrupted or unknown format')
-					return
-				}
-
-				if (object.version > file_version) {
-					sendResult(
-						answer,
-						'loadsave_import_config:result',
-						'File was saved with a newer unsupported version of Companion'
-					)
-					return
-				}
-
-				if (object.type == 'bank') {
-					sendResult(answer, 'loadsave_import_config:result', 'Cannot load single banks')
-					return
-				}
-
-				object = version_check(object)
-
-				// rest is done from browser
-				sendResult(answer, 'loadsave_import_config:result', null, object)
-			})
-
-			socket.on('loadsave_reset_page_all', function (page) {
-				for (var i = 1; i <= global.MAX_BUTTONS; ++i) {
-					console.log('RESET BANK', page, i)
-					system.emit('bank_reset', page, i)
-				}
-
-				// make magical page buttons!
-				system.emit('bank_style', page, 1, 'pageup')
-				system.emit('bank_style', page, 9, 'pagenum')
-				system.emit('bank_style', page, 17, 'pagedown')
-				system.emit('page_set', page, { name: 'PAGE' })
-
-				socket.emit('loadsave_reset_page:reset', null, 'ok')
-			})
-
-			socket.on('loadsave_reset_page_nav', function (page) {
-				// reset nav banks
-				system.emit('bank_reset', page, 1)
-				system.emit('bank_reset', page, 9)
-				system.emit('bank_reset', page, 17)
-
-				// make magical page buttons!
-				system.emit('bank_style', page, 1, 'pageup')
-				system.emit('bank_style', page, 9, 'pagenum')
-				system.emit('bank_style', page, 17, 'pagedown')
-
-				system.emit('page_set', page, { name: 'PAGE' })
-
-				socket.emit('loadsave_reset_page:reset', null, 'ok')
-			})
-
-			socket.on('reset_all', function (answer) {
-				for (var page = 1; page <= 99; ++page) {
-					system.emit('page_set', page, { name: 'PAGE' })
-
-					for (var bank = 1; bank <= global.MAX_BUTTONS; ++bank) {
-						system.emit('bank_reset', page, bank)
-					}
-				}
-
-				for (var key in self.instance) {
-					if (key != 'bitfocus-companion' && self.instance[key].instance_type != 'bitfocus-companion') {
-						system.emit('instance_delete', key, self.instance[key].label)
-					}
-				}
-
-				sendResult(answer, 'reset_all:result', null, 'ok')
-			})
-
-			socket.on('loadsave_import_full', function (data, answer) {
-				// Support for reading erroneous exports from pre-release
-				if (data.bank_release_actions !== undefined) {
-					data.release_actions = data.bank_release_actions
-					delete data.bank_release_actions
-				}
-
-				for (var page = 1; page <= 99; ++page) {
-					for (var bank = 1; bank <= global.MAX_BUTTONS; ++bank) {
-						system.emit('bank_reset', page, bank)
-					}
-				}
-
-				for (var key in self.instance) {
-					if (key != 'bitfocus-companion' && self.instance[key].instance_type != 'bitfocus-companion') {
-						system.emit('instance_delete', key, self.instance[key].label)
-					}
-				}
-
-				for (var key in data.instances) {
-					if (key == 'bitfocus-companion' || data.instances[key].instance_type == 'bitfocus-companion') {
-						delete data.instances[key]
-						continue
-					}
-
-					self.instance[key] = data.instances[key]
-					if (data.instances[key].enabled) {
-						system.emit('instance_activate', key)
-					}
-				}
-
-				for (var page = 1; page <= 99; ++page) {
-					if (data.page !== undefined && data.page[page] !== undefined) {
-						system.emit('page_set_noredraw', page, data.page[page])
-					} else {
-						system.emit('page_set_noredraw', page, { name: 'PAGE' })
-					}
-
-					for (var bank = 1; bank <= global.MAX_BUTTONS; ++bank) {
-						var obj = {}
-
-						obj.config = data.config[page][bank]
-
-						if (
-							data.actions !== undefined &&
-							data.actions[page] !== undefined &&
-							data.actions[page][bank] !== undefined
-						) {
-							obj.actions = data.actions[page][bank]
-						} else {
-							obj.actions = []
-						}
-
-						if (
-							data.release_actions !== undefined &&
-							data.release_actions[page] !== undefined &&
-							data.release_actions[page][bank] !== undefined
-						) {
-							obj.release_actions = data.release_actions[page][bank]
-						} else {
-							obj.release_actions = []
-						}
-
-						if (
-							data.feedbacks !== undefined &&
-							data.feedbacks[page] !== undefined &&
-							data.feedbacks[page][bank] !== undefined
-						) {
-							obj.feedbacks = data.feedbacks[page][bank]
-						} else {
-							obj.feedbacks = []
-						}
-
-						system.emit('import_bank', page, bank, obj)
-					}
-				}
-
-				sendResult(answer, 'loadsave_import_full:result', null, 'ok')
-			})
-
-			socket.on('loadsave_import_page', function (topage, frompage, data) {
-				// Support for reading erroneous exports from pre-release
-				if (data.bank_release_actions !== undefined) {
-					data.release_actions = data.bank_release_actions
-					delete data.bank_release_actions
-				}
-
-				if (data.type == 'full') {
-					data.page = data.page[frompage]
-					data.config = data.config[frompage]
-					data.actions = data.actions === undefined ? {} : data.actions[frompage]
-					data.release_actions = data.release_actions === undefined ? {} : data.release_actions[frompage]
-					data.feedbacks = data.feedbacks === undefined ? {} : data.feedbacks[frompage]
-				}
-
-				if (data.page !== undefined) {
-					system.emit('page_set', topage, data.page)
-				} else {
-					system.emit('page_set', topage, { name: 'PAGE' })
-				}
-
-				for (var i = 1; i <= global.MAX_BUTTONS; ++i) {
-					system.emit('bank_reset', topage, i)
-				}
-
-				for (var key in data.instances) {
-					if (key != 'bitfocus-companion' && data.instances[key].import_to == 'new') {
-						var type = data.instances[key].instance_type
-						var product = data.instances[key].product
-						system.emit('instance_add', { type, product }, function (id, config) {
-							data.instances[key].import_to = id
-
-							for (var i in data.instances[key]) {
-								if (i != 'label') {
-									config[i] = data.instances[key][i]
-								}
-							}
-
-							system.emit('instance_config_put', id, config)
-						})
-					}
-
-					for (var bank in data.config) {
-						data.config[bank].text = variable_rename(
-							data.config[bank].text,
-							data.instances[key].label,
-							self.instance[data.instances[key].import_to].label
-						)
-					}
-
-					for (var bank in data.actions) {
-						for (var i = 0; i < data.actions[bank].length; ++i) {
-							var act = data.actions[bank][i]
-
-							if (act.instance == key) {
-								act.instance = data.instances[key].import_to
-								act.label = act.instance + ':' + act.action
-							}
-						}
-					}
-
-					for (var bank in data.release_actions) {
-						for (var i = 0; i < data.release_actions[bank].length; ++i) {
-							var act = data.release_actions[bank][i]
-
-							if (act.instance == key) {
-								act.instance = data.instances[key].import_to
-								act.label = act.instance + ':' + act.action
-							}
-						}
-					}
-
-					for (var bank in data.feedbacks) {
-						for (var i = 0; i < data.feedbacks[bank].length; ++i) {
-							var act = data.feedbacks[bank][i]
-
-							if (act.instance_id == key) {
-								act.instance_id = data.instances[key].import_to
-							}
-						}
-					}
-				}
-
-				for (var bank in data.config) {
-					var obj = {}
-					obj.config = data.config !== undefined ? data.config[bank] : {}
-					obj.actions = data.actions !== undefined ? data.actions[bank] : []
-					obj.release_actions = data.release_actions !== undefined ? data.release_actions[bank] : []
-					obj.feedbacks = data.feedbacks !== undefined ? data.feedbacks[bank] : []
-
-					system.emit('import_bank', topage, bank, obj)
-				}
-			})
-		})
-	})
-
-	system.on('import_bank', function (page, bank, imp, cb) {
-		system.emit('bank_reset', page, bank)
->>>>>>> 768a5675
+		this.system.emit('bank_reset', page, bank)
 
 		if (imp.config === undefined) {
 			// this should technically throw an exception
@@ -688,31 +286,18 @@
 		}
 
 		// TODO: Rename variable definitions
-<<<<<<< HEAD
-		this.config[page][bank] = imp.config;
+		this.config[page][bank] = imp.config
 
 		if (imp.actions !== undefined) {
 			if (this.bank_actions[page] === undefined) {
-				this.bank_actions[page] = {};
+				this.bank_actions[page] = {}
 			}
 
 			if (this.bank_actions[page][bank] === undefined) {
-				this.bank_actions[page][bank] = [];
-			}
-
-			var actions = this.bank_actions[page][bank];
-=======
-		self.config[page][bank] = imp.config
-
-		if (imp.actions !== undefined) {
-			if (self.bank_actions[page] === undefined) {
-				self.bank_actions[page] = {}
-			}
-			if (self.bank_actions[page][bank] === undefined) {
-				self.bank_actions[page][bank] = []
-			}
-			var actions = self.bank_actions[page][bank]
->>>>>>> 768a5675
+				this.bank_actions[page][bank] = []
+			}
+
+			var actions = this.bank_actions[page][bank]
 
 			for (var i = 0; i < imp.actions.length; ++i) {
 				var obj = imp.actions[i]
@@ -722,25 +307,15 @@
 		}
 
 		if (imp.release_actions !== undefined) {
-<<<<<<< HEAD
 			if (this.bank_release_actions[page] === undefined) {
-				this.bank_release_actions[page] = {};
+				this.bank_release_actions[page] = {}
 			}
 
 			if (this.bank_release_actions[page][bank] === undefined) {
-				this.bank_release_actions[page][bank] = [];
-			}
-
-			var release_actions = this.bank_release_actions[page][bank];
-=======
-			if (self.bank_release_actions[page] === undefined) {
-				self.bank_release_actions[page] = {}
-			}
-			if (self.bank_release_actions[page][bank] === undefined) {
-				self.bank_release_actions[page][bank] = []
-			}
-			var release_actions = self.bank_release_actions[page][bank]
->>>>>>> 768a5675
+				this.bank_release_actions[page][bank] = []
+			}
+
+			var release_actions = this.bank_release_actions[page][bank]
 
 			for (var i = 0; i < imp.release_actions.length; ++i) {
 				var obj = imp.release_actions[i]
@@ -750,25 +325,15 @@
 		}
 
 		if (imp.feedbacks !== undefined) {
-<<<<<<< HEAD
 			if (this.feedbacks[page] === undefined) {
-				this.feedbacks[page] = {};
+				this.feedbacks[page] = {}
 			}
 
 			if (this.feedbacks[page][bank] === undefined) {
-				this.feedbacks[page][bank] = [];
-			}
-
-			var feedbacks = this.feedbacks[page][bank];
-=======
-			if (self.feedbacks[page] === undefined) {
-				self.feedbacks[page] = {}
-			}
-			if (self.feedbacks[page][bank] === undefined) {
-				self.feedbacks[page][bank] = []
-			}
-			var feedbacks = self.feedbacks[page][bank]
->>>>>>> 768a5675
+				this.feedbacks[page][bank] = []
+			}
+
+			var feedbacks = this.feedbacks[page][bank]
 
 			for (var i = 0; i < imp.feedbacks.length; ++i) {
 				var obj = imp.feedbacks[i]
@@ -777,175 +342,119 @@
 			}
 		}
 
-<<<<<<< HEAD
-		this.system.emit('graphics_bank_invalidate', page, bank);
-		this.system.emit('bank_update', this.config);
-		this.system.emit('feedback_check_bank', page, bank);
-		this.system.emit('feedback_subscribe_bank', page, bank);
-		this.system.emit('action_subscribe_bank', page, bank);
-
-		this.system.emit('action_save');
-		this.system.emit('release_action_save');
-		this.system.emit('feedback_save');
-		this.system.emit('db_save');
-=======
-		system.emit('graphics_bank_invalidate', page, bank)
-		system.emit('bank_update', self.config)
-		system.emit('feedback_check_bank', page, bank)
-		system.emit('feedback_subscribe_bank', page, bank)
-		system.emit('action_subscribe_bank', page, bank)
-
-		system.emit('action_save')
-		system.emit('release_action_save')
-		system.emit('feedback_save')
-		system.emit('db_save')
->>>>>>> 768a5675
+		this.system.emit('graphics_bank_invalidate', page, bank)
+		this.system.emit('bank_update', this.config)
+		this.system.emit('feedback_check_bank', page, bank)
+		this.system.emit('feedback_subscribe_bank', page, bank)
+		this.system.emit('action_subscribe_bank', page, bank)
+
+		this.system.emit('action_save')
+		this.system.emit('release_action_save')
+		this.system.emit('feedback_save')
+		this.system.emit('db_save')
 
 		debug('Imported config to bank ' + page + '.' + bank)
 		if (typeof cb == 'function') {
 			cb()
 		}
-<<<<<<< HEAD
 	}
 
 	importPage(topage, frompage, data) {
 		// Support for reading erroneous exports from pre-release
 		if (data.bank_release_actions !== undefined) {
-			data.release_actions = data.bank_release_actions;
-			delete data.bank_release_actions;
+			data.release_actions = data.bank_release_actions
+			delete data.bank_release_actions
 		}
 
 		if (data.type == 'full') {
-			data.page = data.page[frompage];
-			data.config = data.config[frompage];
-			data.actions = data.actions === undefined ? {} : data.actions[frompage];
-			data.release_actions = data.release_actions === undefined ? {} : data.release_actions[frompage];
-			data.feedbacks = data.feedbacks === undefined ? {} : data.feedbacks[frompage];
+			data.page = data.page[frompage]
+			data.config = data.config[frompage]
+			data.actions = data.actions === undefined ? {} : data.actions[frompage]
+			data.release_actions = data.release_actions === undefined ? {} : data.release_actions[frompage]
+			data.feedbacks = data.feedbacks === undefined ? {} : data.feedbacks[frompage]
 		}
 
 		if (data.page !== undefined) {
-			this.system.emit('page_set', topage, data.page);
-		}
-
-		else {
-			this.system.emit('page_set', topage, {name: 'PAGE' });
-		}
-=======
-	})
-
-	function cleanPages(pages) {
-		for (var i = 1; i <= 99; ++i) {
-			if (pages[i] === undefined) {
-				pages[i] = {}
-			}
-
-			cleanPage(pages[i])
-		}
-		return pages
-	}
->>>>>>> 768a5675
+			this.system.emit('page_set', topage, data.page)
+		} else {
+			this.system.emit('page_set', topage, { name: 'PAGE' })
+		}
 
 		for (var i = 1; i <= global.MAX_BUTTONS; ++i) {
-<<<<<<< HEAD
-			this.system.emit('bank_reset', topage, i);
+			this.system.emit('bank_reset', topage, i)
 		}
 
 		for (var key in data.instances) {
 			if (key != 'bitfocus-companion' && data.instances[key].import_to == 'new') {
-				var type = data.instances[key].instance_type;
-				var product = data.instances[key].product;
+				var type = data.instances[key].instance_type
+				var product = data.instances[key].product
 				this.system.emit('instance_add', { type, product }, (id, config) => {
-					data.instances[key].import_to = id;
+					data.instances[key].import_to = id
 
 					for (var i in data.instances[key]) {
 						if (i != 'label') {
-							config[i] = data.instances[key][i];
+							config[i] = data.instances[key][i]
 						}
 					}
 
-					this.system.emit('instance_config_put', id, config);
-				});
+					this.system.emit('instance_config_put', id, config)
+				})
 			}
 
 			for (var bank in data.config) {
-				data.config[bank].text = this.variableRename(data.config[bank].text, data.instances[key].label, this.instance[data.instances[key].import_to].label);
+				data.config[bank].text = this.variableRename(
+					data.config[bank].text,
+					data.instances[key].label,
+					this.instance[data.instances[key].import_to].label
+				)
 			}
 
 			for (var bank in data.actions) {
 				for (var i = 0; i < data.actions[bank].length; ++i) {
-					var act = data.actions[bank][i];
+					var act = data.actions[bank][i]
 
 					if (act.instance == key) {
-						act.instance = data.instances[key].import_to;
-						act.label = act.instance + ':' + act.action;
+						act.instance = data.instances[key].import_to
+						act.label = act.instance + ':' + act.action
 					}
 				}
 			}
 
 			for (var bank in data.release_actions) {
 				for (var i = 0; i < data.release_actions[bank].length; ++i) {
-					var act = data.release_actions[bank][i];
+					var act = data.release_actions[bank][i]
 
 					if (act.instance == key) {
-						act.instance = data.instances[key].import_to;
-						act.label = act.instance + ':' + act.action;
+						act.instance = data.instances[key].import_to
+						act.label = act.instance + ':' + act.action
 					}
 				}
 			}
 
 			for (var bank in data.feedbacks) {
 				for (var i = 0; i < data.feedbacks[bank].length; ++i) {
-					var act = data.feedbacks[bank][i];
+					var act = data.feedbacks[bank][i]
 
 					if (act.instance_id == key) {
-						act.instance_id = data.instances[key].import_to;
+						act.instance_id = data.instances[key].import_to
 					}
 				}
 			}
 		}
 
 		for (var bank in data.config) {
-			var obj = {};
-			obj.config = data.config !== undefined ? data.config[bank] : {};
-			obj.actions = data.actions !== undefined ? data.actions[bank] : [];
-			obj.release_actions = data.release_actions !== undefined ? data.release_actions[bank] : [];
-			obj.feedbacks = data.feedbacks !== undefined ? data.feedbacks[bank] : [];
-
-			this.system.emit('import_bank', topage, bank, obj);
+			var obj = {}
+			obj.config = data.config !== undefined ? data.config[bank] : {}
+			obj.actions = data.actions !== undefined ? data.actions[bank] : []
+			obj.release_actions = data.release_actions !== undefined ? data.release_actions[bank] : []
+			obj.feedbacks = data.feedbacks !== undefined ? data.feedbacks[bank] : []
+
+			this.system.emit('import_bank', topage, bank, obj)
 		}
 	}
 
 	processHttpRequest(req, res, done) {
-		var match;
-=======
-			if (page[i] === undefined) {
-				page[i] = {}
-			}
-		}
-		return page
-	}
-
-	function convert2Digit(num) {
-		if (num < 10) {
-			num = '0' + num
-		}
-		return num
-	}
-
-	function getTimestamp() {
-		var d = new Date()
-		var year = d.getFullYear().toString()
-		var month = convert2Digit(d.getMonth() + 1)
-		var day = convert2Digit(d.getDate())
-		var hrs = convert2Digit(d.getHours())
-		var mins = convert2Digit(d.getMinutes())
-		var out = year + month + day + '-' + hrs + mins
-		return out
-	}
-
-	system.on('http_req', function (req, res, done) {
 		var match
->>>>>>> 768a5675
 
 		if ((match = req.url.match(/^\/bank_export\/((\d+)\/(\d+))?/))) {
 			var page = match[2]
@@ -956,17 +465,10 @@
 				return
 			}
 
-<<<<<<< HEAD
-			var exp;
+			var exp
 			this.system.emit('export_bank', page, bank, (data) => {
-				exp = data;
-			});
-=======
-			var exp
-			system.emit('export_bank', page, bank, function (data) {
 				exp = data
 			})
->>>>>>> 768a5675
 
 			// Export file protocol version
 			exp.version = file_version
@@ -978,18 +480,8 @@
 				var action = exp.actions[key]
 
 				if (exp.instances[action.instance] === undefined) {
-<<<<<<< HEAD
 					if (this.instance[action.instance] !== undefined) {
-						exp.instances[action.instance] = this.instance[action.instance];
-					}
-				}
-			}
-
-			res.writeHeader(200, { 'Content-Type': 'application/json', 'Content-Disposition': 'attachment; filename="' + os.hostname() + '_bank ' + page + '-' + bank + '_' + this.getTimestamp() + '.companionconfig"' });
-			res.end(JSON.stringify(exp));
-=======
-					if (self.instance[action.instance] !== undefined) {
-						exp.instances[action.instance] = self.instance[action.instance]
+						exp.instances[action.instance] = this.instance[action.instance]
 					}
 				}
 			}
@@ -1004,11 +496,10 @@
 					'-' +
 					bank +
 					'_' +
-					getTimestamp() +
+					this.getTimestamp() +
 					'.companionconfig"',
 			})
 			res.end(JSON.stringify(exp))
->>>>>>> 768a5675
 
 			done()
 		}
@@ -1027,50 +518,25 @@
 				type: 'page',
 			}
 
-<<<<<<< HEAD
-			exp.config = this.cleanPage(_.cloneDeep(this.config[page]));
-			exp.instances = {};
-
-			exp.actions = this.bank_actions[page];
-			exp.release_actions = this.bank_release_actions[page];
+			exp.config = this.cleanPage(_.cloneDeep(this.config[page]))
+			exp.instances = {}
+
+			exp.actions = this.bank_actions[page]
+			exp.release_actions = this.bank_release_actions[page]
 
 			this.system.emit('get_page', (page_config) => {
-				exp.page = page_config[page];
-			});
-
-			exp.feedbacks = this.feedbacks[page];
-=======
-			exp.config = cleanPage(_.cloneDeep(self.config[page]))
-			exp.instances = {}
-
-			exp.actions = self.bank_actions[page]
-			exp.release_actions = self.bank_release_actions[page]
-
-			system.emit('get_page', function (page_config) {
 				exp.page = page_config[page]
 			})
 
-			exp.feedbacks = self.feedbacks[page]
->>>>>>> 768a5675
+			exp.feedbacks = this.feedbacks[page]
 
 			for (var apage in exp.actions) {
 				for (var key in exp.actions[apage]) {
 					var action = exp.actions[apage][key]
 
 					if (exp.instances[action.instance] === undefined) {
-<<<<<<< HEAD
 						if (this.instance[action.instance] !== undefined) {
-							exp.instances[action.instance] = this.instance[action.instance];
-						}
-					}
-				}
-			}
-
-			res.writeHeader(200, { 'Content-Type': 'application/json', 'Content-Disposition': 'attachment; filename="' + os.hostname() + '_page ' + page + '_' + this.getTimestamp() + '.companionconfig"' });
-			res.end(JSON.stringify(exp));
-=======
-						if (self.instance[action.instance] !== undefined) {
-							exp.instances[action.instance] = self.instance[action.instance]
+							exp.instances[action.instance] = this.instance[action.instance]
 						}
 					}
 				}
@@ -1079,10 +545,9 @@
 			res.writeHeader(200, {
 				'Content-Type': 'application/json',
 				'Content-Disposition':
-					'attachment; filename="' + os.hostname() + '_page ' + page + '_' + getTimestamp() + '.companionconfig"',
+					'attachment; filename="' + os.hostname() + '_page ' + page + '_' + this.getTimestamp() + '.companionconfig"',
 			})
 			res.end(JSON.stringify(exp))
->>>>>>> 768a5675
 
 			done()
 		}
@@ -1094,190 +559,157 @@
 				type: 'full',
 			}
 
-<<<<<<< HEAD
-			exp.config = this.cleanPages(_.cloneDeep(this.config));
-			exp.instances = {};
-
-			exp.actions = this.bank_actions;
-			exp.release_actions = this.bank_release_actions;
+			exp.config = this.cleanPages(_.cloneDeep(this.config))
+			exp.instances = {}
+
+			exp.actions = this.bank_actions
+			exp.release_actions = this.bank_release_actions
 
 			this.system.emit('get_page', (page_config) => {
-				exp.page = page_config;
-			});
+				exp.page = page_config
+			})
 
 			this.system.emit('db_get', 'instance', (res) => {
-				exp.instances = res;
-			});
-
-			exp.feedbacks = this.feedbacks;
-
-			res.writeHeader(200, { 'Content-Type': 'application/json', 'Content-Disposition': 'attachment; filename="' + os.hostname() + '_full-config' + '_' + this.getTimestamp() + '.companionconfig"' });
-			res.end(JSON.stringify(exp));
-=======
-			exp.config = cleanPages(_.cloneDeep(self.config))
-			exp.instances = {}
-
-			exp.actions = self.bank_actions
-			exp.release_actions = self.bank_release_actions
-
-			system.emit('get_page', function (page_config) {
-				exp.page = page_config
-			})
-
-			system.emit('db_get', 'instance', function (res) {
 				exp.instances = res
 			})
 
-			exp.feedbacks = self.feedbacks
+			exp.feedbacks = this.feedbacks
 
 			res.writeHeader(200, {
 				'Content-Type': 'application/json',
 				'Content-Disposition':
-					'attachment; filename="' + os.hostname() + '_full-config' + '_' + getTimestamp() + '.companionconfig"',
+					'attachment; filename="' + os.hostname() + '_full-config' + '_' + this.getTimestamp() + '.companionconfig"',
 			})
 			res.end(JSON.stringify(exp))
->>>>>>> 768a5675
 
 			done()
 		}
-<<<<<<< HEAD
 	}
 
 	resetAll() {
-
 		for (var page = 1; page <= 99; ++page) {
-			this.system.emit('page_set', page, { name: 'PAGE' });
+			this.system.emit('page_set', page, { name: 'PAGE' })
 
 			for (var bank = 1; bank <= global.MAX_BUTTONS; ++bank) {
-				this.system.emit('bank_reset', page, bank);
+				this.system.emit('bank_reset', page, bank)
 			}
 		}
 
 		for (var key in this.instance) {
 			if (key != 'bitfocus-companion' && this.instance[key].instance_type != 'bitfocus-companion') {
-				this.system.emit('instance_delete', key, this.instance[key].label);
+				this.system.emit('instance_delete', key, this.instance[key].label)
 			}
 		}
 	}
 
 	resetPageAll(page) {
-
 		for (var i = 1; i <= global.MAX_BUTTONS; ++i) {
-			console.log("RESET BANK", page, i);
-			this.system.emit('bank_reset', page, i);
+			console.log('RESET BANK', page, i)
+			this.system.emit('bank_reset', page, i)
 		}
 
 		// make magical page buttons!
-		this.system.emit('bank_style', page, 1, 'pageup');
-		this.system.emit('bank_style', page, 9, 'pagenum');
-		this.system.emit('bank_style', page, 17, 'pagedown');
-		this.system.emit('page_set', page, {name: 'PAGE' });
+		this.system.emit('bank_style', page, 1, 'pageup')
+		this.system.emit('bank_style', page, 9, 'pagenum')
+		this.system.emit('bank_style', page, 17, 'pagedown')
+		this.system.emit('page_set', page, { name: 'PAGE' })
 	}
 
 	resetPageNav(page) {
 		// reset nav banks
-		this.system.emit('bank_reset', page, 1);
-		this.system.emit('bank_reset', page, 9);
-		this.system.emit('bank_reset', page, 17);
+		this.system.emit('bank_reset', page, 1)
+		this.system.emit('bank_reset', page, 9)
+		this.system.emit('bank_reset', page, 17)
 
 		// make magical page buttons!
-		this.system.emit('bank_style', page, 1, 'pageup');
-		this.system.emit('bank_style', page, 9, 'pagenum');
-		this.system.emit('bank_style', page, 17, 'pagedown');
-
-		this.system.emit('page_set', page, {name: 'PAGE' });
+		this.system.emit('bank_style', page, 1, 'pageup')
+		this.system.emit('bank_style', page, 9, 'pagenum')
+		this.system.emit('bank_style', page, 17, 'pagedown')
+
+		this.system.emit('page_set', page, { name: 'PAGE' })
 	}
 
 	variableRename(str, fromname, toname) {
-		var result;
+		var result
 
 		this.system.emit('variable_rename_callback', str, fromname, toname, (res) => {
-			result = res;
-		});
-
-		return result;
+			result = res
+		})
+
+		return result
 	}
 
 	// Convert config from older versions of companion
 	// Commence backwards compatibility!
 	versionCheck(obj) {
-
 		// Version 1 = 15 keys, Version 2 = 32 keys
 		if (obj.version === 1) {
-
 			if (obj.type == 'full') {
-
-				console.log("FULL CONFIG; do conversion for each page");
+				console.log('FULL CONFIG; do conversion for each page')
 				for (var page in obj.page) {
-					var data = { type: 'page', version: 1 };
+					var data = { type: 'page', version: 1 }
 
 					if (obj.actions === undefined) {
-						obj.actions = {};
+						obj.actions = {}
 					}
 
 					if (obj.release_actions === undefined) {
-						obj.release_actions = {};
+						obj.release_actions = {}
 					}
 
 					if (obj.feedbacks === undefined) {
-						obj.feedbacks = {};
-					}
-
-					data.page = obj.page[page];
-					data.config = obj.config[page];
-					data.actions = obj.actions[page];
-					data.release_actions = obj.release_actions[page];
-					data.feedbacks = obj.feedbacks[page];
-
-					console.log("Recursive convert page " + page, data);
-					var newdata = this.versionCheck(data);
-					console.log("Converted to ", newdata);
-
-					obj.page[page] = newdata.page;
-					obj.config[page] = newdata.config;
-					obj.actions[page] = newdata.actions;
-					obj.release_actions[page] = newdata.release_actions;
-					obj.feedbacks[page] = newdata.feedbacks;
-				}
-
-				return obj;
-			}
-
-			console.log("Single page convert", obj);
-			var data = {};
-
-			data.page = obj.page;
+						obj.feedbacks = {}
+					}
+
+					data.page = obj.page[page]
+					data.config = obj.config[page]
+					data.actions = obj.actions[page]
+					data.release_actions = obj.release_actions[page]
+					data.feedbacks = obj.feedbacks[page]
+
+					console.log('Recursive convert page ' + page, data)
+					var newdata = this.versionCheck(data)
+					console.log('Converted to ', newdata)
+
+					obj.page[page] = newdata.page
+					obj.config[page] = newdata.config
+					obj.actions[page] = newdata.actions
+					obj.release_actions[page] = newdata.release_actions
+					obj.feedbacks[page] = newdata.feedbacks
+				}
+
+				return obj
+			}
+
+			console.log('Single page convert', obj)
+			var data = {}
+
+			data.page = obj.page
 
 			// Banks
-			data.config = this.convert15to32(obj.config);
-			data.config[1] = { style: 'pageup' };
-			data.config[9] = { style: 'pagenum' };
-			data.config[17] = { style: 'pagedown' };
+			data.config = this.convert15to32(obj.config)
+			data.config[1] = { style: 'pageup' }
+			data.config[9] = { style: 'pagenum' }
+			data.config[17] = { style: 'pagedown' }
 
 			// Actions
-			data.actions = this.convert15to32(obj.actions);
+			data.actions = this.convert15to32(obj.actions)
 
 			// Release actions
-			data.release_actions = this.convert15to32(obj.release_actions);
+			data.release_actions = this.convert15to32(obj.release_actions)
 
 			// Feedbacks
-			data.feedbacks = this.convert15to32(obj.feedbacks);
-
-			console.log("Converted");
-			return data;
+			data.feedbacks = this.convert15to32(obj.feedbacks)
+
+			console.log('Converted')
+			return data
 		}
 
 		// Version 2 == no changes needed
-		return obj;
+		return obj
 	}
 }
 
 exports = module.exports = function (system) {
-	return new loadsave(system);
-};
-=======
-	})
-}
-
-exports = module.exports = loadsave
->>>>>>> 768a5675
+	return new loadsave(system)
+}