/*
 * This file is part of the Companion project
 * Copyright (c) 2018 Bitfocus AS
 * Authors: Håkon Nessjøen <haakon@bitfocus.io>, William Viker <william@bitfocus.io>
 *
 * This program is free software.
 * You should have received a copy of the MIT licence as well as the Bitfocus
 * Individual Contributor License Agreement for companion along with
 * this program.
 *
 * You can be released from the requirements of the license by purchasing
 * a commercial license. Buying such a license is mandatory as soon as you
 * develop commercial activities involving the Companion software without
 * disclosing the source code of your own applications.
 *
 */

<<<<<<< HEAD
var debug = require('debug')('lib/ws_api');
var WebSocketServer = require('websocket').server;
var http = require('http');

var socketResponse = function(command, args) {
	this.sendUTF(JSON.stringify({ response: command, arguments: args }));
}

var socketCommand = function(command, args) {
	this.sendUTF(JSON.stringify({ command: command, arguments: args }));
}

class ws_api {

	constructor(system) {
		this.system = system;

		this.elgatoDM = require('./elgato_dm')(system);

		this.graphics = new require('./graphics')(system);

		this.system.emit('db_get', 'instance', (res) => {
			this.instance = res;
		});

		this.system.on('graphics_bank_invalidated', (page, button) => {
			this.handleBankChanged(page, button);
		});

		this.http = http.createServer((request, response) => {
			response.writeHead(404);
			response.end('Not found');
		});

		this.http.on('error', (err) => {
			debug('ERROR opening port 28492 for ws-api', err);
		});

		this.http.listen(28492, () => {
			debug('ws-api ready');
		});

		this.ws = new WebSocketServer({
			httpServer: this.http,
			autoAcceptConnections: false
		});

		this.ws.on('request', this.request.bind(this));
	}

	handleBankChanged(page, bank) {
		page = parseInt(page);
		bank = parseInt(bank) - 1;

		if (this.socket !== undefined && this.socket.button_listeners !== undefined) {
			var listeners = this.socket.button_listeners;

			if (listeners[page] !== undefined && listeners[page][bank] !== undefined) {
				var button = this.graphics.getBank(page, parseInt(bank) + 1);

				this.socket.apicommand('fillImage', { page: page, bank: bank, keyIndex: bank, data: button.buffer });
			}
=======
var system
var debug = require('debug')('lib/ws_api')
var WebSocketServer = require('websocket').server
var http = require('http')
var graphics
var elgatoDM

function wsapi(_system) {
	var self = this
	system = _system

	elgatoDM = require('./elgato_dm')(system)

	graphics = new require('./graphics')(system)

	system.emit('db_get', 'instance', function (res) {
		self.instance = res
	})

	system.on('graphics_bank_invalidated', function (page, button) {
		self.handleBankChanged(page, button)
	})

	self.http = http.createServer(function (request, response) {
		response.writeHead(404)
		response.end('Not found')
	})
	self.http.on('error', function (err) {
		debug('ERROR opening port 28492 for ws-api', err)
	})
	self.http.listen(28492, function () {
		debug('ws-api ready')
	})

	self.ws = new WebSocketServer({
		httpServer: self.http,
		autoAcceptConnections: false,
	})

	self.ws.on('request', function (req) {
		var socket = req.accept('', req.origin)
		debug('New connection from ' + socket.remoteAddress)

		self.initSocket(socket)

		socket.on('message', function (message) {
			if (message.type == 'utf8') {
				try {
					var data = JSON.parse(message.utf8Data)
					socket.emit(data.command, data.arguments)
					//debug('emitting command ' + data.command);
				} catch (e) {
					debug('protocol error:', e)
				}
			}
		})

		socket.on('close', function () {
			debug('Connection from ' + socket.remoteAddress + ' disconnected')
		})
	})
}

function socketResponse(command, args) {
	this.sendUTF(JSON.stringify({ response: command, arguments: args }))
}
function socketCommand(command, args) {
	this.sendUTF(JSON.stringify({ command: command, arguments: args }))
}

wsapi.prototype.initAPI1 = function (socket) {
	var self = this

	debug('init api')
	socket.once('new_device', function (id) {
		debug('add device: ' + socket.remoteAddress, id)

		// Use ip right now, since the pluginUUID is new on each boot and makes Companion
		// forget all settings for the device. (page and orientation)
		id = 'elgato_plugin-' + socket.remoteAddress

		elgatoDM.addDevice({ path: id }, 'streamdeck_plugin')

		// Give elgato_plugin reference to socket
		system.emit(id + '_plugin_startup', socket)

		socket.apireply('new_device', { result: true })

		socket.on('get_instances', function (args) {
			socket.apireply('get_instances', {
				instances: self.instance,
			})
		})

		socket.on('get_image', function (args) {
			debug('Generate button from: ', args.config)

			var img = graphics.drawBankImage(args.config, undefined, undefined, true)
			if (img !== undefined) {
				socket.apireply('get_image', { buffer: img.buffer() })
			} else {
				socket.apireply('get_image', { error: 'Bug' })
			}
		})

		socket.on('close', function () {
			elgatoDM.removeDevice(id)
			socket.removeAllListeners('keyup')
			socket.removeAllListeners('keydown')
		})
	})
}

wsapi.prototype.handleBankChanged = function (page, bank) {
	var self = this

	page = parseInt(page)
	bank = parseInt(bank) - 1

	if (self.socket !== undefined && self.socket.button_listeners !== undefined) {
		var listeners = self.socket.button_listeners
		if (listeners[page] !== undefined && listeners[page][bank] !== undefined) {
			var button = graphics.getBank(page, parseInt(bank) + 1)

			self.socket.apicommand('fillImage', { page: page, bank: bank, keyIndex: bank, data: button.buffer })
>>>>>>> 768a5675
		}
	}

<<<<<<< HEAD
	initAPI1(socket) {
		debug('init api');

		socket.once('new_device', (id) => {
			debug('add device: ' + socket.remoteAddress, id);

			// Use ip right now, since the pluginUUID is new on each boot and makes Companion
			// forget all settings for the device. (page and orientation)
			id = 'elgato_plugin-' + socket.remoteAddress;

			this.elgatoDM.addDevice({ path: id }, 'streamdeck_plugin');

			// Give elgato_plugin reference to socket
			this.system.emit(id + '_plugin_startup', socket);

			socket.apireply('new_device', { result: true });

			socket.on('get_instances', (args) => {
				socket.apireply('get_instances', {
					instances: this.instance
				});
			});

			socket.on('get_image', );

			socket.on('close', () => {
				this.elgatoDM.removeDevice(id);
				socket.removeAllListeners('keyup');
				socket.removeAllListeners('keydown');
			});

		});
	}

	initAPI2(socket) {
		debug('init api v2');

		socket.once('new_device', (id) => {
			debug('add device: ' + socket.remoteAddress, id);

			// Use ip right now, since the pluginUUID is new on each boot and makes Companion
			// forget all settings for the device. (page and orientation)
			id = 'elgato_plugin-' + socket.remoteAddress;

			this.elgatoDM.addDevice({ path: id }, 'streamdeck_plugin');

			// Give elgato_plugin reference to socket
			this.system.emit(id + '_plugin_startup', socket);

			socket.apireply('new_device', { result: true });

			socket.button_listeners = {
				dynamic: {},
				static: {}
			};

			this.socket = socket;

			socket.on('close', () => {
				delete socket.button_listeners;
				this.elgatoDM.removeDevice(id);
				socket.removeAllListeners('keyup');
				socket.removeAllListeners('keydown');
				delete this.socket;
			});
		});

		socket.on('request_button', (args) => {
			debug("request_button: ", args);

			if (socket.button_listeners[args.page] === undefined) {
				socket.button_listeners[args.page] = {};
			}

			socket.button_listeners[args.page][args.bank] = 1;
			socket.apireply('request_button', { result: 'ok' });

			this.handleBankChanged(args.page, parseInt(args.bank) + 1);
		});

		socket.on('unrequest_button', (args) => {
			debug("unrequest_button: ", args);

			if (socket.button_listeners[args.page]) {
				delete socket.button_listeners[args.page][args.bank];
			}

			socket.apireply('request_button', { result: 'ok' });
		});
	}

	initSocket(socket) {
		socket.apireply = socketResponse.bind(socket);
		socket.apicommand = socketCommand.bind(socket);

		socket.on('version', (args) => {

			if (args.version > 2) { // Newer than current api version
				socket.apireply('version', { version: 2, error: 'cannot continue' });
				socket.close();
			}
			else if (args.version === 1) {
				// Support old clients
				socket.apireply('version', { version: 1 });

				this.initAPI1(socket);
			}
			else {
				socket.apireply('version', { version: 2 });

				this.initAPI2(socket);
			}
		});
	}

	request(req) {
		var socket = req.accept('', req.origin);
		debug('New connection from ' + socket.remoteAddress);

		this.initSocket(socket);

		socket.on('message', (message) => {

			if (message.type == 'utf8') {
				try {
					var data = JSON.parse(message.utf8Data);
					socket.emit(data.command, data.arguments);
					//debug('emitting command ' + data.command);
				}
				catch (e) {
					debug('protocol error:', e);
				}
			}
		});

		socket.on('close', () => {
			debug('Connection from ' + socket.remoteAddress + ' disconnected');
		});
	}
}

exports = module.exports = function (system) {
	return new ws_api(system);
};
=======
wsapi.prototype.initAPI2 = function (socket) {
	var self = this

	debug('init api v2')
	socket.once('new_device', function (id) {
		debug('add device: ' + socket.remoteAddress, id)

		// Use ip right now, since the pluginUUID is new on each boot and makes Companion
		// forget all settings for the device. (page and orientation)
		id = 'elgato_plugin-' + socket.remoteAddress

		elgatoDM.addDevice({ path: id }, 'streamdeck_plugin')

		// Give elgato_plugin reference to socket
		system.emit(id + '_plugin_startup', socket)

		socket.apireply('new_device', { result: true })

		socket.button_listeners = {
			dynamic: {},
			static: {},
		}

		self.socket = socket

		socket.on('close', function () {
			delete socket.button_listeners
			elgatoDM.removeDevice(id)
			socket.removeAllListeners('keyup')
			socket.removeAllListeners('keydown')
			delete self.socket
		})
	})

	socket.on('request_button', function (args) {
		debug('request_button: ', args)

		if (socket.button_listeners[args.page] === undefined) {
			socket.button_listeners[args.page] = {}
		}

		socket.button_listeners[args.page][args.bank] = 1
		socket.apireply('request_button', { result: 'ok' })

		self.handleBankChanged(args.page, parseInt(args.bank) + 1)
	})

	socket.on('unrequest_button', function (args) {
		debug('unrequest_button: ', args)

		if (socket.button_listeners[args.page]) {
			delete socket.button_listeners[args.page][args.bank]
		}

		socket.apireply('request_button', { result: 'ok' })
	})
}

wsapi.prototype.initSocket = function (socket) {
	var self = this

	socket.apireply = socketResponse.bind(socket)
	socket.apicommand = socketCommand.bind(socket)

	socket.on('version', function (args) {
		if (args.version > 2) {
			// Newer than current api version
			socket.apireply('version', { version: 2, error: 'cannot continue' })
			socket.close()
		} else if (args.version === 1) {
			// Support old clients
			socket.apireply('version', { version: 1 })

			self.initAPI1(socket)
		} else {
			socket.apireply('version', { version: 2 })

			self.initAPI2(socket)
		}
	})
}

exports = module.exports = function (system) {
	return new wsapi(system)
}
>>>>>>> 768a5675
<|MERGE_RESOLUTION|>--- conflicted
+++ resolved
@@ -15,116 +15,189 @@
  *
  */
 
-<<<<<<< HEAD
-var debug = require('debug')('lib/ws_api');
-var WebSocketServer = require('websocket').server;
-var http = require('http');
-
-var socketResponse = function(command, args) {
-	this.sendUTF(JSON.stringify({ response: command, arguments: args }));
-}
-
-var socketCommand = function(command, args) {
-	this.sendUTF(JSON.stringify({ command: command, arguments: args }));
-}
-
-class ws_api {
-
-	constructor(system) {
-		this.system = system;
-
-		this.elgatoDM = require('./elgato_dm')(system);
-
-		this.graphics = new require('./graphics')(system);
-
-		this.system.emit('db_get', 'instance', (res) => {
-			this.instance = res;
-		});
-
-		this.system.on('graphics_bank_invalidated', (page, button) => {
-			this.handleBankChanged(page, button);
-		});
-
-		this.http = http.createServer((request, response) => {
-			response.writeHead(404);
-			response.end('Not found');
-		});
-
-		this.http.on('error', (err) => {
-			debug('ERROR opening port 28492 for ws-api', err);
-		});
-
-		this.http.listen(28492, () => {
-			debug('ws-api ready');
-		});
-
-		this.ws = new WebSocketServer({
-			httpServer: this.http,
-			autoAcceptConnections: false
-		});
-
-		this.ws.on('request', this.request.bind(this));
-	}
-
-	handleBankChanged(page, bank) {
-		page = parseInt(page);
-		bank = parseInt(bank) - 1;
-
-		if (this.socket !== undefined && this.socket.button_listeners !== undefined) {
-			var listeners = this.socket.button_listeners;
-
-			if (listeners[page] !== undefined && listeners[page][bank] !== undefined) {
-				var button = this.graphics.getBank(page, parseInt(bank) + 1);
-
-				this.socket.apicommand('fillImage', { page: page, bank: bank, keyIndex: bank, data: button.buffer });
-			}
-=======
-var system
 var debug = require('debug')('lib/ws_api')
 var WebSocketServer = require('websocket').server
 var http = require('http')
-var graphics
-var elgatoDM
-
-function wsapi(_system) {
-	var self = this
-	system = _system
-
-	elgatoDM = require('./elgato_dm')(system)
-
-	graphics = new require('./graphics')(system)
-
-	system.emit('db_get', 'instance', function (res) {
-		self.instance = res
-	})
-
-	system.on('graphics_bank_invalidated', function (page, button) {
-		self.handleBankChanged(page, button)
-	})
-
-	self.http = http.createServer(function (request, response) {
-		response.writeHead(404)
-		response.end('Not found')
-	})
-	self.http.on('error', function (err) {
-		debug('ERROR opening port 28492 for ws-api', err)
-	})
-	self.http.listen(28492, function () {
-		debug('ws-api ready')
-	})
-
-	self.ws = new WebSocketServer({
-		httpServer: self.http,
-		autoAcceptConnections: false,
-	})
-
-	self.ws.on('request', function (req) {
+
+var socketResponse = function (command, args) {
+	this.sendUTF(JSON.stringify({ response: command, arguments: args }))
+}
+
+var socketCommand = function (command, args) {
+	this.sendUTF(JSON.stringify({ command: command, arguments: args }))
+}
+
+class ws_api {
+	constructor(system) {
+		this.system = system
+
+		this.elgatoDM = require('./elgato_dm')(system)
+
+		this.graphics = new require('./graphics')(system)
+
+		this.system.emit('db_get', 'instance', (res) => {
+			this.instance = res
+		})
+
+		this.system.on('graphics_bank_invalidated', (page, button) => {
+			this.handleBankChanged(page, button)
+		})
+
+		this.http = http.createServer((request, response) => {
+			response.writeHead(404)
+			response.end('Not found')
+		})
+
+		this.http.on('error', (err) => {
+			debug('ERROR opening port 28492 for ws-api', err)
+		})
+
+		this.http.listen(28492, () => {
+			debug('ws-api ready')
+		})
+
+		this.ws = new WebSocketServer({
+			httpServer: this.http,
+			autoAcceptConnections: false,
+		})
+
+		this.ws.on('request', this.request.bind(this))
+	}
+
+	handleBankChanged(page, bank) {
+		page = parseInt(page)
+		bank = parseInt(bank) - 1
+
+		if (this.socket !== undefined && this.socket.button_listeners !== undefined) {
+			var listeners = this.socket.button_listeners
+
+			if (listeners[page] !== undefined && listeners[page][bank] !== undefined) {
+				var button = this.graphics.getBank(page, parseInt(bank) + 1)
+
+				this.socket.apicommand('fillImage', { page: page, bank: bank, keyIndex: bank, data: button.buffer })
+			}
+		}
+	}
+
+	initAPI1(socket) {
+		debug('init api')
+
+		socket.once('new_device', (id) => {
+			debug('add device: ' + socket.remoteAddress, id)
+
+			// Use ip right now, since the pluginUUID is new on each boot and makes Companion
+			// forget all settings for the device. (page and orientation)
+			id = 'elgato_plugin-' + socket.remoteAddress
+
+			this.elgatoDM.addDevice({ path: id }, 'streamdeck_plugin')
+
+			// Give elgato_plugin reference to socket
+			this.system.emit(id + '_plugin_startup', socket)
+
+			socket.apireply('new_device', { result: true })
+
+			socket.on('get_instances', (args) => {
+				socket.apireply('get_instances', {
+					instances: this.instance,
+				})
+			})
+
+			socket.on('get_image')
+
+			socket.on('close', () => {
+				this.elgatoDM.removeDevice(id)
+				socket.removeAllListeners('keyup')
+				socket.removeAllListeners('keydown')
+			})
+		})
+	}
+
+	initAPI2(socket) {
+		debug('init api v2')
+
+		socket.once('new_device', (id) => {
+			debug('add device: ' + socket.remoteAddress, id)
+
+			// Use ip right now, since the pluginUUID is new on each boot and makes Companion
+			// forget all settings for the device. (page and orientation)
+			id = 'elgato_plugin-' + socket.remoteAddress
+
+			this.elgatoDM.addDevice({ path: id }, 'streamdeck_plugin')
+
+			// Give elgato_plugin reference to socket
+			this.system.emit(id + '_plugin_startup', socket)
+
+			socket.apireply('new_device', { result: true })
+
+			socket.button_listeners = {
+				dynamic: {},
+				static: {},
+			}
+
+			this.socket = socket
+
+			socket.on('close', () => {
+				delete socket.button_listeners
+				this.elgatoDM.removeDevice(id)
+				socket.removeAllListeners('keyup')
+				socket.removeAllListeners('keydown')
+				delete this.socket
+			})
+		})
+
+		socket.on('request_button', (args) => {
+			debug('request_button: ', args)
+
+			if (socket.button_listeners[args.page] === undefined) {
+				socket.button_listeners[args.page] = {}
+			}
+
+			socket.button_listeners[args.page][args.bank] = 1
+			socket.apireply('request_button', { result: 'ok' })
+
+			this.handleBankChanged(args.page, parseInt(args.bank) + 1)
+		})
+
+		socket.on('unrequest_button', (args) => {
+			debug('unrequest_button: ', args)
+
+			if (socket.button_listeners[args.page]) {
+				delete socket.button_listeners[args.page][args.bank]
+			}
+
+			socket.apireply('request_button', { result: 'ok' })
+		})
+	}
+
+	initSocket(socket) {
+		socket.apireply = socketResponse.bind(socket)
+		socket.apicommand = socketCommand.bind(socket)
+
+		socket.on('version', (args) => {
+			if (args.version > 2) {
+				// Newer than current api version
+				socket.apireply('version', { version: 2, error: 'cannot continue' })
+				socket.close()
+			} else if (args.version === 1) {
+				// Support old clients
+				socket.apireply('version', { version: 1 })
+
+				this.initAPI1(socket)
+			} else {
+				socket.apireply('version', { version: 2 })
+
+				this.initAPI2(socket)
+			}
+		})
+	}
+
+	request(req) {
 		var socket = req.accept('', req.origin)
 		debug('New connection from ' + socket.remoteAddress)
 
-		self.initSocket(socket)
-
-		socket.on('message', function (message) {
+		this.initSocket(socket)
+
+		socket.on('message', (message) => {
 			if (message.type == 'utf8') {
 				try {
 					var data = JSON.parse(message.utf8Data)
@@ -136,307 +209,12 @@
 			}
 		})
 
-		socket.on('close', function () {
+		socket.on('close', () => {
 			debug('Connection from ' + socket.remoteAddress + ' disconnected')
 		})
-	})
+	}
 }
 
-function socketResponse(command, args) {
-	this.sendUTF(JSON.stringify({ response: command, arguments: args }))
-}
-function socketCommand(command, args) {
-	this.sendUTF(JSON.stringify({ command: command, arguments: args }))
-}
-
-wsapi.prototype.initAPI1 = function (socket) {
-	var self = this
-
-	debug('init api')
-	socket.once('new_device', function (id) {
-		debug('add device: ' + socket.remoteAddress, id)
-
-		// Use ip right now, since the pluginUUID is new on each boot and makes Companion
-		// forget all settings for the device. (page and orientation)
-		id = 'elgato_plugin-' + socket.remoteAddress
-
-		elgatoDM.addDevice({ path: id }, 'streamdeck_plugin')
-
-		// Give elgato_plugin reference to socket
-		system.emit(id + '_plugin_startup', socket)
-
-		socket.apireply('new_device', { result: true })
-
-		socket.on('get_instances', function (args) {
-			socket.apireply('get_instances', {
-				instances: self.instance,
-			})
-		})
-
-		socket.on('get_image', function (args) {
-			debug('Generate button from: ', args.config)
-
-			var img = graphics.drawBankImage(args.config, undefined, undefined, true)
-			if (img !== undefined) {
-				socket.apireply('get_image', { buffer: img.buffer() })
-			} else {
-				socket.apireply('get_image', { error: 'Bug' })
-			}
-		})
-
-		socket.on('close', function () {
-			elgatoDM.removeDevice(id)
-			socket.removeAllListeners('keyup')
-			socket.removeAllListeners('keydown')
-		})
-	})
-}
-
-wsapi.prototype.handleBankChanged = function (page, bank) {
-	var self = this
-
-	page = parseInt(page)
-	bank = parseInt(bank) - 1
-
-	if (self.socket !== undefined && self.socket.button_listeners !== undefined) {
-		var listeners = self.socket.button_listeners
-		if (listeners[page] !== undefined && listeners[page][bank] !== undefined) {
-			var button = graphics.getBank(page, parseInt(bank) + 1)
-
-			self.socket.apicommand('fillImage', { page: page, bank: bank, keyIndex: bank, data: button.buffer })
->>>>>>> 768a5675
-		}
-	}
-
-<<<<<<< HEAD
-	initAPI1(socket) {
-		debug('init api');
-
-		socket.once('new_device', (id) => {
-			debug('add device: ' + socket.remoteAddress, id);
-
-			// Use ip right now, since the pluginUUID is new on each boot and makes Companion
-			// forget all settings for the device. (page and orientation)
-			id = 'elgato_plugin-' + socket.remoteAddress;
-
-			this.elgatoDM.addDevice({ path: id }, 'streamdeck_plugin');
-
-			// Give elgato_plugin reference to socket
-			this.system.emit(id + '_plugin_startup', socket);
-
-			socket.apireply('new_device', { result: true });
-
-			socket.on('get_instances', (args) => {
-				socket.apireply('get_instances', {
-					instances: this.instance
-				});
-			});
-
-			socket.on('get_image', );
-
-			socket.on('close', () => {
-				this.elgatoDM.removeDevice(id);
-				socket.removeAllListeners('keyup');
-				socket.removeAllListeners('keydown');
-			});
-
-		});
-	}
-
-	initAPI2(socket) {
-		debug('init api v2');
-
-		socket.once('new_device', (id) => {
-			debug('add device: ' + socket.remoteAddress, id);
-
-			// Use ip right now, since the pluginUUID is new on each boot and makes Companion
-			// forget all settings for the device. (page and orientation)
-			id = 'elgato_plugin-' + socket.remoteAddress;
-
-			this.elgatoDM.addDevice({ path: id }, 'streamdeck_plugin');
-
-			// Give elgato_plugin reference to socket
-			this.system.emit(id + '_plugin_startup', socket);
-
-			socket.apireply('new_device', { result: true });
-
-			socket.button_listeners = {
-				dynamic: {},
-				static: {}
-			};
-
-			this.socket = socket;
-
-			socket.on('close', () => {
-				delete socket.button_listeners;
-				this.elgatoDM.removeDevice(id);
-				socket.removeAllListeners('keyup');
-				socket.removeAllListeners('keydown');
-				delete this.socket;
-			});
-		});
-
-		socket.on('request_button', (args) => {
-			debug("request_button: ", args);
-
-			if (socket.button_listeners[args.page] === undefined) {
-				socket.button_listeners[args.page] = {};
-			}
-
-			socket.button_listeners[args.page][args.bank] = 1;
-			socket.apireply('request_button', { result: 'ok' });
-
-			this.handleBankChanged(args.page, parseInt(args.bank) + 1);
-		});
-
-		socket.on('unrequest_button', (args) => {
-			debug("unrequest_button: ", args);
-
-			if (socket.button_listeners[args.page]) {
-				delete socket.button_listeners[args.page][args.bank];
-			}
-
-			socket.apireply('request_button', { result: 'ok' });
-		});
-	}
-
-	initSocket(socket) {
-		socket.apireply = socketResponse.bind(socket);
-		socket.apicommand = socketCommand.bind(socket);
-
-		socket.on('version', (args) => {
-
-			if (args.version > 2) { // Newer than current api version
-				socket.apireply('version', { version: 2, error: 'cannot continue' });
-				socket.close();
-			}
-			else if (args.version === 1) {
-				// Support old clients
-				socket.apireply('version', { version: 1 });
-
-				this.initAPI1(socket);
-			}
-			else {
-				socket.apireply('version', { version: 2 });
-
-				this.initAPI2(socket);
-			}
-		});
-	}
-
-	request(req) {
-		var socket = req.accept('', req.origin);
-		debug('New connection from ' + socket.remoteAddress);
-
-		this.initSocket(socket);
-
-		socket.on('message', (message) => {
-
-			if (message.type == 'utf8') {
-				try {
-					var data = JSON.parse(message.utf8Data);
-					socket.emit(data.command, data.arguments);
-					//debug('emitting command ' + data.command);
-				}
-				catch (e) {
-					debug('protocol error:', e);
-				}
-			}
-		});
-
-		socket.on('close', () => {
-			debug('Connection from ' + socket.remoteAddress + ' disconnected');
-		});
-	}
-}
-
 exports = module.exports = function (system) {
-	return new ws_api(system);
-};
-=======
-wsapi.prototype.initAPI2 = function (socket) {
-	var self = this
-
-	debug('init api v2')
-	socket.once('new_device', function (id) {
-		debug('add device: ' + socket.remoteAddress, id)
-
-		// Use ip right now, since the pluginUUID is new on each boot and makes Companion
-		// forget all settings for the device. (page and orientation)
-		id = 'elgato_plugin-' + socket.remoteAddress
-
-		elgatoDM.addDevice({ path: id }, 'streamdeck_plugin')
-
-		// Give elgato_plugin reference to socket
-		system.emit(id + '_plugin_startup', socket)
-
-		socket.apireply('new_device', { result: true })
-
-		socket.button_listeners = {
-			dynamic: {},
-			static: {},
-		}
-
-		self.socket = socket
-
-		socket.on('close', function () {
-			delete socket.button_listeners
-			elgatoDM.removeDevice(id)
-			socket.removeAllListeners('keyup')
-			socket.removeAllListeners('keydown')
-			delete self.socket
-		})
-	})
-
-	socket.on('request_button', function (args) {
-		debug('request_button: ', args)
-
-		if (socket.button_listeners[args.page] === undefined) {
-			socket.button_listeners[args.page] = {}
-		}
-
-		socket.button_listeners[args.page][args.bank] = 1
-		socket.apireply('request_button', { result: 'ok' })
-
-		self.handleBankChanged(args.page, parseInt(args.bank) + 1)
-	})
-
-	socket.on('unrequest_button', function (args) {
-		debug('unrequest_button: ', args)
-
-		if (socket.button_listeners[args.page]) {
-			delete socket.button_listeners[args.page][args.bank]
-		}
-
-		socket.apireply('request_button', { result: 'ok' })
-	})
-}
-
-wsapi.prototype.initSocket = function (socket) {
-	var self = this
-
-	socket.apireply = socketResponse.bind(socket)
-	socket.apicommand = socketCommand.bind(socket)
-
-	socket.on('version', function (args) {
-		if (args.version > 2) {
-			// Newer than current api version
-			socket.apireply('version', { version: 2, error: 'cannot continue' })
-			socket.close()
-		} else if (args.version === 1) {
-			// Support old clients
-			socket.apireply('version', { version: 1 })
-
-			self.initAPI1(socket)
-		} else {
-			socket.apireply('version', { version: 2 })
-
-			self.initAPI2(socket)
-		}
-	})
-}
-
-exports = module.exports = function (system) {
-	return new wsapi(system)
-}
->>>>>>> 768a5675
+	return new ws_api(system)
+}