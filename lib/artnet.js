--- conflicted
+++ resolved
@@ -15,86 +15,76 @@
  *
  */
 
-<<<<<<< HEAD
-var debug = require('debug')('lib/artnet');
-var dgram = require('dgram');
+var debug = require('debug')('lib/artnet')
+var dgram = require('dgram')
 
 class artnet {
+	constructor(system) {
+		this.system = system
 
-	constructor(system) {
-		this.system = system;
+		this.config = {}
+		this.currentState = false
+		this.port = 6454
 
-		this.config = {};
-		this.currentState = false;
-		this.port = 6454;
-
-		this.current_page = 0;
-		this.current_bank = 0;
-		this.current_dir  = 0;
+		this.current_page = 0
+		this.current_bank = 0
+		this.current_dir = 0
 
 		this.system.emit('get_userconfig', (obj) => {
-			this.config = obj;
+			this.config = obj
 
-			this.setDefaults();
+			this.setDefaults()
 
 			if (this.config['artnet_enabled'] === true) {
-				this.enableModule();
+				this.enableModule()
 			}
-		});
+		})
 
-		this.system.on('set_userconfig_key', (key,val) => {
-
+		this.system.on('set_userconfig_key', (key, val) => {
 			if (key == 'artnet_enabled') {
 				if (this.currentState == false && val == true) {
-					this.enableModule();
-				}
-				else if (this.currentState == true && val == false) {
-					this.disableModule();
+					this.enableModule()
+				} else if (this.currentState == true && val == false) {
+					this.disableModule()
 				}
 			}
-		});
+		})
 	}
 
 	disableModule() {
-		this.currentState = false;
-		this.system.emit('log', 'artnet', 'debug', 'Stopped listening on port ' + this.port);
+		this.currentState = false
+		this.system.emit('log', 'artnet', 'debug', 'Stopped listening on port ' + this.port)
 
 		if (this.socket) {
 			try {
-				this.socket.close();
-			}
-			catch(e) {
-
-			}
+				this.socket.close()
+			} catch (e) {}
 		}
 	}
 
 	enableModule() {
 		try {
-			this.listen();
-			this.currentState = true;
-			this.system.emit('log', 'artnet', 'debug', 'Listening on port ' + this.port);
-		}
-		catch(e) {
-			console.log("Error listening for artnet",e);
+			this.listen()
+			this.currentState = true
+			this.system.emit('log', 'artnet', 'debug', 'Listening on port ' + this.port)
+		} catch (e) {
+			console.log('Error listening for artnet', e)
 		}
 	}
 
 	listen() {
+		if (this.socket === undefined) {
+			this.socket = dgram.createSocket('udp4', (msg, peer) => {
+				var sequence = msg.readUInt8(12, true)
+				var physical = msg.readUInt8(13, true)
+				var universe = msg.readUInt8(14, true)
+				var offset = msg.readUInt8(16, true)
+				var length = msg.readUInt8(17, true)
 
-		if (this.socket === undefined) {
-			this.socket = dgram.createSocket("udp4", (msg, peer) => {
-
-				var sequence = msg.readUInt8(12,true);
-				var physical = msg.readUInt8(13,true);
-				var universe = msg.readUInt8(14,true);
-				var offset = msg.readUInt8(16,true);
-				var length = msg.readUInt8(17,true);
-
-				var rawData = [];
+				var rawData = []
 
 				for (var i = 18; i < 18 + 255; i++) {
-					rawData.push( msg.readUInt8(i,true) );
+					rawData.push(msg.readUInt8(i, true))
 				}
 
 				var retData = {
@@ -102,217 +92,71 @@
 					physical: physical,
 					universe: universe,
 					length: length,
-					data: rawData
-				};
+					data: rawData,
+				}
 
-				this.processIncoming(retData);
-			});
+				this.processIncoming(retData)
+			})
 
 			this.socket.on('error', (err) => {
-				debug('server error:', err.stack);
-				this.socket.close();
-			});
+				debug('server error:', err.stack)
+				this.socket.close()
+			})
 
-			this.socket.bind(this.port);
-=======
-var debug = require('debug')('lib/artnet')
-var dgram = require('dgram')
-var system
-
-function artnet(_system) {
-	var self = this
-	system = _system
-
-	self.config = {}
-	self.current_state = false
-
-	self.current_page = 0
-	self.current_bank = 0
-	self.current_dir = 0
-
-	system.emit('get_userconfig', function (obj) {
-		self.config = obj
-
-		if (self.config['artnet_enabled'] === undefined) {
-			self.config['artnet_enabled'] = false
-			system.emit('set_userconfig_key', 'artnet_enabled', self.config['artnet_enabled'])
-		}
-
-		if (self.config['artnet_universe'] === undefined || self.config['artnet_universe'] == '') {
-			self.config['artnet_universe'] = '1'
-			system.emit('set_userconfig_key', 'artnet_universe', self.config['artnet_universe'])
-		}
-
-		if (self.config['artnet_channel'] === undefined || self.config['artnet_channel'] == '') {
-			self.config['artnet_channel'] = '1'
-			system.emit('set_userconfig_key', 'artnet_channel', self.config['artnet_channel'])
-		}
-
-		if (self.config['artnet_enabled'] === true) {
-			try {
-				self.current_state = true
-				self.listen(6454)
-				system.emit('log', 'artnet', 'debug', 'Listening')
-			} catch (e) {
-				console.log('Error listening for artnet', e)
-			}
-		}
-	})
-
-	system.on('set_userconfig_key', function (key, val) {
-		if (key == 'artnet_enabled') {
-			if (self.current_state == false && val == true) {
-				try {
-					self.current_state = true
-					self.listen(6454)
-					system.emit('log', 'artnet', 'debug', 'Listening')
-				} catch (e) {
-					console.log('Error listening for artnet', e)
-				}
-			} else if (self.current_state == true && val == false) {
-				self.current_state = false
-				system.emit('log', 'artnet', 'debug', 'Destroying artnet socket')
-				if (self.sock) {
-					try {
-						self.sock.close()
-					} catch (e) {}
-				}
-			}
-		}
-	})
-}
-
-artnet.prototype.process_incoming = function (packet) {
-	var self = this
-
-	if (self.config['artnet_enabled'] == true) {
-		// self.config['artnet_channel']
-		// self.config['artnet_universe']
-		if (parseInt(packet.universe) === parseInt(self.config['artnet_universe'])) {
-			var ch = parseInt(self.config['artnet_channel'])
-			if (ch >= 1) ch -= 1
-
-			var dmx_page = parseInt(packet.data[ch])
-			var dmx_bank = parseInt(packet.data[ch + 1])
-			var dmx_dir = parseInt(packet.data[ch + 2])
-
-			if (dmx_page !== self.current_page || dmx_bank !== self.current_bank || dmx_dir !== self.current_dir) {
-				self.current_page = dmx_page
-				self.current_bank = dmx_bank
-				self.current_dir = dmx_dir
-
-				if (dmx_dir == 0 || dmx_page == 0 || dmx_bank == 0) {
-					return
-				}
-
-				// down
-				if (dmx_dir > 128) {
-					system.emit('bank_pressed', dmx_page, dmx_bank, false)
-				}
-
-				// up
-				else if (dmx_dir >= 10) {
-					system.emit('bank_pressed', dmx_page, dmx_bank, true)
-				}
-
-				// nothing.
-				else {
-				}
-			}
->>>>>>> 768a5675
+			this.socket.bind(this.port)
 		}
 	}
-}
 
-<<<<<<< HEAD
 	processIncoming(packet) {
-
 		if (this.config['artnet_enabled'] == true) {
 			// this.config['artnet_channel']
 			// this.config['artnet_universe']
 			if (parseInt(packet.universe) === parseInt(this.config['artnet_universe'])) {
-				var ch = parseInt(this.config['artnet_channel']);
-				if (ch >= 1) ch -= 1;
+				var ch = parseInt(this.config['artnet_channel'])
+				if (ch >= 1) ch -= 1
 
-				var dmx_page = parseInt(packet.data[ch]);
-				var dmx_bank = parseInt(packet.data[ch+1]);
-				var dmx_dir = parseInt(packet.data[ch+2]);
+				var dmx_page = parseInt(packet.data[ch])
+				var dmx_bank = parseInt(packet.data[ch + 1])
+				var dmx_dir = parseInt(packet.data[ch + 2])
 
 				if (dmx_page !== this.current_page || dmx_bank !== this.current_bank || dmx_dir !== this.current_dir) {
-					this.current_page = dmx_page;
-					this.current_bank = dmx_bank;
-					this.current_dir  = dmx_dir;
+					this.current_page = dmx_page
+					this.current_bank = dmx_bank
+					this.current_dir = dmx_dir
 
 					if (dmx_dir == 0 || dmx_page == 0 || dmx_bank == 0) {
-						return;
+						return
 					}
 
 					// down
 					if (dmx_dir > 128) {
-						this.system.emit('bank_pressed', dmx_page, dmx_bank, false);
+						this.system.emit('bank_pressed', dmx_page, dmx_bank, false)
 					}
 					// up
 					else if (dmx_dir >= 10) {
-						this.system.emit('bank_pressed', dmx_page, dmx_bank, true);
+						this.system.emit('bank_pressed', dmx_page, dmx_bank, true)
 					}
 				}
 			}
-=======
-artnet.prototype.listen = function (port) {
-	var self = this
-
-	self.sock = dgram.createSocket('udp4', function (msg, peer) {
-		var sequence = msg.readUInt8(12, true)
-		var physical = msg.readUInt8(13, true)
-		var universe = msg.readUInt8(14, true)
-		var offset = msg.readUInt8(16, true)
-		var length = msg.readUInt8(17, true)
-
-		var rawData = []
-
-		for (i = 18; i < 18 + 255; i++) {
-			rawData.push(msg.readUInt8(i, true))
->>>>>>> 768a5675
 		}
 	}
 
-<<<<<<< HEAD
 	setDefaults() {
-
 		if (this.config['artnet_enabled'] === undefined) {
-			this.config['artnet_enabled'] = false;
+			this.config['artnet_enabled'] = false
 			this.system.emit('set_userconfig_key', 'artnet_enabled', this.config['artnet_enabled'])
 		}
 
-		if (this.config['artnet_universe'] === undefined || this.config['artnet_universe'] == "") {
-			this.config['artnet_universe'] = "1";
+		if (this.config['artnet_universe'] === undefined || this.config['artnet_universe'] == '') {
+			this.config['artnet_universe'] = '1'
 			this.system.emit('set_userconfig_key', 'artnet_universe', this.config['artnet_universe'])
 		}
 
-		if (this.config['artnet_channel'] === undefined || this.config['artnet_channel'] == "") {
-			this.config['artnet_channel'] = "1";
+		if (this.config['artnet_channel'] === undefined || this.config['artnet_channel'] == '') {
+			this.config['artnet_channel'] = '1'
 			this.system.emit('set_userconfig_key', 'artnet_channel', this.config['artnet_channel'])
 		}
 	}
-=======
-		var retData = {
-			sequence: sequence,
-			physical: physical,
-			universe: universe,
-			length: length,
-			data: rawData,
-		}
-
-		self.process_incoming(retData)
-	})
-
-	self.sock.on('error', function (err) {
-		debug('server error:', err.stack)
-		self.sock.close()
-	})
-
-	self.sock.bind(port)
->>>>>>> 768a5675
 }
 
 module.exports = function (system) {
