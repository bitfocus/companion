--- conflicted
+++ resolved
@@ -179,22 +179,16 @@
 				this.deleteControl(toControlId)
 			}
 
-<<<<<<< HEAD
 			const newControlId = CreateBankControlId(nanoid())
 			const newControl = this.#createClassForControl(newControlId, 'bank', controlJson.type, controlJson, true)
 			if (newControl) {
-				this.#controls[newControlId] = newControl
+				this.#controls.set(toControlId, newControl)
 
 				this.page.setControlIdAt(toLocation, newControlId)
 
 				newControl.triggerRedraw()
 
 				return true
-=======
-					this.#controls.set(toControlId, newControl)
-					return true
-				}
->>>>>>> f9ceca0a
 			}
 
 			return false
@@ -215,16 +209,10 @@
 			const fromControlId = this.page.getControlIdAt(fromLocation)
 			if (!fromControlId) return false
 
-<<<<<<< HEAD
 			// Delete the control at the destination
 			const toControlId = this.page.getControlIdAt(toLocation)
 			if (toControlId) {
 				this.deleteControl(toControlId)
-=======
-					this.#controls.set(toControlId, newControl)
-					return true
-				}
->>>>>>> f9ceca0a
 			}
 
 			// Perform the move
@@ -268,21 +256,9 @@
 			const controlB = this.getControl(toControlId)
 			if (controlB) controlB.triggerLocationHasChanged()
 
-<<<<<<< HEAD
 			// Force a redraw
 			this.graphics.invalidateBank(fromLocation)
 			this.graphics.invalidateBank(toLocation)
-=======
-			// create new controls
-			if (controlAJson) {
-				const newControlA = this.#createClassForControl(controlIdB, 'bank', controlAJson.type, controlAJson, true)
-				if (newControlA) this.#controls.set(controlIdB, newControlA)
-			}
-			if (controlBJson) {
-				const newControlB = this.#createClassForControl(controlIdA, 'bank', controlBJson.type, controlBJson, true)
-				if (newControlB) this.#controls.set(controlIdA, newControlB)
-			}
->>>>>>> f9ceca0a
 
 			return true
 		})
@@ -874,12 +850,8 @@
 	 * @access public
 	 */
 	getControl(controlId) {
-<<<<<<< HEAD
 		if (!controlId) return undefined
-		return this.#controls[controlId]
-=======
 		return this.#controls.get(controlId)
->>>>>>> f9ceca0a
 	}
 
 	/**
@@ -904,16 +876,11 @@
 		const newControlId = forceControlId || CreateBankControlId(nanoid())
 		const newControl = this.#createClassForControl(newControlId, 'bank', definition.type, definition, true)
 		if (newControl) {
-<<<<<<< HEAD
-			this.#controls[newControlId] = newControl
+			this.#controls.set(newControlId, newControl)
 
 			this.page.setControlIdAt(location, newControlId)
 
 			newControl.triggerRedraw()
-=======
-			this.resetControl(controlId)
-			this.#controls.set(controlId, newControl)
->>>>>>> f9ceca0a
 
 			// Ensure it is stored to the db
 			newControl.commitChange()
@@ -937,16 +904,11 @@
 			return false
 		}
 
-		if (this.#controls[controlId]) throw new Error(`Trigger ${controlId} already exists`)
+		if (this.#controls.has(controlId)) throw new Error(`Trigger ${controlId} already exists`)
 
 		const newControl = this.#createClassForControl(controlId, 'trigger', definition.type, definition, true)
 		if (newControl) {
-<<<<<<< HEAD
-			this.#controls[controlId] = newControl
-=======
-			this.resetControl(controlId)
 			this.#controls.set(controlId, newControl)
->>>>>>> f9ceca0a
 
 			// Ensure it is stored to the db
 			newControl.commitChange()
@@ -1045,13 +1007,6 @@
 			// Notify interested parties
 			this.services.emberplus.updateBankState(location, false)
 
-<<<<<<< HEAD
-=======
-		if (newType) {
-			// Initialise to new type
-			this.#controls.set(controlId, this.#createClassForControl(controlId, 'bank', newType, null, false))
-		} else {
->>>>>>> f9ceca0a
 			// Force a redraw
 			this.graphics.invalidateBank(location)
 		}
@@ -1069,7 +1024,7 @@
 		const newControl = this.#createClassForControl(controlId, 'bank', newType, null, false)
 		if (!newControl) return null
 
-		this.#controls[controlId] = newControl
+		this.#controls.set(controlId, newControl)
 		this.page.setControlIdAt(location, controlId)
 
 		// Notify interested parties
