--- conflicted
+++ resolved
@@ -458,9 +458,9 @@
 				return control.actionSetRemove(setId)
 			} else {
 				throw new Error(`Control "${controlId}" does not support this operation`)
-<<<<<<< HEAD
-			}
-		})
+			}
+		})
+
 		client.onPromise('controls:action-set:rename', (controlId, oldSetId, newSetId) => {
 			const control = this.getControl(controlId)
 			if (!control) return false
@@ -469,8 +469,6 @@
 				return control.actionSetRename(oldSetId, newSetId)
 			} else {
 				throw new Error(`Control "${controlId}" does not support this operation`)
-=======
->>>>>>> 11d3d480
 			}
 		})
 
