import { cloneDeep } from 'lodash-es'
import Registry from '../Registry.js'
import CoreBase from '../Core/Base.js'
import ControlButtonPress from './ControlTypes/Button/Press.js'
import ControlButtonStep from './ControlTypes/Button/Step.js'
import ControlButtonPageDown from './ControlTypes/PageDown.js'
import ControlButtonPageNumber from './ControlTypes/PageNumber.js'
import ControlButtonPageUp from './ControlTypes/PageUp.js'
import { CreateBankControlId, CreateTriggerControlId, ParseControlId } from '../Resources/Util.js'
import { ControlConfigRoom } from './ControlBase.js'
import ActionRunner from './ActionRunner.js'
import ActionRecorder from './ActionRecorder.js'
import ControlTrigger from './ControlTypes/Triggers/Trigger.js'
import { nanoid } from 'nanoid'
import TriggerEvents from './TriggerEvents.js'

export const TriggersListRoom = 'triggers:list'

/**
 * The class that manages the controls
 *
 * @extends CoreBase
 * @author Håkon Nessjøen <haakon@bitfocus.io>
 * @author Keith Rocheck <keith.rocheck@gmail.com>
 * @author William Viker <william@bitfocus.io>
 * @author Julian Waller <me@julusian.co.uk>
 * @since 1.0.4
 * @copyright 2022 Bitfocus AS
 * @license
 * This program is free software.
 * You should have received a copy of the MIT licence as well as the Bitfocus
 * Individual Contributor License Agreement for Companion along with
 * this program.
 *
 * You can be released from the requirements of the license by purchasing
 * a commercial license. Buying such a license is mandatory as soon as you
 * develop commercial activities involving the Companion software without
 * disclosing the source code of your own applications.
 */
class ControlsController extends CoreBase {
	/**
	 * Actions runner
	 * @type {ActionRunner}
	 * @access public
	 */
	actions

	/**
	 * Actions recorder
	 * @type {ActionRecorder}
	 * @access public
	 */
	actionRecorder

	/**
	 * The currently configured controls
	 * @access private
	 */
	#controls = {}

	/**
	 * Triggers events
	 * @type {TriggerEvents}
	 * @access public
	 */
	triggers

	/**
	 * @param {Registry} registry - the application core
	 */
	constructor(registry) {
		super(registry, 'controls', 'Controls/Controller')

		this.actions = new ActionRunner(registry)
		this.actionRecorder = new ActionRecorder(registry)
		this.triggers = new TriggerEvents(registry)

		// Init all the control classes
		const config = this.db.getKey('controls', {})
		for (const [controlId, controlObj] of Object.entries(config)) {
			if (controlObj && controlObj.type) {
				const inst = this.#createClassForControl(controlId, 'all', controlObj.type, controlObj, false)
				if (inst) this.#controls[controlId] = inst
			}
		}
	}

	/**
	 * Check the instance-status of every control
	 * @access public
	 */
	checkAllStatus() {
		for (const control of Object.values(this.#controls)) {
			if (typeof control.checkButtonStatus === 'function') {
				control.checkButtonStatus()
			}
		}
	}

	/**
	 * Setup a new socket client's events
	 * @param {SocketIO} client - the client socket
	 * @access public
	 */
	clientConnect(client) {
		this.actionRecorder.clientConnect(client)

		this.triggers.emit('client_connect')

		client.onPromise('controls:subscribe', (controlId) => {
			client.join(ControlConfigRoom(controlId))

			setImmediate(() => {
				// Send the preview image shortly after
				const parsedId = ParseControlId(controlId)
				if (parsedId?.type === 'bank') {
					const img = this.graphics.getBank(parsedId.page, parsedId.bank)
					client.emit(`controls:preview-${controlId}`, img?.buffer)
				}
			})

			const control = this.getControl(controlId)
			return {
				config: control?.toJSON(false),
				runtime: control?.toRuntimeJSON(),
			}
		})

		client.onPromise('controls:unsubscribe', (controlId) => {
			client.leave(ControlConfigRoom(controlId))
		})

		client.onPromise('controls:reset', (controlId, type) => {
			return this.resetControl(controlId, type)
		})
		client.onPromise('controls:copy', (fromControlId, toControlId) => {
			if (!this.#validateBankControlId(toControlId)) {
				// Control id is not valid!
				return false
			}

			const fromControl = this.getControl(fromControlId)
			if (fromControl && fromControlId !== toControlId) {
				const controlJson = fromControl.toJSON(true)

				const newControl = this.#createClassForControl(toControlId, 'bank', controlJson.type, controlJson, true)
				if (newControl) {
					this.resetControl(toControlId)

					this.#controls[toControlId] = newControl
					return true
				}
			}

			return false
		})
		client.onPromise('controls:move', (fromControlId, toControlId) => {
			if (!this.#validateBankControlId(toControlId)) {
				// Control id is not valid!
				return false
			}

			const fromControl = this.getControl(fromControlId)
			if (fromControl && fromControlId !== toControlId) {
				const controlJson = fromControl.toJSON(true)

				const newControl = this.#createClassForControl(toControlId, 'bank', controlJson.type, controlJson, true)
				if (newControl) {
					this.resetControl(toControlId)
					this.resetControl(fromControlId)

					this.#controls[toControlId] = newControl
					return true
				}
			}

			return false
		})
		client.onPromise('controls:swap', (controlIdA, controlIdB) => {
			if (!this.#validateBankControlId(controlIdA) || !this.#validateBankControlId(controlIdB)) {
				// Control id is not valid!
				return false
			}

			const controlA = this.getControl(controlIdA)
			const controlB = this.getControl(controlIdB)

			// shortcut
			if (!controlA && !controlB) return true

			const controlAJson = controlA ? controlA.toJSON(true) : undefined
			const controlBJson = controlB ? controlB.toJSON(true) : undefined

			// destroy old ones
			this.resetControl(controlIdA)
			this.resetControl(controlIdB)

			// create new controls
			if (controlAJson) {
				const newControlA = this.#createClassForControl(controlIdB, 'bank', controlAJson.type, controlAJson, true)
				if (newControlA) this.#controls[controlIdB] = newControlA
			}
			if (controlBJson) {
				const newControlB = this.#createClassForControl(controlIdA, 'bank', controlBJson.type, controlBJson, true)
				if (newControlB) this.#controls[controlIdA] = newControlB
			}

			return true
		})

		client.onPromise('controls:set-style-fields', (controlId, diff) => {
			const control = this.getControl(controlId)
			if (!control) return false

			if (typeof control.styleSetFields === 'function') {
				return control.styleSetFields(diff)
			} else {
				throw new Error(`Control "${controlId}" does not support config`)
			}
		})

		client.onPromise('controls:set-options-field', (controlId, key, value) => {
			const control = this.getControl(controlId)
			if (!control) return false

			if (typeof control.optionsSetField === 'function') {
				return control.optionsSetField(key, value)
			} else {
				throw new Error(`Control "${controlId}" does not support options`)
			}
		})

		client.onPromise('controls:feedback:add', (controlId, instanceId, feedbackId) => {
			const control = this.getControl(controlId)
			if (!control) return false

			if (control.feedbacks && typeof control.feedbacks.feedbackAdd === 'function') {
				const feedbackItem = this.instance.definitions.createFeedbackItem(
					instanceId,
					feedbackId,
					control.feedbacks.isBooleanOnly
				)
				if (feedbackItem) {
					return control.feedbacks.feedbackAdd(feedbackItem)
				} else {
					return false
				}
			} else {
				throw new Error(`Control "${controlId}" does not support feedbacks`)
			}
		})

		client.onPromise('controls:feedback:learn', (controlId, id) => {
			const control = this.getControl(controlId)
			if (!control) return false

			if (control.feedbacks && typeof control.feedbacks.feedbackLearn === 'function') {
				return control.feedbacks.feedbackLearn(id)
			} else {
				throw new Error(`Control "${controlId}" does not support feedbacks`)
			}
		})

		client.onPromise('controls:feedback:enabled', (controlId, id, enabled) => {
			const control = this.getControl(controlId)
			if (!control) return false

			if (control.feedbacks && typeof control.feedbacks.feedbackEnabled === 'function') {
				return control.feedbacks.feedbackEnabled(id, enabled)
			} else {
				throw new Error(`Control "${controlId}" does not support feedbacks`)
			}
		})

		client.onPromise('controls:feedback:remove', (controlId, id) => {
			const control = this.getControl(controlId)
			if (!control) return false

			if (control.feedbacks && typeof control.feedbacks.feedbackRemove === 'function') {
				return control.feedbacks.feedbackRemove(id)
			} else {
				throw new Error(`Control "${controlId}" does not support feedbacks`)
			}
		})

		client.onPromise('controls:feedback:duplicate', (controlId, id) => {
			const control = this.getControl(controlId)
			if (!control) return false

			if (control.feedbacks && typeof control.feedbacks.feedbackDuplicate === 'function') {
				return control.feedbacks.feedbackDuplicate(id)
			} else {
				throw new Error(`Control "${controlId}" does not support feedbacks`)
			}
		})

		client.onPromise('controls:feedback:set-option', (controlId, id, key, value) => {
			const control = this.getControl(controlId)
			if (!control) return false

			if (control.feedbacks && typeof control.feedbacks.feedbackSetOptions === 'function') {
				return control.feedbacks.feedbackSetOptions(id, key, value)
			} else {
				throw new Error(`Control "${controlId}" does not support feedbacks`)
			}
		})

		client.onPromise('controls:feedback:reorder', (controlId, oldIndex, newIndex) => {
			const control = this.getControl(controlId)
			if (!control) return false

			if (control.feedbacks && typeof control.feedbacks.feedbackReorder === 'function') {
				return control.feedbacks.feedbackReorder(oldIndex, newIndex)
			} else {
				throw new Error(`Control "${controlId}" does not support feedbacks`)
			}
		})
		client.onPromise('controls:feedback:set-style-selection', (controlId, id, selected) => {
			const control = this.getControl(controlId)
			if (!control) return false

			if (control.feedbacks && typeof control.feedbacks.feedbackSetStyleSelection === 'function') {
				return control.feedbacks.feedbackSetStyleSelection(id, selected)
			} else {
				throw new Error(`Control "${controlId}" does not support feedbacks`)
			}
		})
		client.onPromise('controls:feedback:set-style-value', (controlId, id, key, value) => {
			const control = this.getControl(controlId)
			if (!control) return false

			if (control.feedbacks && typeof control.feedbacks.feedbackSetStyleValue === 'function') {
				return control.feedbacks.feedbackSetStyleValue(id, key, value)
			} else {
				throw new Error(`Control "${controlId}" does not support feedbacks`)
			}
		})

		client.onPromise('controls:hot-press', (controlId, direction) => {
			this.logger.silly(`being told from gui to hot press ${controlId} ${direction}`)

			this.pressControl(controlId, direction)
		})

		client.onPromise('controls:hot-rotate', (controlId, direction) => {
			this.logger.silly(`being told from gui to hot rotate ${controlId} ${direction}`)

			this.rotateControl(controlId, direction)
		})

		client.onPromise('controls:action:add', (controlId, setId, instanceId, actionId) => {
			const control = this.getControl(controlId)
			if (!control) return false

			if (control.actions && typeof control.actions.actionAdd === 'function') {
				const actionItem = this.instance.definitions.createActionItem(instanceId, actionId)
				if (actionItem) {
					return control.actions.actionAdd(setId, actionItem)
				} else {
					return false
				}
			} else {
				throw new Error(`Control "${controlId}" does not support actions`)
			}
		})

		client.onPromise('controls:action:learn', (controlId, setId, id) => {
			const control = this.getControl(controlId)
			if (!control) return false

			if (control.actions && typeof control.actions.actionLearn === 'function') {
				return control.actions.actionLearn(setId, id)
			} else {
				throw new Error(`Control "${controlId}" does not support actions`)
			}
		})

		client.onPromise('controls:action:enabled', (controlId, setId, id, enabled) => {
			const control = this.getControl(controlId)
			if (!control) return false

			if (control.actions && typeof control.actions.actionEnabled === 'function') {
				return control.actions.actionEnabled(setId, id, enabled)
			} else {
				throw new Error(`Control "${controlId}" does not support actions`)
			}
		})

		client.onPromise('controls:action:remove', (controlId, setId, id) => {
			const control = this.getControl(controlId)
			if (!control) return false

			if (control.actions && typeof control.actions.actionRemove === 'function') {
				return control.actions.actionRemove(setId, id)
			} else {
				throw new Error(`Control "${controlId}" does not support actions`)
			}
		})

		client.onPromise('controls:action:duplicate', (controlId, setId, id) => {
			const control = this.getControl(controlId)
			if (!control) return false

			if (control.actions && typeof control.actions.actionDuplicate === 'function') {
				return control.actions.actionDuplicate(setId, id)
			} else {
				throw new Error(`Control "${controlId}" does not support actions`)
			}
		})

		client.onPromise('controls:action:set-delay', (controlId, setId, id, delay) => {
			const control = this.getControl(controlId)
			if (!control) return false

			if (control.actions && typeof control.actions.actionSetDelay === 'function') {
				return control.actions.actionSetDelay(setId, id, delay)
			} else {
				throw new Error(`Control "${controlId}" does not support actions`)
			}
		})

		client.onPromise('controls:action:set-option', (controlId, setId, id, key, value) => {
			const control = this.getControl(controlId)
			if (!control) return false

			if (control.actions && typeof control.actions.actionSetOption === 'function') {
				return control.actions.actionSetOption(setId, id, key, value)
			} else {
				throw new Error(`Control "${controlId}" does not support actions`)
			}
		})
		client.onPromise('controls:action:reorder', (controlId, dragSetId, dragIndex, dropSetId, dropIndex) => {
			const control = this.getControl(controlId)
			if (!control) return false

			if (control.actions && typeof control.actions.actionReorder === 'function') {
				return control.actions.actionReorder(dragSetId, dragIndex, dropSetId, dropIndex)
			} else {
				throw new Error(`Control "${controlId}" does not support actions`)
			}
		})
		client.onPromise('controls:action-set:add', (controlId) => {
			const control = this.getControl(controlId)
			if (!control) return false

			if (typeof control.actionSetAdd === 'function') {
				return control.actionSetAdd()
			} else {
				throw new Error(`Control "${controlId}" does not support action-sets`)
			}
		})
		client.onPromise('controls:action-set:remove', (controlId, setId) => {
			const control = this.getControl(controlId)
			if (!control) return false

			if (typeof control.actionSetRemove === 'function') {
				return control.actionSetRemove(setId)
			} else {
				throw new Error(`Control "${controlId}" does not support action-sets`)
			}
		})

		client.onPromise('controls:action-set:swap', (controlId, setId1, setId2) => {
			const control = this.getControl(controlId)
			if (!control) return false

			if (typeof control.actionSetSwap === 'function') {
				return control.actionSetSwap(setId1, setId2)
			} else {
				throw new Error(`Control "${controlId}" does not support action-sets`)
			}
		})

		client.onPromise('controls:action-set:set-next', (controlId, setId) => {
			const control = this.getControl(controlId)
			if (!control) return false

			if (typeof control.actionSetSelectNext === 'function') {
				return control.actionSetSelectNext(setId)
			} else {
				throw new Error(`Control "${controlId}" does not support action-sets`)
			}
		})

		client.onPromise('triggers:subscribe', () => {
			client.join(TriggersListRoom)

			const triggers = {}

			for (const [controlId, control] of Object.entries(this.#controls)) {
				if (typeof control.toTriggerJSON === 'function') {
					triggers[controlId] = control.toTriggerJSON(false)
				}
			}

			return triggers
		})
		client.onPromise('triggers:unsubscribe', () => {
			client.leave(TriggersListRoom)
		})
		client.onPromise('triggers:create', () => {
			const controlId = CreateTriggerControlId(nanoid())

			const newControl = new ControlTrigger(this.registry, this.triggers, controlId, null, false)
			this.#controls[controlId] = newControl

			// Add trigger to the end of the list
			const allTriggers = Object.values(this.getAllControls()).filter((control) => control.type === 'trigger')
			const maxRank = Math.max(0, ...allTriggers.map((control) => control.options.sortOrder))
			newControl.optionsSetField('sortOrder', maxRank, true)

			// Ensure it is stored to the db
			newControl.commitChange()

			return controlId
		})
		client.onPromise('triggers:delete', (controlId) => {
			if (!this.#validateTriggerControlId(controlId)) {
				// Control id is not valid!
				return false
			}

			const control = this.getControl(controlId)
			if (control) {
				control.destroy()

				delete this.#controls[controlId]

				this.db.setKey(['controls', controlId], undefined)

				return true
			}

			return false
		})
		client.onPromise('triggers:clone', (controlId) => {
			if (!this.#validateTriggerControlId(controlId)) {
				// Control id is not valid!
				return false
			}

			const newControlId = CreateTriggerControlId(nanoid())

			const fromControl = this.getControl(controlId)
			if (fromControl) {
				const controlJson = fromControl.toJSON(true)

				const newControl = this.#createClassForControl(newControlId, 'trigger', controlJson.type, controlJson, true)
				if (newControl) {
					this.#controls[newControlId] = newControl

					return newControlId
				}
			}

			return false
		})
		client.onPromise('triggers:test', (controlId) => {
			if (!this.#validateTriggerControlId(controlId)) {
				// Control id is not valid!
				return false
			}

			const control = this.getControl(controlId)
			if (control) {
				control.executeActions(Date.now(), true)
			}

			return false
		})
		client.onPromise('triggers:set-order', (triggerIds) => {
			if (!Array.isArray(triggerIds)) throw new Error('Expected array of ids')

			triggerIds = triggerIds.filter((id) => this.#validateTriggerControlId(id))

			// This is a bit naive, but should be sufficient if the client behaves

			// Update the order based on the ids provided
			triggerIds.forEach((id, index) => {
				const control = this.getControl(id)
				if (control && typeof control.optionsSetField === 'function') control.optionsSetField('sortOrder', index, true)
			})

			// Fill in for any which weren't specified
			const updatedTriggerIds = new Set(triggerIds)
			const triggerControls = Object.values(this.getAllControls()).filter((c) => c.type === 'trigger')
			triggerControls.sort((a, b) => a.options.sortOrder - b.options.sortOrder)

			let nextIndex = triggerIds.length
			for (const control of triggerControls) {
				if (!updatedTriggerIds.has(control.controlId) && typeof control.optionsSetField === 'function') {
					control.optionsSetField('sortOrder', nextIndex++, true)
				}
			}

			return true
		})

		client.onPromise('controls:event:add', (controlId, eventType) => {
			const control = this.getControl(controlId)
			if (!control) return false

			if (typeof control.eventAdd === 'function') {
				const feedbackItem = this.instance.definitions.createEventItem(eventType)
				if (feedbackItem) {
					return control.eventAdd(feedbackItem)
				} else {
					return false
				}
			} else {
				throw new Error(`Control "${controlId}" does not support events`)
			}
		})

		client.onPromise('controls:event:enabled', (controlId, id, enabled) => {
			const control = this.getControl(controlId)
			if (!control) return false

			if (typeof control.eventEnabled === 'function') {
				return control.eventEnabled(id, enabled)
			} else {
				throw new Error(`Control "${controlId}" does not support events`)
			}
		})

		client.onPromise('controls:event:remove', (controlId, id) => {
			const control = this.getControl(controlId)
			if (!control) return false

			if (typeof control.eventRemove === 'function') {
				return control.eventRemove(id)
			} else {
				throw new Error(`Control "${controlId}" does not support events`)
			}
		})

		client.onPromise('controls:event:duplicate', (controlId, id) => {
			const control = this.getControl(controlId)
			if (!control) return false

			if (typeof control.eventDuplicate === 'function') {
				return control.eventDuplicate(id)
			} else {
				throw new Error(`Control "${controlId}" does not support events`)
			}
		})

		client.onPromise('controls:event:set-option', (controlId, id, key, value) => {
			const control = this.getControl(controlId)
			if (!control) return false

			if (typeof control.eventSetOptions === 'function') {
				return control.eventSetOptions(id, key, value)
			} else {
				throw new Error(`Control "${controlId}" does not support events`)
			}
		})

		client.onPromise('controls:event:reorder', (controlId, oldIndex, newIndex) => {
			const control = this.getControl(controlId)
			if (!control) return false

			if (typeof control.eventReorder === 'function') {
				return control.eventReorder(oldIndex, newIndex)
			} else {
				throw new Error(`Control "${controlId}" does not support events`)
			}
		})
	}

	/**
	 * Create a new control class isntance
	 * @param {string} controlId Id of the control
	 * @param {boolean} category 'bank' | 'trigger' | 'all'
	 * @param {string} controlType The type of the control
	 * @param {object | null} controlObj The existing configuration of the control, or null if it is a new control. Note: the control must be given a clone of an object
	 * @param {boolean} isImport Whether this is an import, and needs additional processing
	 * @returns
	 * @access private
	 */
	#createClassForControl(controlId, category, controlType, controlObj, isImport) {
		if (category === 'all' || category === 'bank') {
			switch (controlType) {
				case 'press':
					return new ControlButtonPress(this.registry, controlId, controlObj, isImport)
				case 'step':
					return new ControlButtonStep(this.registry, controlId, controlObj, isImport)
				case 'pagenum':
					return new ControlButtonPageNumber(this.registry, controlId, controlObj, isImport)
				case 'pageup':
					return new ControlButtonPageUp(this.registry, controlId, controlObj, isImport)
				case 'pagedown':
					return new ControlButtonPageDown(this.registry, controlId, controlObj, isImport)
			}
		}

		if (category === 'all' || category === 'trigger') {
			switch (controlType) {
				case 'trigger':
					return new ControlTrigger(this.registry, this.triggers, controlId, controlObj, isImport)
			}
		}

		// Unknown type
		this.logger.warn(`Cannot create control "${controlId}" of unknown type "${controlType}"`)
		return null
	}

	/**
	 * Get the export for all the controls
	 * @param {boolean} clone
	 * @returns
	 * @access public
	 */
	exportAll(clone = true) {
		const result = {}

		for (const [controlId, control] of Object.entries(this.#controls)) {
			result[controlId] = control.toJSON(false)
		}

		return clone ? cloneDeep(result) : result
	}

	/**
	 * Get the export for all the controls
	 * @param {boolean} clone
	 * @returns
	 * @access public
	 */
	exportPage(page, clone = true) {
		const result = {}

		for (let bank = 1; bank <= global.MAX_BUTTONS; bank++) {
			const controlId = CreateBankControlId(page, bank)
			const control = this.getControl(controlId)
			if (control) result[controlId] = control.toJSON(clone)
		}

		return result
	}

	/**
	 * Update all controls to forget an instance
	 * @param {string} instanceId
	 * @access public
	 */
	forgetInstance(instanceId) {
		for (const control of Object.values(this.#controls)) {
			if (typeof control.forgetInstance === 'function') {
				control.forgetInstance(instanceId)
			}
		}
	}

	/**
	 * Get all of the populated controls
	 * @returns
	 * @access public
	 */
	getAllControls() {
		return {
			// Shallow clone
			...this.#controls,
		}
	}

	/**
	 * Get a control if it has been populated
	 * @param {string} controlId
	 * @returns
	 * @access public
	 */
	getControl(controlId) {
		return this.#controls[controlId]
	}

	/**
	 * Import a control
	 * @param {string} controlId Id of the control/location
	 * @param {object} definition object to import
	 * @returns
	 * @access public
	 */
	importControl(controlId, definition) {
		if (!this.#validateBankControlId(controlId)) {
			// Control id is not valid!
			return false
		}

		const newControl = this.#createClassForControl(controlId, 'bank', definition.type, definition, true)
		if (newControl) {
			this.resetControl(controlId)
			this.#controls[controlId] = newControl

			// Ensure it is stored to the db
			newControl.commitChange()

			return true
		}

		return false
	}

	/**
	 * Propogate variable changes to the banks
	 * @param {Object} changedVariables - variables with text changes
	 * @param {Array} removedVariables - variables that have been removed
	 * @access public
	 */
	onVariablesChanged(changedVariables, removedVariables) {
		const allChangedVariables = [...removedVariables, ...Object.keys(changedVariables)]

		// Inform triggers of the change
		this.triggers.emit('variables_changed', new Set(allChangedVariables))

		if (allChangedVariables.length > 0) {
			for (const control of Object.values(this.#controls)) {
				if (typeof control.onVariablesChanged === 'function') {
					control.onVariablesChanged(allChangedVariables)
				}
			}
		}
	}

	/**
	 * Execute a press of a control
	 * @param {string} controlId Id of the control
	 * @param {boolean} pressed Whether the control is pressed
	 * @param {string | undefined} deviceId The surface that intiated this press
	 * @returns {boolean} success
	 * @access public
	 */
	pressControl(controlId, pressed, deviceId) {
		const control = this.getControl(controlId)
<<<<<<< HEAD
		if (!control || typeof control.pressControl !== 'function') return false

		this.triggers.emit('control_press', controlId, pressed, deviceId)
=======
		if (control && typeof control.pressControl === 'function') {
			const parsedId = ParseControlId(controlId)
			if (parsedId?.type === 'bank') {
				this.triggers.onBankPress(parsedId.page, parsedId.bank, pressed, deviceId)
			}

			control.pressControl(pressed, deviceId)

			return true
		}
>>>>>>> d3a04a4a

		return false
	}

	/**
	 * Execute rotation of a control
	 * @param {string} controlId Id of the control
	 * @param {boolean} direction Whether the control is rotated to the right
	 * @param {string | undefined} deviceId The surface that intiated this rotate
	 * @returns {boolean} success
	 * @access public
	 */
	rotateControl(controlId, direction, deviceId) {
		const control = this.getControl(controlId)
		if (control && typeof control.rotateControl === 'function') {
			control.rotateControl(direction, deviceId)
			return true
		}

		return false
	}

	/**
	 * Rename an instance for variables used in the controls
	 * @param {string} fromlabel - the old instance short name
	 * @param {string} tolabel - the new instance short name
	 * @access public
	 */
	renameVariables(labelFrom, labelTo) {
		for (const control of Object.values(this.#controls)) {
			if (typeof control.renameVariables === 'function') {
				control.renameVariables(labelFrom, labelTo)
			}
		}
	}

	/**
	 * Reset all controls
	 * @access public
	 */
	resetAllControls() {
		for (const controlId of Object.keys(this.#controls)) {
			this.resetControl(controlId, undefined)
		}
	}

	/**
	 * Reset/reinitialise a control
	 * @param {string} controlId The id of the control to reset
	 * @param {string | undefined} newType The type of the new control to create (if any)
	 * @returns {boolean} success
	 * @access public
	 */
	resetControl(controlId, newType) {
		const control = this.getControl(controlId)
		if (control) {
			control.destroy()
			delete this.#controls[controlId]

			this.db.setKey(['controls', controlId], undefined)
		}

		if (!this.#validateBankControlId(controlId)) {
			// Control id is not valid!
			return false
		}

		// Notify interested parties
		const parsedId = ParseControlId(controlId)
		if (parsedId?.type === 'bank') {
			this.services.emberplus.updateBankState(parsedId.page, parsedId.bank, false)
		}

		if (newType) {
			// Initialise to new type
			this.#controls[controlId] = this.#createClassForControl(controlId, 'bank', newType, null, false)
		} else {
			// Force a redraw
			this.graphics.invalidateControl(controlId)
		}
	}

	/**
	 * Update values for some feedbacks
	 * @param {string} instanceId
	 * @param {object} result - object containing new values for the feedbacks that have changed
	 * @access public
	 */
	updateFeedbackValues(instanceId, result) {
		const values = {}

		for (const item of result) {
			if (!values[item.controlId]) values[item.controlId] = {}

			values[item.controlId][item.id] = item.value
		}

		// Pass values to controls
		for (const [controlId, newValues] of Object.entries(values)) {
			const control = this.getControl(controlId)
			if (control && control.feedbacks && typeof control.feedbacks.updateFeedbackValues === 'function') {
				control.feedbacks.updateFeedbackValues(instanceId, newValues)
			}
		}
	}

	/**
	 * Verify a controlId is valid for the current id scheme and grid size
	 * @param {string} controlId
	 * @returns {boolean} control is valid
	 * @access private
	 */
	#validateBankControlId(controlId) {
		const parsed = ParseControlId(controlId)
		if (parsed?.type !== 'bank') return false
		if (parsed.page < 1 || parsed.page > 99) return false
		if (parsed.bank < 1 || parsed.bank > global.MAX_BUTTONS) return false

		return true
	}

	/**
	 * Verify a controlId is valid for the current id scheme and grid size
	 * @param {string} controlId
	 * @returns {boolean} control is valid
	 * @access private
	 */
	#validateTriggerControlId(controlId) {
		const parsed = ParseControlId(controlId)
		if (parsed?.type !== 'trigger') return false

		return true
	}

	/**
	 * Prune any items on controls which belong to an unknown instanceId
	 * @access public
	 */
	verifyInstanceIds() {
		const knownInstanceIds = new Set(this.instance.getAllInstanceIds())
		knownInstanceIds.add('internal')

		for (const control of Object.values(this.#controls)) {
			if (typeof control.verifyInstanceIds === 'function') {
				control.verifyInstanceIds(knownInstanceIds)
			}
		}
	}
}

export default ControlsController<|MERGE_RESOLUTION|>--- conflicted
+++ resolved
@@ -833,22 +833,13 @@
 	 */
 	pressControl(controlId, pressed, deviceId) {
 		const control = this.getControl(controlId)
-<<<<<<< HEAD
-		if (!control || typeof control.pressControl !== 'function') return false
-
-		this.triggers.emit('control_press', controlId, pressed, deviceId)
-=======
 		if (control && typeof control.pressControl === 'function') {
-			const parsedId = ParseControlId(controlId)
-			if (parsedId?.type === 'bank') {
-				this.triggers.onBankPress(parsedId.page, parsedId.bank, pressed, deviceId)
-			}
+			this.triggers.emit('control_press', controlId, pressed, deviceId)
 
 			control.pressControl(pressed, deviceId)
 
 			return true
 		}
->>>>>>> d3a04a4a
 
 		return false
 	}
