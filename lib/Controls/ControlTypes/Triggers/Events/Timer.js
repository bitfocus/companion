--- conflicted
+++ resolved
@@ -379,26 +379,14 @@
 			}
 		}
 
-<<<<<<< HEAD
-			if (execute) {
-				setImmediate(() => {
-					try {
-						this.#executeActions(nowTime)
-					} catch (/** @type {any} */ e) {
-						this.#logger.warn(`Execute actions failed: ${e?.toString?.() ?? e?.message ?? e}`)
-					}
-				})
-			}
-=======
 		if (this.#enabled && execute) {
 			setImmediate(() => {
 				try {
 					this.#executeActions(nowTime)
-				} catch (e) {
-					this.logger.warn(`Execute actions failed: ${e?.toString?.() ?? e?.message ?? e}`)
+				} catch (/** @type {any} */ e) {
+					this.#logger.warn(`Execute actions failed: ${e?.toString?.() ?? e?.message ?? e}`)
 				}
 			})
->>>>>>> 0f06a1ee
 		}
 
 		this.#lastTick = tickSeconds
