/*
 * This file is part of the Companion project
 * Copyright (c) 2018 Bitfocus AS
 * Authors: William Viker <william@bitfocus.io>, Håkon Nessjøen <haakon@bitfocus.io>
 *
 * This program is free software.
 * You should have received a copy of the MIT licence as well as the Bitfocus
 * Individual Contributor License Agreement for companion along with
 * this program.
 *
 * You can be released from the requirements of the license by purchasing
 * a commercial license. Buying such a license is mandatory as soon as you
 * develop commercial activities involving the Companion software without
 * disclosing the source code of your own applications.
 *
 */

var util = require('util')
var debug = require('debug')('lib/usb/elgato_mini')
var elgato_base = require('./elgato-base')
var sharp = require('sharp')
var image_write_queue = require('./image-write-queue')
<<<<<<< HEAD
var setTimeoutPromise = util.promisify(setTimeout);
=======
var setTimeoutPromise = util.promisify(setTimeout)
>>>>>>> 3b932bb9

function elgato_mini(system, devicepath) {
	var self = this

	elgato_base.apply(this, [system, devicepath, 'Elgato Streamdeck Mini'])

	self.write_queue = new image_write_queue(async function (key, buffer) {
		let newbuffer
		try {
			newbuffer = await sharp(buffer, { raw: { width: 72, height: 72, channels: 3 } })
				.resize(80, 80)
				.raw()
				.toBuffer()
		} catch (e) {
			self.system.emit('log', 'device(' + self.serialnumber + ')', 'debug', `scale image failed: ${e}`)
			self.system.emit('elgatodm_remove_device', self.devicepath)
			return
		}

<<<<<<< HEAD
		const maxAttempts = 3;
=======
		const maxAttempts = 3
>>>>>>> 3b932bb9
		for (let attempts = 1; attempts <= maxAttempts; attempts++) {
			try {
				self.streamDeck.fillImage(key, newbuffer)
			} catch (e) {
<<<<<<< HEAD
				self.system.emit('log', 'device(' + self.serialnumber + ')', 'debug', `fillImage attempt ${attempts} failed: ${e}`)
=======
				self.system.emit(
					'log',
					'device(' + self.serialnumber + ')',
					'debug',
					`fillImage attempt ${attempts} failed: ${e}`
				)
>>>>>>> 3b932bb9
				if (attempts == maxAttempts) {
					self.system.emit('elgatodm_remove_device', self.devicepath)
					return
				}
				await setTimeoutPromise(20)
			}
		}
	})

	return self
}
elgato_mini.device_type = 'StreamDeck Mini'

elgato_mini.prototype.draw = function (key, buffer) {
	var self = this

	var button = self.toDeviceKey(key)
	if (button < 0 || button >= 6) {
		return true
	}

	buffer = self.handleBuffer(buffer)

	self.write_queue.queue(button, buffer)

	return true
}

util.inherits(elgato_mini, elgato_base)

exports = module.exports = elgato_mini<|MERGE_RESOLUTION|>--- conflicted
+++ resolved
@@ -20,11 +20,7 @@
 var elgato_base = require('./elgato-base')
 var sharp = require('sharp')
 var image_write_queue = require('./image-write-queue')
-<<<<<<< HEAD
-var setTimeoutPromise = util.promisify(setTimeout);
-=======
 var setTimeoutPromise = util.promisify(setTimeout)
->>>>>>> 3b932bb9
 
 function elgato_mini(system, devicepath) {
 	var self = this
@@ -44,25 +40,17 @@
 			return
 		}
 
-<<<<<<< HEAD
-		const maxAttempts = 3;
-=======
 		const maxAttempts = 3
->>>>>>> 3b932bb9
 		for (let attempts = 1; attempts <= maxAttempts; attempts++) {
 			try {
 				self.streamDeck.fillImage(key, newbuffer)
 			} catch (e) {
-<<<<<<< HEAD
-				self.system.emit('log', 'device(' + self.serialnumber + ')', 'debug', `fillImage attempt ${attempts} failed: ${e}`)
-=======
 				self.system.emit(
 					'log',
 					'device(' + self.serialnumber + ')',
 					'debug',
 					`fillImage attempt ${attempts} failed: ${e}`
 				)
->>>>>>> 3b932bb9
 				if (attempts == maxAttempts) {
 					self.system.emit('elgatodm_remove_device', self.devicepath)
 					return
