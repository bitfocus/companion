--- conflicted
+++ resolved
@@ -34,9 +34,12 @@
 				.toBuffer()
 				.catch((e) => {
 					this.system.emit('log', 'device('+this.serialnumber+')', 'debug', `scale image failed: ${e}`);
+					this.system.emit('elgatodm_remove_device', this.devicepath);
 				})
 				.then((newbuffer) => {
-					this.streamDeck.fillImage(key, newbuffer);
+					if (newbuffer) {
+						this.streamDeck.fillImage(key, newbuffer);
+					}
 				}).catch((e) => {
 					this.system.emit('log', 'device('+this.serialnumber+')', 'debug', `fillImage failed: ${e}`);
 					this.system.emit('elgatodm_remove_device', this.devicepath);
@@ -47,30 +50,9 @@
 	draw(key, buffer) {
 		var button = this.toDeviceKey(key);
 
-<<<<<<< HEAD
 		if (button < 0 || button >= 6) {
 			return true;
 		}
-=======
-	self.write_queue = new image_write_queue(function(key, buffer) {
-		return sharp(buffer, { raw: { width: 72, height: 72, channels: 3 } })
-			.resize(80, 80)
-			.raw()
-			.toBuffer()
-			.catch(function (e) {
-				self.system.emit('log', 'device('+self.serialnumber+')', 'debug', `scale image failed: ${e}`);
-				self.system.emit('elgatodm_remove_device', self.devicepath);
-			})
-			.then(function (newbuffer) {
-				if (newbuffer) {
-					self.streamDeck.fillImage(key, newbuffer);
-				}
-			}).catch(function (e) {
-				self.system.emit('log', 'device('+self.serialnumber+')', 'debug', `fillImage failed: ${e}`);
-				self.system.emit('elgatodm_remove_device', self.devicepath);
-			})
-	})
->>>>>>> 5cf03033
 
 		buffer = this.handleBuffer(buffer);
 
