--- conflicted
+++ resolved
@@ -15,18 +15,16 @@
  *
  */
 
-<<<<<<< HEAD
-var debug        = require('debug')('lib/usb/elgato_mini');
-var elgato_base  = require('./elgato-base');
-var sharp        = require('sharp');
-var image_write_queue = require('./image-write-queue');
+var debug = require('debug')('lib/usb/elgato_mini')
+var elgato_base = require('./elgato-base')
+var sharp = require('sharp')
+var image_write_queue = require('./image-write-queue')
 
 class elgato_mini extends elgato_base {
-
-	static device_type = 'StreamDeck Mini';
+	static device_type = 'StreamDeck Mini'
 
 	constructor(system, devicepath) {
-		super(system, devicepath, 'Elgato Streamdeck Mini');
+		super(system, devicepath, 'Elgato Streamdeck Mini')
 
 		this.write_queue = new image_write_queue((key, buffer) => {
 			return sharp(buffer, { raw: { width: 72, height: 72, channels: 3 } })
@@ -34,88 +32,34 @@
 				.raw()
 				.toBuffer()
 				.catch((e) => {
-					this.system.emit('log', 'device('+this.serialnumber+')', 'debug', `scale image failed: ${e}`);
-					this.system.emit('elgatodm_remove_device', this.devicepath);
+					this.system.emit('log', 'device(' + this.serialnumber + ')', 'debug', `scale image failed: ${e}`)
+					this.system.emit('elgatodm_remove_device', this.devicepath)
 				})
 				.then((newbuffer) => {
 					if (newbuffer) {
-						this.streamDeck.fillImage(key, newbuffer);
+						this.streamDeck.fillImage(key, newbuffer)
 					}
-				}).catch((e) => {
-					this.system.emit('log', 'device('+this.serialnumber+')', 'debug', `fillImage failed: ${e}`);
-					this.system.emit('elgatodm_remove_device', this.devicepath);
+				})
+				.catch((e) => {
+					this.system.emit('log', 'device(' + this.serialnumber + ')', 'debug', `fillImage failed: ${e}`)
+					this.system.emit('elgatodm_remove_device', this.devicepath)
 				})
 		})
 	}
 
 	draw(key, buffer) {
-		var button = this.toDeviceKey(key);
+		var button = this.toDeviceKey(key)
 
 		if (button < 0 || button >= 6) {
-			return true;
+			return true
 		}
 
-		buffer = this.handleBuffer(buffer);
+		buffer = this.handleBuffer(buffer)
 
-		this.write_queue.queue(button, buffer);
+		this.write_queue.queue(button, buffer)
 
-		return true;
+		return true
 	}
 }
 
-exports = module.exports = elgato_mini;
-=======
-var util = require('util')
-var debug = require('debug')('lib/usb/elgato_mini')
-var elgato_base = require('./elgato-base')
-var sharp = require('sharp')
-var image_write_queue = require('./image-write-queue')
-
-function elgato_mini(system, devicepath) {
-	var self = this
-
-	elgato_base.apply(this, [system, devicepath, 'Elgato Streamdeck Mini'])
-
-	self.write_queue = new image_write_queue(function (key, buffer) {
-		return sharp(buffer, { raw: { width: 72, height: 72, channels: 3 } })
-			.resize(80, 80)
-			.raw()
-			.toBuffer()
-			.catch(function (e) {
-				self.system.emit('log', 'device(' + self.serialnumber + ')', 'debug', `scale image failed: ${e}`)
-				self.system.emit('elgatodm_remove_device', self.devicepath)
-			})
-			.then(function (newbuffer) {
-				if (newbuffer) {
-					self.streamDeck.fillImage(key, newbuffer)
-				}
-			})
-			.catch(function (e) {
-				self.system.emit('log', 'device(' + self.serialnumber + ')', 'debug', `fillImage failed: ${e}`)
-				self.system.emit('elgatodm_remove_device', self.devicepath)
-			})
-	})
-
-	return self
-}
-elgato_mini.device_type = 'StreamDeck Mini'
-
-elgato_mini.prototype.draw = function (key, buffer) {
-	var self = this
-
-	var button = self.toDeviceKey(key)
-	if (button < 0 || button >= 6) {
-		return true
-	}
-
-	buffer = self.handleBuffer(buffer)
-
-	self.write_queue.queue(button, buffer)
-
-	return true
-}
-
-util.inherits(elgato_mini, elgato_base)
-
-exports = module.exports = elgato_mini
->>>>>>> 768a5675
+exports = module.exports = elgato_mini