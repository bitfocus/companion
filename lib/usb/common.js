/*
 * This file is part of the Companion project
 * Copyright (c) 2018 Bitfocus AS
 * Authors: William Viker <william@bitfocus.io>, Håkon Nessjøen <haakon@bitfocus.io>
 *
 * This program is free software.
 * You should have received a copy of the MIT licence as well as the Bitfocus
 * Individual Contributor License Agreement for companion along with
 * this program.
 *
 * You can be released from the requirements of the license by purchasing
 * a commercial license. Buying such a license is mandatory as soon as you
 * develop commercial activities involving the Companion software without
 * disclosing the source code of your own applications.
 *
 */

class common {

	constructor() {}

	checkKeyValues() {

		if (this.keysTotal === undefined) {
			this.keysTotal = this.info.keysTotal;
		}

		if (this.keysPerRow === undefined) {
			this.keysPerRow = this.info.keysPerRow;
		}
	}

	getConfig() {
		this.log('getConfig');

		return this.config;
	}

	handleBuffer(buffer) {

		if (buffer.type == 'Buffer') {
			buffer = new Buffer(buffer.data);
		}

		if (buffer === undefined || buffer.length != 15552) {
			this.log("buffer was not 15552, but " + buffer.length);
			var args = [].slice.call(arguments);
			return false;
		}

		if (this.config.rotation === -90) {
			var buf = new Buffer(15552);

			for (var x = 0; x < 72; ++x) {
				for (var y = 0; y < 72; ++y) {
					buf.writeUIntBE(buffer.readUIntBE((x*72*3)+(y*3),3), (y*72*3) + ((71-x) * 3), 3);
				}
			}
			buffer = buf;
		}

		if (this.config.rotation === 180) {
			var buf = new Buffer(15552);

			for (var x = 0; x < 72; ++x) {
				for (var y = 0; y < 72; ++y) {
					buf.writeUIntBE(buffer.readUIntBE((x*72*3)+(y*3),3), ((71-x)*72*3) + ((71-y) * 3), 3);
				}
			}
			buffer = buf;
		}

		if (this.config.rotation === 90) {
			var buf = new Buffer(15552);

			for (var x = 0; x < 72; ++x) {
				for (var y = 0; y < 72; ++y) {
					buf.writeUIntBE(buffer.readUIntBE((x * 72 * 3) + (y * 3),3), ((71-y)*72*3) + (x * 3), 3);
				}
			}
			buffer = buf;
		}

<<<<<<< HEAD
		return buffer;
=======
	if (buffer.type == 'Buffer') {
		buffer = Buffer.from(buffer.data);
>>>>>>> 9f2fab17
	}

	log () {
		console.log.apply(console, arguments);
	}

<<<<<<< HEAD
	// From Global key number 0->31, to Device key f.ex 0->14
	// 0-4 would be 0-4, but 5-7 would be -1
	// and 8-12 would be 5-9
	toDeviceKey(key) {
=======
	if (self.config.rotation === -90) {
		var buf = Buffer.alloc(15552);
>>>>>>> 9f2fab17

		if (this.keysTotal == global.MAX_BUTTONS) {
			return key;
		}
<<<<<<< HEAD
=======
		buffer = buf;
	}

	if (self.config.rotation === 180) {
		var buf = Buffer.alloc(15552);
>>>>>>> 9f2fab17

		if (key % global.MAX_BUTTONS_PER_ROW > this.keysPerRow) {
			return -1;
		}

<<<<<<< HEAD
		var row = Math.floor(key / global.MAX_BUTTONS_PER_ROW);
		var col = key % global.MAX_BUTTONS_PER_ROW;
=======
	if (self.config.rotation === 90) {
		var buf = Buffer.alloc(15552);
>>>>>>> 9f2fab17

		if (row >= (this.keysTotal / this.keysPerRow) || col >= this.keysPerRow) {
			return -1;
		}

		return (row * this.keysPerRow) + col;
	}

	// From device key number to global key number
	// Reverse of toDeviceKey
	toGlobalKey(key) {
		var rows = Math.floor(key / this.keysPerRow);
		var col = key % this.keysPerRow;

		return (rows * global.MAX_BUTTONS_PER_ROW) + col;
	}
}

exports = module.exports = common;<|MERGE_RESOLUTION|>--- conflicted
+++ resolved
@@ -39,7 +39,7 @@
 	handleBuffer(buffer) {
 
 		if (buffer.type == 'Buffer') {
-			buffer = new Buffer(buffer.data);
+			buffer = Buffer.from(buffer.data);
 		}
 
 		if (buffer === undefined || buffer.length != 15552) {
@@ -49,7 +49,7 @@
 		}
 
 		if (this.config.rotation === -90) {
-			var buf = new Buffer(15552);
+			var buf = Buffer.alloc(15552);
 
 			for (var x = 0; x < 72; ++x) {
 				for (var y = 0; y < 72; ++y) {
@@ -60,7 +60,7 @@
 		}
 
 		if (this.config.rotation === 180) {
-			var buf = new Buffer(15552);
+			var buf = Buffer.alloc(15552);
 
 			for (var x = 0; x < 72; ++x) {
 				for (var y = 0; y < 72; ++y) {
@@ -71,7 +71,7 @@
 		}
 
 		if (this.config.rotation === 90) {
-			var buf = new Buffer(15552);
+			var buf = Buffer.alloc(15552);
 
 			for (var x = 0; x < 72; ++x) {
 				for (var y = 0; y < 72; ++y) {
@@ -81,51 +81,28 @@
 			buffer = buf;
 		}
 
-<<<<<<< HEAD
 		return buffer;
-=======
-	if (buffer.type == 'Buffer') {
-		buffer = Buffer.from(buffer.data);
->>>>>>> 9f2fab17
 	}
 
 	log () {
 		console.log.apply(console, arguments);
 	}
 
-<<<<<<< HEAD
 	// From Global key number 0->31, to Device key f.ex 0->14
 	// 0-4 would be 0-4, but 5-7 would be -1
 	// and 8-12 would be 5-9
 	toDeviceKey(key) {
-=======
-	if (self.config.rotation === -90) {
-		var buf = Buffer.alloc(15552);
->>>>>>> 9f2fab17
 
 		if (this.keysTotal == global.MAX_BUTTONS) {
 			return key;
 		}
-<<<<<<< HEAD
-=======
-		buffer = buf;
-	}
-
-	if (self.config.rotation === 180) {
-		var buf = Buffer.alloc(15552);
->>>>>>> 9f2fab17
 
 		if (key % global.MAX_BUTTONS_PER_ROW > this.keysPerRow) {
 			return -1;
 		}
 
-<<<<<<< HEAD
 		var row = Math.floor(key / global.MAX_BUTTONS_PER_ROW);
 		var col = key % global.MAX_BUTTONS_PER_ROW;
-=======
-	if (self.config.rotation === 90) {
-		var buf = Buffer.alloc(15552);
->>>>>>> 9f2fab17
 
 		if (row >= (this.keysTotal / this.keysPerRow) || col >= this.keysPerRow) {
 			return -1;
