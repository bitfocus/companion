--- conflicted
+++ resolved
@@ -20,37 +20,7 @@
 var sharp        = require('sharp');
 var image_write_queue = require('./image-write-queue');
 
-<<<<<<< HEAD
 class elgato_xl extends elgato_base {
-=======
-function elgato_xl(system, devicepath) {
-	var self = this;
-
-	elgato_base.apply(this, [system, devicepath, 'Elgato Streamdeck XL']);
-
-	self.write_queue = new image_write_queue(function(key, buffer) {
-		return sharp(buffer, { raw: { width: 72, height: 72, channels: 3 } })
-			.resize(96, 96)
-			.raw()
-			.toBuffer()
-			.catch(function (e) {
-				self.system.emit('log', 'device('+self.serialnumber+')', 'debug', `scale image failed: ${e}`);
-				self.system.emit('elgatodm_remove_device', self.devicepath);
-			})
-			.then(function (newbuffer) {
-				if (newbuffer) {
-					self.streamDeck.fillImage(key, newbuffer);
-				}
-			}).catch(function (e) {
-				self.system.emit('log', 'device('+self.serialnumber+')', 'debug', `fillImage failed: ${e}`);
-				self.system.emit('elgatodm_remove_device', self.devicepath);
-			})
-	})
-
-	return self;
-}
-elgato_xl.device_type = 'StreamDeck XL';
->>>>>>> 5cf03033
 
 	static device_type = 'StreamDeck XL';
 
@@ -64,9 +34,12 @@
 				.toBuffer()
 				.catch((e) => {
 					this.system.emit('log', 'device('+this.serialnumber+')', 'debug', `scale image failed: ${e}`);
+					this.system.emit('elgatodm_remove_device', this.devicepath);
 				})
 				.then((newbuffer) => {
-					this.streamDeck.fillImage(key, newbuffer);
+					if (newbuffer) {
+						this.streamDeck.fillImage(key, newbuffer);
+					}
 				}).catch((e) => {
 					this.system.emit('log', 'device('+this.serialnumber+')', 'debug', `fillImage failed: ${e}`);
 					this.system.emit('elgatodm_remove_device', this.devicepath);
