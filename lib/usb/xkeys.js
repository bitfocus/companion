--- conflicted
+++ resolved
@@ -36,12 +36,7 @@
 		this.mapReverse = []
 		this.info = {}
 		this.type = this.info.type = 'XKeys device'
-<<<<<<< HEAD
-		this.info.config = ['brightness', 'enable_device']
-=======
-		this.info.device_type = 'XKeys'
-		this.info.config = ['brightness', 'page']
->>>>>>> 964bfd65
+		this.info.config = ['brightness']
 		this.info.keysPerRow = 10
 		this.info.keysTotal = 80
 		this.config = {
