--- conflicted
+++ resolved
@@ -32,38 +32,18 @@
 global.MAX_BUTTONS = parseInt(process.env.MAX_BUTTONS)
 global.MAX_BUTTONS_PER_ROW = parseInt(process.env.MAX_BUTTONS_PER_ROW)
 
-<<<<<<< HEAD
-var EventEmitter = require('events').EventEmitter;
-var driver_instances = {};
+var EventEmitter = require('events').EventEmitter
+var driver_instances = {}
 
-class CompanionUsbHandler extends EventEmitter{
-
+class CompanionUsbHandler extends EventEmitter {
 	emit() {
-		var args = [].slice.call(arguments);
-		process.send({ cmd: 'system', args: args });
-		super.emit(args);
+		var args = [].slice.call(arguments)
+		process.send({ cmd: 'system', args: args })
+		super.emit(args)
 	}
 }
 
-var system = new CompanionUsbHandler();
-=======
-var EventEmitter = require('events').EventEmitter
-var util = require('util')
-var driver_instances = {}
-
-function eventhandler() {
-	EventEmitter.call(this)
-}
-util.inherits(eventhandler, EventEmitter)
-
-eventhandler.prototype.emit = function () {
-	var args = [].slice.call(arguments)
-	process.send({ cmd: 'system', args: args })
-	EventEmitter.prototype.emit.apply(this, args)
-}
-
-var system = new eventhandler()
->>>>>>> 768a5675
+var system = new CompanionUsbHandler()
 
 process.on('message', function (data) {
 	if (data.cmd == 'add') {
