--- conflicted
+++ resolved
@@ -15,196 +15,96 @@
  *
  */
 
-<<<<<<< HEAD
-var StreamDeck   = require('elgato-stream-deck').openStreamDeck;
-var common       = require('./common');
-var debug        = require('debug')('lib/usb/elgato_base');
+var StreamDeck = require('elgato-stream-deck').openStreamDeck
+var common = require('./common')
+var debug = require('debug')('lib/usb/elgato_base')
 
 class elgato_base extends common {
-
 	constructor(system, devicepath, type) {
-		super();
-		this.system = system;
+		super()
+		this.system = system
 
 		this.config = {
 			brightness: 100,
 			rotation: 0,
-			page: 1
-		};
+			page: 1,
+		}
 
 		process.on('uncaughtException', (err) => {
-			this.system.emit('log', `device(${this.serialnumber})`, 'debug', `uncaughtException: ${err}`);
-		});
+			this.system.emit('log', `device(${this.serialnumber})`, 'debug', `uncaughtException: ${err}`)
+		})
 		process.on('unhandledRejection', (err) => {
-			this.system.emit('log', `device(${this.serialnumber})`, 'debug', `unhandledRejection: ${err}`);
-		});
+			this.system.emit('log', `device(${this.serialnumber})`, 'debug', `unhandledRejection: ${err}`)
+		})
 
-		debug(`Adding ${type} USB device`, devicepath);
+		debug(`Adding ${type} USB device`, devicepath)
 
-		this.devicepath = devicepath;
+		this.devicepath = devicepath
 		this.streamDeck = new StreamDeck(devicepath, {
 			// useOriginalKeyOrder: true,
 			jpegOptions: {
 				quality: 95,
-				subsampling: 1 // 422
-			}
-		});
-		this.buttonState = [];
-		
+				subsampling: 1, // 422
+			},
+		})
+		this.buttonState = []
+
 		this.info = {
 			type: `${type} device`,
 			devicepath: devicepath,
 			device_type: 'StreamDeck',
-			config: [ 'brightness', 'orientation', 'page' ],
+			config: ['brightness', 'orientation', 'page'],
 			keysPerRow: this.streamDeck.KEY_COLUMNS,
-			keysTotal: this.streamDeck.NUM_KEYS
-		};
+			keysTotal: this.streamDeck.NUM_KEYS,
+		}
 
-		this.info.serialnumber = this.serialnumber = this.streamDeck.getSerialNumber();
+		this.info.serialnumber = this.serialnumber = this.streamDeck.getSerialNumber()
 
-		this.checkKeyValues();
+		this.checkKeyValues()
 
-		this.system.emit('log', `device(${this.serialnumber})`, 'debug', `${type} detected`);
+		this.system.emit('log', `device(${this.serialnumber})`, 'debug', `${type} detected`)
 
 		// send elgato_base ready message to devices :)
 		setImmediate(() => {
-			this.system.emit('elgato_ready', devicepath);
-		});
+			this.system.emit('elgato_ready', devicepath)
+		})
 
 		this.streamDeck.on('down', (keyIndex) => {
-			var key = this.toGlobalKey(keyIndex);
+			var key = this.toGlobalKey(keyIndex)
 
-			this.buttonState[key].pressed = true;
-			this.system.emit('elgato_click', devicepath, key, true, this.buttonState);
-		});
+			this.buttonState[key].pressed = true
+			this.system.emit('elgato_click', devicepath, key, true, this.buttonState)
+		})
 
 		this.streamDeck.on('up', (keyIndex) => {
-			var key = this.toGlobalKey(keyIndex);
+			var key = this.toGlobalKey(keyIndex)
 
-			this.buttonState[key].pressed = false;
-			this.system.emit('elgato_click', devicepath, key, false, this.buttonState);
-		});
+			this.buttonState[key].pressed = false
+			this.system.emit('elgato_click', devicepath, key, false, this.buttonState)
+		})
 
 		this.streamDeck.on('error', (error) => {
-			console.error(error);
-			this.system.emit('elgatodm_remove_device', devicepath);
-		});
+			console.error(error)
+			this.system.emit('elgatodm_remove_device', devicepath)
+		})
 
 		// Initialize button state hash
 		for (var button = 0; button < global.MAX_BUTTONS; button++) {
 			this.buttonState[button] = {
-				pressed: false
-			};
-=======
-var StreamDeck = require('elgato-stream-deck').openStreamDeck
-var util = require('util')
-var common = require('./common')
-var debug = require('debug')('lib/usb/elgato_base')
-
-function elgato_base(system, devicepath, type) {
-	var self = this
-
-	self.config = {
-		brightness: 100,
-		rotation: 0,
-		page: 1,
-	}
-
-	process.on('uncaughtException', function (err) {
-		system.emit('log', `device(${self.serialnumber})`, 'debug', `uncaughtException: ${err}`)
-	})
-	process.on('unhandledRejection', function (err) {
-		system.emit('log', `device(${self.serialnumber})`, 'debug', `unhandledRejection: ${err}`)
-	})
-
-	debug(`Adding ${type} USB device`, devicepath)
-
-	self.devicepath = devicepath
-	self.streamDeck = new StreamDeck(devicepath, {
-		// useOriginalKeyOrder: true,
-		jpegOptions: {
-			quality: 95,
-			subsampling: 1, // 422
-		},
-	})
-	self.buttonState = []
-
-	self.info = {
-		type: `${type} device`,
-		devicepath: devicepath,
-		device_type: 'StreamDeck',
-		config: ['brightness', 'orientation', 'page'],
-		keysPerRow: self.streamDeck.KEY_COLUMNS,
-		keysTotal: self.streamDeck.NUM_KEYS,
-	}
-
-	self.info.serialnumber = self.serialnumber = self.streamDeck.getSerialNumber()
-
-	system.emit('log', `device(${self.serialnumber})`, 'debug', `${type} detected`)
-
-	self.system = system
-
-	// send elgato_base ready message to devices :)
-	setImmediate(function () {
-		system.emit('elgato_ready', devicepath)
-	})
-
-	self.streamDeck.on('down', function (keyIndex) {
-		var key = self.toGlobalKey(keyIndex)
-
-		self.buttonState[key].pressed = true
-		self.system.emit('elgato_click', devicepath, key, true, self.buttonState)
-	})
-
-	self.streamDeck.on('up', function (keyIndex) {
-		var key = self.toGlobalKey(keyIndex)
-
-		self.buttonState[key].pressed = false
-		self.system.emit('elgato_click', devicepath, key, false, self.buttonState)
-	})
-
-	self.streamDeck.on('error', function (error) {
-		console.error(error)
-		system.emit('elgatodm_remove_device', devicepath)
-	})
-
-	// Initialize button state hash
-	for (var button = 0; button < global.MAX_BUTTONS; button++) {
-		self.buttonState[button] = {
-			pressed: false,
-		}
-	}
-
-	self.streamDeck.clearAllKeys()
-
-	common.apply(this)
-
-	return self
-}
-
-elgato_base.prototype.setConfig = function (config) {
-	var self = this
-
-	if (self.config.brightness != config.brightness && config.brightness !== undefined) {
-		try {
-			self.streamDeck.setBrightness(config.brightness)
-		} catch (e) {
-			self.system.emit('log', `device(${self.serialnumber})`, 'debug', `Set brightness failed: ${e}`)
->>>>>>> 768a5675
+				pressed: false,
+			}
 		}
 
-<<<<<<< HEAD
-		this.streamDeck.clearAllKeys();
+		this.streamDeck.clearAllKeys()
 	}
 
 	begin() {
-		this.log('elgato_base.prototype.begin()');
+		this.log('elgato_base.prototype.begin()')
 
 		try {
-			this.streamDeck.setBrightness(this.config.brightness);
-		}
-		catch (e) {
-			this.system.emit('log', `device(${this.serialnumber})`, 'debug', `Set brightness failed: ${e}`);
+			this.streamDeck.setBrightness(this.config.brightness)
+		} catch (e) {
+			this.system.emit('log', `device(${this.serialnumber})`, 'debug', `Set brightness failed: ${e}`)
 		}
 	}
 
@@ -212,105 +112,47 @@
 		this.log('elgato_base.prototype.clearDeck()')
 
 		try {
-			this.streamDeck.clearAllKeys();
-		}
-		catch (e) {
-			this.system.emit('log', `device(${this.serialnumber})`, 'debug', `Clear deck failed: ${e}`);
+			this.streamDeck.clearAllKeys()
+		} catch (e) {
+			this.system.emit('log', `device(${this.serialnumber})`, 'debug', `Clear deck failed: ${e}`)
 		}
 	}
 
 	quit() {
-		var sd = this.streamDeck;
+		var sd = this.streamDeck
 
 		if (sd !== undefined) {
 			try {
-				this.clearDeck();
-			}
-			catch (e) {}
+				this.clearDeck()
+			} catch (e) {}
 
 			sd.close()
 		}
 	}
 
 	setConfig(config) {
-
 		if (this.config.brightness != config.brightness && config.brightness !== undefined) {
 			try {
-				this.streamDeck.setBrightness(config.brightness);
+				this.streamDeck.setBrightness(config.brightness)
 			} catch (e) {
-				this.system.emit('log', `device(${this.serialnumber})`, 'debug', `Set brightness failed: ${e}`);
+				this.system.emit('log', `device(${this.serialnumber})`, 'debug', `Set brightness failed: ${e}`)
 			}
 		}
 
 		if (this.config.rotation != config.rotation && config.rotation !== undefined) {
-			this.config.rotation = config.rotation;
-			this.system.emit('device_redraw', this.devicepath);
+			this.config.rotation = config.rotation
+			this.system.emit('device_redraw', this.devicepath)
 		}
 
 		if (this.config.page != config.page && config.page !== undefined) {
-			this.config.page = config.page;
+			this.config.page = config.page
 
 			// also handeled in usb.js
-			this.system.emit('device_redraw', this.devicepath);
+			this.system.emit('device_redraw', this.devicepath)
 		}
 
-		this.config = config;
+		this.config = config
 	}
 }
 
-exports = module.exports = elgato_base;
-=======
-	if (self.config.rotation != config.rotation && config.rotation !== undefined) {
-		self.config.rotation = config.rotation
-		self.system.emit('device_redraw', self.devicepath)
-	}
-
-	if (self.config.page != config.page && config.page !== undefined) {
-		self.config.page = config.page
-
-		// also handeled in usb.js
-		self.system.emit('device_redraw', self.devicepath)
-	}
-
-	self.config = config
-}
-
-elgato_base.prototype.quit = function () {
-	var self = this
-	var sd = self.streamDeck
-
-	if (sd !== undefined) {
-		try {
-			this.clearDeck()
-		} catch (e) {}
-
-		sd.close()
-	}
-}
-
-elgato_base.prototype.begin = function () {
-	var self = this
-	self.log('elgato_base.prototype.begin()')
-
-	try {
-		self.streamDeck.setBrightness(self.config.brightness)
-	} catch (e) {
-		self.system.emit('log', `device(${self.serialnumber})`, 'debug', `Set brightness failed: ${e}`)
-	}
-}
-
-elgato_base.prototype.clearDeck = function () {
-	var self = this
-	self.log('elgato_base.prototype.clearDeck()')
-
-	try {
-		self.streamDeck.clearAllKeys()
-	} catch (e) {
-		self.system.emit('log', `device(${self.serialnumber})`, 'debug', `Clear deck failed: ${e}`)
-	}
-}
-
-util.inherits(elgato_base, common)
-
-exports = module.exports = elgato_base
->>>>>>> 768a5675
+exports = module.exports = elgato_base