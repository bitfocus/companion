/*
 * This file is part of the Companion project
 * Copyright (c) 2018 Bitfocus AS
 * Authors: William Viker <william@bitfocus.io>, Håkon Nessjøen <haakon@bitfocus.io>
 *
 * This program is free software.
 * You should have received a copy of the MIT licence as well as the Bitfocus
 * Individual Contributor License Agreement for companion along with
 * this program.
 *
 * You can be released from the requirements of the license by purchasing
 * a commercial license. Buying such a license is mandatory as soon as you
 * develop commercial activities involving the Companion software without
 * disclosing the source code of your own applications.
 *
 */

var debug = require('debug')('lib/feedback');
var _ = require('lodash');
var shortid = require('shortid');

class feedback {
	constructor(system) {
		
		this.system = system;
		this.feedback_definitions = {};
		this.feedbacks = {};
		
		this.system.emit('io_get', (io) => {
			this.io = io
		});

		this.system.emit('db_get', 'feedbacks', (res) => {
			if (res !== undefined) {
				this.feedbacks = res;
			}
		});

		this.feedback_styles = {};

		this.system.on('15to32', this.upgrade15to32.bind(this));

		this.system.on('feedback_instance_definitions_set', (instance, feedbacks) => {
			this.feedback_definitions[instance.id] = feedbacks;
			this.io.emit('feedback_get_definitions:result', this.feedback_definitions);
		});

		this.system.on('feedback_update', () => {
			this.io.emit('feedback_get_definitions:result', this.feedback_definitions);
		})

		this.system.on('feedback_instanceid_check', (instance_id) => {
			debug("calling instance_get", instance_id);

			this.system.emit('instance_get', instance_id, (instance) => {
				//debug("calling feedback_instance_check", instance);
				if (instance !== undefined) {
					this.system.emit('feedback_instance_check', instance);
				}
			});
		});

<<<<<<< HEAD
		this.system.on('bank_reset', this.resetBank.bind(this));
=======
	self.system.on('instance', function(obj) {
		self.instance = obj
		debug('got instance');

		// ensure all feedbacks are valid
		const res = {}
		for (var page in self.feedbacks) {
			res[page] = {}
			for (var bank in self.feedbacks[page]) {
				res[page][bank] = []

				// Iterate through feedbacks on this bank
				if (self.feedbacks[page][bank] !== undefined) {
					for (var i in self.feedbacks[page][bank]) {
						var feedback = self.feedbacks[page][bank][i];

						if (feedback && self.instance.store.db[feedback.instance_id]) {
							res[page][bank].push(feedback)
						}
					}
				}
			}
		}
		self.feedbacks = res

		self.system.emit('db_set', 'feedbacks', self.feedbacks);
		self.system.emit('db_save');
	});

	system.on('feedback_instance_definitions_set', function (instance, feedbacks) {
		self.feedback_definitions[instance.id] = feedbacks;
		io.emit('feedback_get_definitions:result', self.feedback_definitions);
	});
>>>>>>> 5cf03033

		this.system.on('feedback_check_bank', this.checkBankFeedback.bind(this));

		this.system.on('feedback_subscribe_bank', this.unsubscribeBank.bind(this));

		this.system.on('feedback_unsubscribe_bank', this.unsubscribeBank.bind(this));

		this.system.on('feedback_getall', this.getFeedbacks.bind(this));

		this.system.on('feedbacks_for_instance', this.getInstanceActions.bind(this));

		this.system.on('feedback_instance_check', this.checkInstanceFeedback.bind(this));

		this.system.on('feedback_delete', this.deleteFeedback.bind(this));

		this.system.on('instance_delete', this.deleteInstance.bind(this));

		this.system.on('feedback_save', this.save.bind(this));

		this.system.on('feedback_get_style', this.getBankStyle.bind(this));

		this.system.on('io_connect', (client) => {

			client.on('bank_addFeedback', (page, bank, feedback) => {
				this.addFeedback(page, bank, feedback);	
				client.emit('bank_get_feedbacks:result', page, bank, this.feedbacks[page][bank] );
			});

			client.on('bank_delFeedback', (page, bank, id) => {
				this.deleteFeedbackByID(page, bank, id);
				client.emit('bank_get_feedbacks:result', page, bank, this.feedbacks[page][bank] );
			});

			client.on('bank_update_feedback_option', this.updateFeedbackOption.bind(this));

			client.on('bank_get_feedbacks', (page, bank) => {
				if (this.feedbacks[page] === undefined) this.feedbacks[page] = {};
				if (this.feedbacks[page][bank] === undefined) this.feedbacks[page][bank] = [];
				client.emit('bank_get_feedbacks:result', page, bank, this.feedbacks[page][bank] );
			});

			client.on('bank_update_feedback_order', this.updateFeedbackOrder.bind(this));

			client.on('feedback_get_definitions', () => {
				client.emit('feedback_get_definitions:result', this.feedback_definitions);
			});
		});

	}

	addFeedback(page, bank, feedback) {
		if (this.feedbacks[page] === undefined) this.feedbacks[page] = {};
		if (this.feedbacks[page][bank] === undefined) this.feedbacks[page][bank] = [];

		var s = feedback.split(/:/);
		var fb = {
			'id': shortid.generate(),
			'type': s[1],
			'instance_id': s[0],
			'options': {}
		}

		if (this.feedback_definitions[s[0]] !== undefined && this.feedback_definitions[s[0]][s[1]] !== undefined) {
			var definition = this.feedback_definitions[s[0]][s[1]];

			if (definition.options !== undefined && definition.options.length > 0) {
				for(var j in definition.options) {
					var opt = definition.options[j];
					fb.options[opt.id] = opt.default;
				}
			}
		}

		this.feedbacks[page][bank].push(fb);
		this.subscribeFeedback(fb);

		this.system.emit('feedback_save');
		// feedback_instance_check will be called as the options get filled in
	}

	checkBankFeedback(page, bank) {
		var ids = {};

		if (this.feedbacks[page] !== undefined && this.feedbacks[page][bank] !== undefined) {
			// find all instance-ids in feedbacks for bank
			for (var i = 0; i < this.feedbacks[page][bank].length; ++i) {
				ids[this.feedbacks[page][bank][i].instance_id] = 1;
			}
		}

		// Recheck all instance-ids in feedbacks for bank
		ids = Object.keys(ids);

		for (var i = 0; i < ids.length; ++i) {
			this.system.emit('feedback_instanceid_check', ids[i]);
		}
	}

	checkInstanceFeedback(instance, type) {
		//debug('Instance ' + instance.label + ' wants us to check banks (' + type + ')');
		for (var page in this.feedbacks) {
			for (var bank in this.feedbacks[page]) {
				// Iterate through feedbacks on this bank
				if (this.feedbacks[page][bank] !== undefined) {
					for (var i in this.feedbacks[page][bank]) {
						var feedback = this.feedbacks[page][bank][i];

						if (type !== undefined && feedback.type != type) {
							continue;
						}

						if (feedback.instance_id == instance.id) {
							this.system.emit('get_bank', page, bank, (bank_obj) => {
								var definition;

								if (this.feedback_definitions[instance.id] !== undefined && this.feedback_definitions[instance.id][feedback.type] !== undefined) {
									definition = this.feedback_definitions[instance.id][feedback.type];
								}

								try {
									// Ask instance to check bank for custom styling
									if (definition !== undefined && definition.callback !== undefined && typeof definition.callback == 'function') {
										var result = definition.callback(feedback, bank_obj);
										this.setStyle(page, bank, i, result);
									} else if (typeof instance.feedback == 'function') {
										var result = instance.feedback(feedback, bank_obj);
										this.setStyle(page, bank, i, result);
									} else {
										debug('ERROR: instance ' + instance.label + ' does not have a feedback() function');
									}
								}
								catch(e) {
									this.system.emit('log', 'instance('+instance.label+')', 'warn', 'Error checking feedback: ' + e.message);
								}
							});
						}
					}
				}
			}
		}
	}

	deleteFeedback(page, bank, index) {
		if(this.feedbacks[page] !== undefined && this.feedbacks[page][bank] !== undefined && this.feedbacks[page][bank][index]!== undefined) {
			this.unsubscribeFeedback(this.feedbacks[page][bank][index])
			this.feedbacks[page][bank].splice(index, 1);
		}

		if (this.feedback_styles[page] !== undefined && this.feedback_styles[page][bank] !== undefined && this.feedback_styles[page][bank][index] !== undefined) {
			this.feedback_styles[page][bank].splice(index, 1);
		}

		this.system.emit('graphics_bank_invalidate', page, bank);
	}

	deleteFeedbackByID(page, bank, id) {
		var feedbacks = this.feedbacks[page][bank];

		for (var i = 0; i < feedbacks.length; ++i) {
			if (feedbacks[i].id == id) {
				this.system.emit('feedback_delete', page, bank, i);
				break;
			}
		}

		this.system.emit('feedback_save');
	}

	deleteInstance(id) {

		for (var page in this.feedbacks) {
			for (var bank in this.feedbacks[page]) {
				if (this.feedbacks[page][bank] !== undefined) {
					for (var i = 0; i < this.feedbacks[page][bank].length ; ++i) {
						var feedback = this.feedbacks[page][bank][i];

						if (feedback.instance_id == id) {
							debug('Deleting feedback ' + i + ' from bank ' + page + '.' + bank);
							this.system.emit('feedback_delete', page, bank, i);

							i--;
						}
					}
				}
			}
		}

		delete this.feedback_definitions[id]

		this.system.emit('feedback_update');
	}

	getBankStyle(page, bank, cb) {

		if (this.feedback_styles[page] === undefined || this.feedback_styles[page][bank] === undefined) {
			return cb(undefined);
		}

		var styles = {};

		for (var i in this.feedback_styles[page][bank]) {
			if (this.feedback_styles[page][bank][i] !== undefined) {
				for (var key in this.feedback_styles[page][bank][i]) {
					styles[key] = this.feedback_styles[page][bank][i][key];
				}
			}
		}

		if (Object.keys(styles).length == 0) {
			return cb(undefined);
		}

		return cb(styles);
	}

<<<<<<< HEAD
	getFeedbacks(cb) {
		cb(this.feedbacks);
	}
=======
			if (!self.instance.store.db[fb.instance_id]) {
				// Feedback is not valid
				return
			}

			if (self.feedback_definitions[s[0]] !== undefined && self.feedback_definitions[s[0]][s[1]] !== undefined) {
				var definition = self.feedback_definitions[s[0]][s[1]];
>>>>>>> 5cf03033

	getInstanceActions(instance_id, cb) {
		var fbs = [];

		for (var page in this.feedbacks) {
			for (var bank in this.feedbacks[page]) {
				for (var i in this.feedbacks[page][bank]) {
					var feedback = this.feedbacks[page][bank][i];
					if (feedback.instance_id == instance_id) {
						fbs.push(feedback);
					}
				}
			}
		}

		cb(fbs);
	}

	resetBank(page, bank) {

		if (this.feedbacks[page] === undefined) {
			this.feedbacks[page] = {};
			this.feedback_styles[page] = {};
		}
		if (this.feedbacks[page] !== undefined && this.feedbacks[page][bank] !== undefined) {
			this.system.emit('feedback_unsubscribe_bank', page, bank);
			this.feedbacks[page][bank] = [];
		}
		if (this.feedback_styles[page] !== undefined && this.feedback_styles[page][bank] !== undefined) {
			this.feedback_styles[page][bank] = [];
		}

		this.system.emit('feedback_save');
	}

	save() {
		this.system.emit('db_set', 'feedbacks', this.feedbacks);
		this.system.emit('db_save');

		debug('saving');
	}

	setStyle(page, bank, index, style) {

		if (this.feedback_styles[page] === undefined) {
			this.feedback_styles[page] = {};
		}

		if (this.feedback_styles[page][bank] === undefined) {
			this.feedback_styles[page][bank] = [];
		}

		if (!_.isEqual(style, this.feedback_styles[page][bank][index])) {
			debug('Feedback changed style of bank ' + page + '.' + bank);
			this.feedback_styles[page][bank][index] = style;
			this.system.emit('graphics_bank_invalidate', page, bank);
		}
	}

	subscribeBank(page, bank) {

		if (this.feedbacks[page] !== undefined && this.feedbacks[page][bank] !== undefined) {
			// find all instance-ids in feedbacks for bank
			for (var i in this.feedbacks[page][bank]) {
				this.subscribeFeedback(this.feedbacks[page][bank][i]);
			}
		}
	}

	subscribeFeedback(feedback) {

		if (feedback.type !== undefined && feedback.instance_id !== undefined) {
			if (this.feedback_definitions[feedback.instance_id] !== undefined && this.feedback_definitions[feedback.instance_id][feedback.type] !== undefined) {
				let definition = this.feedback_definitions[feedback.instance_id][feedback.type];
				// Run the subscribe function if needed
				if (definition.subscribe !== undefined && typeof definition.subscribe == 'function') {
					definition.subscribe(feedback);
				}
			}
		}
	}

	unsubscribeBank (page, bank) {

		if (this.feedbacks[page] !== undefined && this.feedbacks[page][bank] !== undefined) {
			// find all instance-ids in feedbacks for bank
			for (var i in this.feedbacks[page][bank]) {
				this.unsubscribeFeedback(this.feedbacks[page][bank][i]);
			}
		}
	}

	unsubscribeFeedback(feedback) {

		if (feedback.type !== undefined && feedback.instance_id !== undefined) {
			if (this.feedback_definitions[feedback.instance_id] !== undefined && this.feedback_definitions[feedback.instance_id][feedback.type] !== undefined) {
				let definition = this.feedback_definitions[feedback.instance_id][feedback.type];
				// Run the unsubscribe function if needed
				if (definition.unsubscribe !== undefined && typeof definition.unsubscribe == 'function') {
					definition.unsubscribe(feedback);
				}
			}
		}
	}

	updateFeedbackOption(page, bank, feedbackid, option, value) {
		debug('bank_update_feedback_option', page, bank, feedbackid, option, value);
		var feedbacks = this.feedbacks[page][bank];

		if (feedbacks !== undefined) {
			for (var n in feedbacks) {
				var feedback = feedbacks[n];
				if (feedback !== undefined && feedback.id === feedbackid) {
					this.unsubscribeFeedback(feedback);
					if (feedback.options === undefined) {
						feedback.options = {};
					}
					feedback.options[option] = value;
					this.system.emit('feedback_save');
					this.system.emit('feedback_instanceid_check', feedback.instance_id);
					this.subscribeFeedback(feedback);
				}
			}
		}
	}

	updateFeedbackOrder(page, bank, old_index, new_index) {
		var feedbacks = this.feedbacks[page][bank];

		if (feedbacks !== undefined) {
			feedbacks.splice(new_index, 0, feedbacks.splice(old_index, 1)[0]);
			this.system.emit('feedback_save');
			this.system.emit('feedback_check_bank', page, bank)
		}
	}

	upgrade15to32() {
		// Convert config from 15 to 32 keys format
		for (var page in this.config) {
			for (var bank = 1; bank <= global.MAX_BUTTONS; ++bank) {
				if (this.feedbacks[page][bank] === undefined) {
					this.feedbacks[page][bank] = [];
				}
				if (this.feedback_styles[page][bank] === undefined) {
					this.feedback_styles[page][bank] = [];
				}
			}
		}
	}
}

exports = module.exports = function (system) {
	return new feedback(system);
};<|MERGE_RESOLUTION|>--- conflicted
+++ resolved
@@ -60,43 +60,7 @@
 			});
 		});
 
-<<<<<<< HEAD
 		this.system.on('bank_reset', this.resetBank.bind(this));
-=======
-	self.system.on('instance', function(obj) {
-		self.instance = obj
-		debug('got instance');
-
-		// ensure all feedbacks are valid
-		const res = {}
-		for (var page in self.feedbacks) {
-			res[page] = {}
-			for (var bank in self.feedbacks[page]) {
-				res[page][bank] = []
-
-				// Iterate through feedbacks on this bank
-				if (self.feedbacks[page][bank] !== undefined) {
-					for (var i in self.feedbacks[page][bank]) {
-						var feedback = self.feedbacks[page][bank][i];
-
-						if (feedback && self.instance.store.db[feedback.instance_id]) {
-							res[page][bank].push(feedback)
-						}
-					}
-				}
-			}
-		}
-		self.feedbacks = res
-
-		self.system.emit('db_set', 'feedbacks', self.feedbacks);
-		self.system.emit('db_save');
-	});
-
-	system.on('feedback_instance_definitions_set', function (instance, feedbacks) {
-		self.feedback_definitions[instance.id] = feedbacks;
-		io.emit('feedback_get_definitions:result', self.feedback_definitions);
-	});
->>>>>>> 5cf03033
 
 		this.system.on('feedback_check_bank', this.checkBankFeedback.bind(this));
 
@@ -117,6 +81,8 @@
 		this.system.on('feedback_save', this.save.bind(this));
 
 		this.system.on('feedback_get_style', this.getBankStyle.bind(this));
+
+		this.system.on('instance', this.setInstance.bind(this));
 
 		this.system.on('io_connect', (client) => {
 
@@ -157,6 +123,11 @@
 			'type': s[1],
 			'instance_id': s[0],
 			'options': {}
+		}
+
+		if (!this.instance.store.db[fb.instance_id]) {
+			// Feedback is not valid
+			return
 		}
 
 		if (this.feedback_definitions[s[0]] !== undefined && this.feedback_definitions[s[0]][s[1]] !== undefined) {
@@ -312,19 +283,9 @@
 		return cb(styles);
 	}
 
-<<<<<<< HEAD
 	getFeedbacks(cb) {
 		cb(this.feedbacks);
 	}
-=======
-			if (!self.instance.store.db[fb.instance_id]) {
-				// Feedback is not valid
-				return
-			}
-
-			if (self.feedback_definitions[s[0]] !== undefined && self.feedback_definitions[s[0]][s[1]] !== undefined) {
-				var definition = self.feedback_definitions[s[0]][s[1]];
->>>>>>> 5cf03033
 
 	getInstanceActions(instance_id, cb) {
 		var fbs = [];
@@ -365,6 +326,35 @@
 		this.system.emit('db_save');
 
 		debug('saving');
+	}
+
+	setInstance(obj) {
+		this.instance = obj
+		debug('got instance');
+
+		// ensure all feedbacks are valid
+		const res = {}
+		for (var page in this.feedbacks) {
+			res[page] = {}
+			for (var bank in this.feedbacks[page]) {
+				res[page][bank] = []
+
+				// Iterate through feedbacks on this bank
+				if (this.feedbacks[page][bank] !== undefined) {
+					for (var i in this.feedbacks[page][bank]) {
+						var feedback = this.feedbacks[page][bank][i];
+
+						if (feedback && this.instance.store.db[feedback.instance_id]) {
+							res[page][bank].push(feedback)
+						}
+					}
+				}
+			}
+		}
+		this.feedbacks = res
+
+		this.system.emit('db_set', 'feedbacks', this.feedbacks);
+		this.system.emit('db_save');
 	}
 
 	setStyle(page, bank, index, style) {
