--- conflicted
+++ resolved
@@ -18,52 +18,38 @@
 var debug = require('debug')('lib/rest_poll')
 var shortid = require('shortid')
 
-<<<<<<< HEAD
 class rest_poll {
+	constructor(system) {
+		this.system = system
 
-	constructor(system) {
-		this.system = system;
+		this.running = {}
 
-		this.running = {};
-
-		this.system.on('rest_poll', this.setPostPoll.bind(this));
-		this.system.on('rest_poll_get', this.setgetPoll.bind(this));
-		this.system.on('rest_poll_destroy', this.deletePollsByInstance.bind(this));
+		this.system.on('rest_poll', this.setPostPoll.bind(this))
+		this.system.on('rest_poll_get', this.setgetPoll.bind(this))
+		this.system.on('rest_poll_destroy', this.deletePollsByInstance.bind(this))
 	}
 
 	deletePollsByInstance(instance_id) {
-		debug("Clearing poll intervals for",instance_id);
+		debug('Clearing poll intervals for', instance_id)
 
 		if (this.running[instance_id] !== undefined) {
 			for (var poll_id in this.running[instance_id]) {
-				var poll = this.running[instance_id][poll_id];
+				var poll = this.running[instance_id][poll_id]
 
 				if (poll.timer !== undefined) {
-					debug("Killing interval for",poll.instance,poll.url);
-					clearInterval(poll.timer);
-					delete this.running[instance_id][poll_id];
+					debug('Killing interval for', poll.instance, poll.url)
+					clearInterval(poll.timer)
+					delete this.running[instance_id][poll_id]
 				}
 			}
 		}
 	}
 
 	setgetPoll(instance_id, interval, url, poll_obj_cb, result_cb) {
-		var poll_id = shortid.generate();
+		var poll_id = shortid.generate()
 
 		if (this.running[instance_id] === undefined) {
-			this.running[instance_id] = {};
-=======
-function rest_poll(system) {
-	var self = this
-
-	self.running = {}
-
-	system.on('rest_poll', function (instance_id, interval, url, data, poll_obj_cb, result_cb) {
-		var poll_id = shortid.generate()
-
-		if (self.running[instance_id] === undefined) {
-			self.running[instance_id] = {}
->>>>>>> 768a5675
+			this.running[instance_id] = {}
 		}
 
 		this.running[instance_id][poll_id] = {
@@ -74,61 +60,30 @@
 			url: url,
 			waiting: false,
 			result_cb: result_cb,
-<<<<<<< HEAD
 			timer: setInterval((instance_id, poll_id) => {
-				var obj = this.running[instance_id][poll_id];
+				var obj = this.running[instance_id][poll_id]
 				if (obj.waiting === true) {
-					debug("Skipping this cycle for",poll_id);
+					debug('Skipping this cycle for', poll_id)
+				} else {
+					this.system.emit('rest_get', obj.url, (err, res) => {
+						debug('got reply for', obj.id, obj.url)
+						obj.waiting = false
+						obj.result_cb(err, res)
+					})
 				}
-				else {
-					this.system.emit('rest_get', obj.url, (err, res) => {
-						debug("got reply for",obj.id,obj.url);
-						obj.waiting = false;
-						obj.result_cb(err, res);
-					});
-				}
-			}, interval)
-		};
+			}, interval),
+		}
 
-		poll_obj_cb(null, this.running[instance_id][poll_id]);
+		poll_obj_cb(null, this.running[instance_id][poll_id])
 
-		console.log("Rest poll added", this.running);
+		console.log('Rest poll added', this.running)
 	}
 
 	setPostPoll(instance_id, interval, url, data, poll_obj_cb, result_cb) {
-		var poll_id = shortid.generate();
+		var poll_id = shortid.generate()
 
 		if (this.running[instance_id] === undefined) {
-			this.running[instance_id] = {};
-=======
-			timer: setInterval(
-				function (instance_id, poll_id) {
-					var obj = self.running[instance_id][poll_id]
-					if (obj.waiting === true) {
-						debug('Skipping this cycle for', poll_id)
-					} else {
-						system.emit('rest', obj.url, obj.data, function (err, res) {
-							debug('got reply for', obj.id, obj.url)
-							obj.waiting = false
-							obj.result_cb(err, res)
-						})
-					}
-				}.bind(null, instance_id, poll_id),
-				interval
-			),
-		}
-
-		poll_obj_cb(null, self.running[instance_id][poll_id])
-
-		console.log('Rest poll added', self.running)
-	})
-
-	system.on('rest_poll_get', function (instance_id, interval, url, poll_obj_cb, result_cb) {
-		var poll_id = shortid.generate()
-
-		if (self.running[instance_id] === undefined) {
-			self.running[instance_id] = {}
->>>>>>> 768a5675
+			this.running[instance_id] = {}
 		}
 
 		this.running[instance_id][poll_id] = {
@@ -140,65 +95,24 @@
 			waiting: false,
 			data: data,
 			result_cb: result_cb,
-<<<<<<< HEAD
 			timer: setInterval((instance_id, poll_id) => {
-				var obj = this.running[instance_id][poll_id];
+				var obj = this.running[instance_id][poll_id]
 				if (obj.waiting === true) {
-					debug("Skipping this cycle for",poll_id);
+					debug('Skipping this cycle for', poll_id)
+				} else {
+					this.system.emit('rest', obj.url, obj.data, (err, res) => {
+						debug('got reply for', obj.id, obj.url)
+						obj.waiting = false
+						obj.result_cb(err, res)
+					})
 				}
-				else {
-					this.system.emit('rest', obj.url, obj.data, (err, res) => {
-						debug("got reply for",obj.id,obj.url);
-						obj.waiting = false;
-						obj.result_cb(err, res);
-					});
-				}
-			}, interval)
-		};
-
-		poll_obj_cb(null, this.running[instance_id][poll_id]);
-
-		console.log("Rest poll added", this.running);
-	}
-=======
-			timer: setInterval(
-				function (instance_id, poll_id) {
-					var obj = self.running[instance_id][poll_id]
-					if (obj.waiting === true) {
-						debug('Skipping this cycle for', poll_id)
-					} else {
-						system.emit('rest_get', obj.url, function (err, res) {
-							debug('got reply for', obj.id, obj.url)
-							obj.waiting = false
-							obj.result_cb(err, res)
-						})
-					}
-				}.bind(null, instance_id, poll_id),
-				interval
-			),
+			}, interval),
 		}
 
-		poll_obj_cb(null, self.running[instance_id][poll_id])
+		poll_obj_cb(null, this.running[instance_id][poll_id])
 
-		console.log('Rest poll added', self.running)
-	})
-
-	system.on('rest_poll_destroy', function (instance_id) {
-		debug('Clearing poll intervals for', instance_id)
-		if (self.running[instance_id] !== undefined) {
-			for (var poll_id in self.running[instance_id]) {
-				var poll = self.running[instance_id][poll_id]
-				if (poll.timer !== undefined) {
-					debug('Killing interval for', poll.instance, poll.url)
-					clearInterval(poll.timer)
-					delete self.running[instance_id][poll_id]
-				}
-			}
-		}
-	})
-
-	return self
->>>>>>> 768a5675
+		console.log('Rest poll added', this.running)
+	}
 }
 
 exports = module.exports = function (system) {
