/*
 * This file is part of the Companion project
 * Copyright (c) 2018 Bitfocus AS
 * Authors: William Viker <william@bitfocus.io>, Håkon Nessjøen <haakon@bitfocus.io>
 *
 * This program is free software.
 * You should have received a copy of the MIT licence as well as the Bitfocus
 * Individual Contributor License Agreement for companion along with
 * this program.
 *
 * You can be released from the requirements of the license by purchasing
 * a commercial license. Buying such a license is mandatory as soon as you
 * develop commercial activities involving the Companion software without
 * disclosing the source code of your own applications.
 *
 */

var debug = require('debug')('lib/rest')
var Client = require('node-rest-client').Client

<<<<<<< HEAD
class rest {

	constructor(system) {
		this.system = system;

		this.system.on('rest_get', this.get.bind(this));
		this.system.on('rest',     this.post.bind(this));
		this.system.on('rest_put', this.put.bind(this));
	}

	get(url, cb, extra_headers, extra_args) {
		debug('making request:', url);

		var client = new Client(extra_args);
=======
function rest(system) {
	var self = this
	self.system = system

	system.on('rest_get', function (url, cb, extra_headers, extra_args) {
		debug('making request:', url)

		var client = new Client(extra_args)
>>>>>>> 768a5675

		var args = {
			headers: { 'Content-Type': 'application/json' },
		}

		if (extra_headers !== undefined) {
			for (var header in extra_headers) {
				args.headers[header] = extra_headers[header]
			}
		}

<<<<<<< HEAD
		try {
			client.get(url, args, (data, response) => {
				cb(null, { data: data, response: response });
			}).on('error', (error) => {
				debug('error response:', error);
				cb(true, { error: error });
			});
		}
		catch(e) {
			this.system.emit('log', 'rest', 'debug', 'REST GET error: ' + e);
		}
	}

	post(url, data, cb, extra_headers, extra_args) {
		debug('making request:', url, data);

		var client = new Client(extra_args);
=======
		client
			.get(url, args, function (data, response) {
				cb(null, { data: data, response: response })
			})
			.on('error', function (error) {
				debug('error response:', error)
				cb(true, { error: error })
			})
	})

	system.on('rest', function (url, data, cb, extra_headers, extra_args) {
		debug('making request:', url, data)

		var client = new Client(extra_args)
>>>>>>> 768a5675

		var args = {
			data: data,
			headers: { 'Content-Type': 'application/json' },
		}

		if (extra_headers !== undefined) {
			for (var header in extra_headers) {
				args.headers[header] = extra_headers[header]
			}
		}

<<<<<<< HEAD
		try {
			client.post(url, args, (data, response) => {
				cb(null, { data: data, response: response });
			}).on('error', (error) => {
				debug('error response:', error);
				cb(true, { error: error });
			});
		}
		catch(e) {
			this.system.emit('log', 'rest', 'debug', 'REST POST error: ' + e);
		}
	}

	put(url, data, cb, extra_headers, extra_args) {
		debug('making request:', url, data);

		var client = new Client(extra_args);
=======
		client
			.post(url, args, function (data, response) {
				cb(null, { data: data, response: response })
			})
			.on('error', function (error) {
				debug('error response:', error)
				cb(true, { error: error })
			})
	})

	system.on('rest_put', function (url, data, cb, extra_headers, extra_args) {
		debug('making request:', url, data)

		var client = new Client(extra_args)
>>>>>>> 768a5675

		var args = {
			data: data,
			headers: { 'Content-Type': 'application/json' },
		}

		if (extra_headers !== undefined) {
			for (var header in extra_headers) {
				args.headers[header] = extra_headers[header]
			}
		}

<<<<<<< HEAD
		try {
			client.put(url, args, (data, response) => {
				cb(null, { data: data, response: response });
			}).on('error', (error) => {
				debug('error response:', error);
				cb(true, { error: error });
			});
		}
		catch(e) {
			this.system.emit('log', 'rest', 'debug', 'REST PUT error: ' + e);
		}
	}
=======
		client
			.put(url, args, function (data, response) {
				cb(null, { data: data, response: response })
			})
			.on('error', function (error) {
				debug('error response:', error)
				cb(true, { error: error })
			})
	})

	return self
>>>>>>> 768a5675
}

exports = module.exports = function (system) {
	return new rest(system)
}<|MERGE_RESOLUTION|>--- conflicted
+++ resolved
@@ -18,31 +18,19 @@
 var debug = require('debug')('lib/rest')
 var Client = require('node-rest-client').Client
 
-<<<<<<< HEAD
 class rest {
+	constructor(system) {
+		this.system = system
 
-	constructor(system) {
-		this.system = system;
-
-		this.system.on('rest_get', this.get.bind(this));
-		this.system.on('rest',     this.post.bind(this));
-		this.system.on('rest_put', this.put.bind(this));
+		this.system.on('rest_get', this.get.bind(this))
+		this.system.on('rest', this.post.bind(this))
+		this.system.on('rest_put', this.put.bind(this))
 	}
 
 	get(url, cb, extra_headers, extra_args) {
-		debug('making request:', url);
-
-		var client = new Client(extra_args);
-=======
-function rest(system) {
-	var self = this
-	self.system = system
-
-	system.on('rest_get', function (url, cb, extra_headers, extra_args) {
 		debug('making request:', url)
 
 		var client = new Client(extra_args)
->>>>>>> 768a5675
 
 		var args = {
 			headers: { 'Content-Type': 'application/json' },
@@ -54,40 +42,24 @@
 			}
 		}
 
-<<<<<<< HEAD
 		try {
-			client.get(url, args, (data, response) => {
-				cb(null, { data: data, response: response });
-			}).on('error', (error) => {
-				debug('error response:', error);
-				cb(true, { error: error });
-			});
-		}
-		catch(e) {
-			this.system.emit('log', 'rest', 'debug', 'REST GET error: ' + e);
+			client
+				.get(url, args, (data, response) => {
+					cb(null, { data: data, response: response })
+				})
+				.on('error', (error) => {
+					debug('error response:', error)
+					cb(true, { error: error })
+				})
+		} catch (e) {
+			this.system.emit('log', 'rest', 'debug', 'REST GET error: ' + e)
 		}
 	}
 
 	post(url, data, cb, extra_headers, extra_args) {
-		debug('making request:', url, data);
-
-		var client = new Client(extra_args);
-=======
-		client
-			.get(url, args, function (data, response) {
-				cb(null, { data: data, response: response })
-			})
-			.on('error', function (error) {
-				debug('error response:', error)
-				cb(true, { error: error })
-			})
-	})
-
-	system.on('rest', function (url, data, cb, extra_headers, extra_args) {
 		debug('making request:', url, data)
 
 		var client = new Client(extra_args)
->>>>>>> 768a5675
 
 		var args = {
 			data: data,
@@ -100,40 +72,24 @@
 			}
 		}
 
-<<<<<<< HEAD
 		try {
-			client.post(url, args, (data, response) => {
-				cb(null, { data: data, response: response });
-			}).on('error', (error) => {
-				debug('error response:', error);
-				cb(true, { error: error });
-			});
-		}
-		catch(e) {
-			this.system.emit('log', 'rest', 'debug', 'REST POST error: ' + e);
+			client
+				.post(url, args, (data, response) => {
+					cb(null, { data: data, response: response })
+				})
+				.on('error', (error) => {
+					debug('error response:', error)
+					cb(true, { error: error })
+				})
+		} catch (e) {
+			this.system.emit('log', 'rest', 'debug', 'REST POST error: ' + e)
 		}
 	}
 
 	put(url, data, cb, extra_headers, extra_args) {
-		debug('making request:', url, data);
-
-		var client = new Client(extra_args);
-=======
-		client
-			.post(url, args, function (data, response) {
-				cb(null, { data: data, response: response })
-			})
-			.on('error', function (error) {
-				debug('error response:', error)
-				cb(true, { error: error })
-			})
-	})
-
-	system.on('rest_put', function (url, data, cb, extra_headers, extra_args) {
 		debug('making request:', url, data)
 
 		var client = new Client(extra_args)
->>>>>>> 768a5675
 
 		var args = {
 			data: data,
@@ -146,32 +102,19 @@
 			}
 		}
 
-<<<<<<< HEAD
 		try {
-			client.put(url, args, (data, response) => {
-				cb(null, { data: data, response: response });
-			}).on('error', (error) => {
-				debug('error response:', error);
-				cb(true, { error: error });
-			});
-		}
-		catch(e) {
-			this.system.emit('log', 'rest', 'debug', 'REST PUT error: ' + e);
+			client
+				.put(url, args, (data, response) => {
+					cb(null, { data: data, response: response })
+				})
+				.on('error', (error) => {
+					debug('error response:', error)
+					cb(true, { error: error })
+				})
+		} catch (e) {
+			this.system.emit('log', 'rest', 'debug', 'REST PUT error: ' + e)
 		}
 	}
-=======
-		client
-			.put(url, args, function (data, response) {
-				cb(null, { data: data, response: response })
-			})
-			.on('error', function (error) {
-				debug('error response:', error)
-				cb(true, { error: error })
-			})
-	})
-
-	return self
->>>>>>> 768a5675
 }
 
 exports = module.exports = function (system) {
