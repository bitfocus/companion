/*
 * This file is part of the Companion project
 * Copyright (c) 2018 Bitfocus AS
 * Authors: William Viker <william@bitfocus.io>, Håkon Nessjøen <haakon@bitfocus.io>
 *
 * This program is free software.
 * You should have received a copy of the MIT licence as well as the Bitfocus
 * Individual Contributor License Agreement for companion along with
 * this program.
 *
 * You can be released from the requirements of the license by purchasing
 * a commercial license. Buying such a license is mandatory as soon as you
 * develop commercial activities involving the Companion software without
 * disclosing the source code of your own applications.
 *
 */

<<<<<<< HEAD
var debug   = require('debug')('lib/rest');
var Client  = require('node-rest-client').Client;
var shortid = require('shortid');

class REST {

	constructor() {
		this.running    = {};
	}

	deletePolls() {
		debug("Clearing REST polls");

		for (var pollId in this.running) {
			var poll = this.running[pollId];

			if (poll.timer !== undefined) {
				debug("Killing interval for ",poll.url);
				clearInterval(poll.timer);
				delete this.running[pollId];
			}
		}
	}

	static get(url, cb, extraHeaders, extraArgs) {
		debug('making request:', url);

		var client = new Client(extraArgs);
=======
var debug = require('debug')('lib/rest')
var Client = require('node-rest-client').Client

class rest {
	constructor(system) {
		this.system = system

		this.system.on('rest_get', this.get.bind(this))
		this.system.on('rest', this.post.bind(this))
		this.system.on('rest_put', this.put.bind(this))
	}

	get(url, cb, extra_headers, extra_args) {
		debug('making request:', url)

		var client = new Client(extra_args)
>>>>>>> aa2a8c93

		var args = {
			headers: { 'Content-Type': 'application/json' },
		}

<<<<<<< HEAD
		if (extraHeaders !== undefined) {
			for (var header in extraHeaders) {
				args.headers[header] = extraHeaders[header];
=======
		if (extra_headers !== undefined) {
			for (var header in extra_headers) {
				args.headers[header] = extra_headers[header]
>>>>>>> aa2a8c93
			}
		}

		try {
			client
				.get(url, args, (data, response) => {
					cb(null, { data: data, response: response })
				})
				.on('error', (error) => {
					debug('error response:', error)
					cb(true, { error: error })
				})
		} catch (e) {
			this.system.emit('log', 'rest', 'debug', 'REST GET error: ' + e)
		}
	}

<<<<<<< HEAD
	static post(url, data, cb, extraHeaders, extraArgs) {
		debug('making request:', url, data);

		var client = new Client(extraArgs);
=======
	post(url, data, cb, extra_headers, extra_args) {
		debug('making request:', url, data)

		var client = new Client(extra_args)
>>>>>>> aa2a8c93

		var args = {
			data: data,
			headers: { 'Content-Type': 'application/json' },
		}

<<<<<<< HEAD
		if (extraHeaders !== undefined) {
			for (var header in extraHeaders) {
				args.headers[header] = extraHeaders[header];
=======
		if (extra_headers !== undefined) {
			for (var header in extra_headers) {
				args.headers[header] = extra_headers[header]
>>>>>>> aa2a8c93
			}
		}

		try {
			client
				.post(url, args, (data, response) => {
					cb(null, { data: data, response: response })
				})
				.on('error', (error) => {
					debug('error response:', error)
					cb(true, { error: error })
				})
		} catch (e) {
			this.system.emit('log', 'rest', 'debug', 'REST POST error: ' + e)
		}
	}

<<<<<<< HEAD
	static put(url, data, cb, extraHeaders, extraArgs) {
		debug('making request:', url, data);

		var client = new Client(extraArgs);
=======
	put(url, data, cb, extra_headers, extra_args) {
		debug('making request:', url, data)

		var client = new Client(extra_args)
>>>>>>> aa2a8c93

		var args = {
			data: data,
			headers: { 'Content-Type': 'application/json' },
		}

<<<<<<< HEAD
		if (extraHeaders !== undefined) {
			for (var header in extraHeaders) {
				args.headers[header] = extraHeaders[header];
=======
		if (extra_headers !== undefined) {
			for (var header in extra_headers) {
				args.headers[header] = extra_headers[header]
>>>>>>> aa2a8c93
			}
		}

		try {
			client
				.put(url, args, (data, response) => {
					cb(null, { data: data, response: response })
				})
				.on('error', (error) => {
					debug('error response:', error)
					cb(true, { error: error })
				})
		} catch (e) {
			this.system.emit('log', 'rest', 'debug', 'REST PUT error: ' + e)
		}
	}

	setgetPoll(interval, url, pollObjCb, resultCb) {
		var pollId = shortid.generate();

		this.running[pollId] = {
			id: pollId,
			type: 'get',
			interval: interval,
			url: url,
			waiting: false,
			resultCb: resultCb,
			timer: setInterval((pollId) => {
				var obj = this.running[pollId];
				if (obj.waiting === true) {
					debug("Skipping this cycle for",pollId);
				}
				else {
					REST.get(obj.url, (err, res) => {
						debug("got reply for",obj.id,obj.url);
						obj.waiting = false;
						obj.resultCb(err, res);
					});
				}
			}, interval)
		};

		pollObjCb(null, this.running[pollId]);

		console.log("Rest poll added", this.running);
	}

	setPostPoll(interval, url, data, pollObjCb, resultCb) {
		var pollId = shortid.generate();

		this.running[pollId] = {
			id: pollId,
			interval: interval,
			url: url,
			type: 'post',
			waiting: false,
			data: data,
			resultCb: resultCb,
			timer: setInterval((pollId) => {
				var obj = this.running[pollId];
				if (obj.waiting === true) {
					debug("Skipping this cycle for",pollId);
				}
				else {
					this.post(obj.url, obj.data, (err, res) => {
						debug("got reply for",obj.id,obj.url);
						obj.waiting = false;
						obj.resultCb(err, res);
					});
				}
			}, interval)
		};

		pollObjCb(null, this.running[pollId]);

		console.log("Rest poll added", this.running);
	}
}

<<<<<<< HEAD
exports = module.exports = REST;
=======
exports = module.exports = function (system) {
	return new rest(system)
}
>>>>>>> aa2a8c93
<|MERGE_RESOLUTION|>--- conflicted
+++ resolved
@@ -15,36 +15,6 @@
  *
  */
 
-<<<<<<< HEAD
-var debug   = require('debug')('lib/rest');
-var Client  = require('node-rest-client').Client;
-var shortid = require('shortid');
-
-class REST {
-
-	constructor() {
-		this.running    = {};
-	}
-
-	deletePolls() {
-		debug("Clearing REST polls");
-
-		for (var pollId in this.running) {
-			var poll = this.running[pollId];
-
-			if (poll.timer !== undefined) {
-				debug("Killing interval for ",poll.url);
-				clearInterval(poll.timer);
-				delete this.running[pollId];
-			}
-		}
-	}
-
-	static get(url, cb, extraHeaders, extraArgs) {
-		debug('making request:', url);
-
-		var client = new Client(extraArgs);
-=======
 var debug = require('debug')('lib/rest')
 var Client = require('node-rest-client').Client
 
@@ -61,21 +31,14 @@
 		debug('making request:', url)
 
 		var client = new Client(extra_args)
->>>>>>> aa2a8c93
 
 		var args = {
 			headers: { 'Content-Type': 'application/json' },
 		}
 
-<<<<<<< HEAD
-		if (extraHeaders !== undefined) {
-			for (var header in extraHeaders) {
-				args.headers[header] = extraHeaders[header];
-=======
 		if (extra_headers !== undefined) {
 			for (var header in extra_headers) {
 				args.headers[header] = extra_headers[header]
->>>>>>> aa2a8c93
 			}
 		}
 
@@ -93,32 +56,19 @@
 		}
 	}
 
-<<<<<<< HEAD
-	static post(url, data, cb, extraHeaders, extraArgs) {
-		debug('making request:', url, data);
-
-		var client = new Client(extraArgs);
-=======
 	post(url, data, cb, extra_headers, extra_args) {
 		debug('making request:', url, data)
 
 		var client = new Client(extra_args)
->>>>>>> aa2a8c93
 
 		var args = {
 			data: data,
 			headers: { 'Content-Type': 'application/json' },
 		}
 
-<<<<<<< HEAD
-		if (extraHeaders !== undefined) {
-			for (var header in extraHeaders) {
-				args.headers[header] = extraHeaders[header];
-=======
 		if (extra_headers !== undefined) {
 			for (var header in extra_headers) {
 				args.headers[header] = extra_headers[header]
->>>>>>> aa2a8c93
 			}
 		}
 
@@ -136,32 +86,19 @@
 		}
 	}
 
-<<<<<<< HEAD
-	static put(url, data, cb, extraHeaders, extraArgs) {
-		debug('making request:', url, data);
-
-		var client = new Client(extraArgs);
-=======
 	put(url, data, cb, extra_headers, extra_args) {
 		debug('making request:', url, data)
 
 		var client = new Client(extra_args)
->>>>>>> aa2a8c93
 
 		var args = {
 			data: data,
 			headers: { 'Content-Type': 'application/json' },
 		}
 
-<<<<<<< HEAD
-		if (extraHeaders !== undefined) {
-			for (var header in extraHeaders) {
-				args.headers[header] = extraHeaders[header];
-=======
 		if (extra_headers !== undefined) {
 			for (var header in extra_headers) {
 				args.headers[header] = extra_headers[header]
->>>>>>> aa2a8c93
 			}
 		}
 
@@ -178,73 +115,8 @@
 			this.system.emit('log', 'rest', 'debug', 'REST PUT error: ' + e)
 		}
 	}
-
-	setgetPoll(interval, url, pollObjCb, resultCb) {
-		var pollId = shortid.generate();
-
-		this.running[pollId] = {
-			id: pollId,
-			type: 'get',
-			interval: interval,
-			url: url,
-			waiting: false,
-			resultCb: resultCb,
-			timer: setInterval((pollId) => {
-				var obj = this.running[pollId];
-				if (obj.waiting === true) {
-					debug("Skipping this cycle for",pollId);
-				}
-				else {
-					REST.get(obj.url, (err, res) => {
-						debug("got reply for",obj.id,obj.url);
-						obj.waiting = false;
-						obj.resultCb(err, res);
-					});
-				}
-			}, interval)
-		};
-
-		pollObjCb(null, this.running[pollId]);
-
-		console.log("Rest poll added", this.running);
-	}
-
-	setPostPoll(interval, url, data, pollObjCb, resultCb) {
-		var pollId = shortid.generate();
-
-		this.running[pollId] = {
-			id: pollId,
-			interval: interval,
-			url: url,
-			type: 'post',
-			waiting: false,
-			data: data,
-			resultCb: resultCb,
-			timer: setInterval((pollId) => {
-				var obj = this.running[pollId];
-				if (obj.waiting === true) {
-					debug("Skipping this cycle for",pollId);
-				}
-				else {
-					this.post(obj.url, obj.data, (err, res) => {
-						debug("got reply for",obj.id,obj.url);
-						obj.waiting = false;
-						obj.resultCb(err, res);
-					});
-				}
-			}, interval)
-		};
-
-		pollObjCb(null, this.running[pollId]);
-
-		console.log("Rest poll added", this.running);
-	}
 }
 
-<<<<<<< HEAD
-exports = module.exports = REST;
-=======
 exports = module.exports = function (system) {
 	return new rest(system)
-}
->>>>>>> aa2a8c93
+}