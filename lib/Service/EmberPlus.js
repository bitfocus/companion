import { EmberServer, Model as EmberModel } from 'emberplus-connection'
import { getPath } from 'emberplus-connection/dist/Ember/Lib/util.js'
import ServiceBase from './Base.js'
import { formatLocation, xyToOldBankIndex } from '../Shared/ControlId.js'
import { pad } from '../Resources/Util.js'

<<<<<<< HEAD
// const LOCATION_NODE_CONTROLID = 0
const LOCATION_NODE_PRESSED = 1
const LOCATION_NODE_TEXT = 2
const LOCATION_NODE_TEXT_COLOR = 3
const LOCATION_NODE_BG_COLOR = 4

const LEGACY_NODE_STATE = 0
const LEGACY_NODE_TEXT = 1
const LEGACY_NODE_TEXT_COLOR = 2
const LEGACY_NODE_BG_COLOR = 3

function buildPathForLocation(gridSize, location, node) {
	const row = location.row - gridSize.minRow
	const column = location.column - gridSize.minColumn
	return `0.2.${location.pageNumber}.${row}.${column}.${node}`
}
=======
const NODE_STATE = 0
const NODE_TEXT = 1
const NODE_TEXT_COLOR = 2
const NODE_BG_COLOR = 3

/**
 * Generate ember+ path
 * @param {number} page
 * @param {number} bank
 * @param {number} node
 * @returns {string}
 */
>>>>>>> 25375d2b
function buildPathForButton(page, bank, node) {
	return `0.1.${page}.${bank}.${node}`
}
/**
 * Convert numeric color to hex
 * @param {number} color
 * @returns {string}
 */
function formatColorAsHex(color) {
	return `#${pad(Number(color).toString(16).slice(-6), '0', 6)}`
}
/**
 * Parse hex color as number
 * @param {string} hex
 * @returns {number}
 */
function parseHexColor(hex) {
	return parseInt(hex.slice(1, 7), 16)
}

/**
 * Class providing the Ember+ api.
 *
 * @extends ServiceBase
 * @author Balte de Wit <contact@balte.nl>
 * @author Håkon Nessjøen <haakon@bitfocus.io>
 * @author Keith Rocheck <keith.rocheck@gmail.com>
 * @author William Viker <william@bitfocus.io>
 * @author Julian Waller <me@julusian.co.uk>
 * @since 2.1.1
 * @copyright 2022 Bitfocus AS
 * @license
 * This program is free software.
 * You should have received a copy of the MIT licence as well as the Bitfocus
 * Individual Contributor License Agreement for Companion along with
 * this program.
 *
 * You can be released from the requirements of the license by purchasing
 * a commercial license. Buying such a license is mandatory as soon as you
 * develop commercial activities involving the Companion software without
 * disclosing the source code of your own applications.
 */
class ServiceEmberPlus extends ServiceBase {
	/**
	 * @type {EmberServer | undefined}
	 * @access protected
	 */
	server = undefined

	/**
	 * The port to open the socket with.  Default: <code>9092</code>
	 * @type {number}
	 * @access protected
	 */
	port = 9092

	/**
	 * Bank state array
	 * @type {Set<string>}
	 * @access private
	 */
	#pushedButtons = new Set()

	/**
	 * @param {import('../Registry.js').default} registry - the application's core
	 */
	constructor(registry) {
		super(registry, 'ember+', 'Service/EmberPlus', 'emberplus_enabled', null)

		this.graphics.on('button_drawn', this.#updateBankFromRender.bind(this))

		this.init()
	}

	/**
	 * Close the socket before deleting it
	 * @access protected
	 */
	close() {
		if (this.server) {
			this.server.discard()
		}
	}

	/**
	 * Get the page/bank structure in EmberModel form
	 * @returns {Record<number, EmberModel.NumberedTreeNodeImpl<any>>}
	 * @access private
	 */
	#getPagesTree() {
<<<<<<< HEAD
		let output = {}

		for (let pageNumber = 1; pageNumber <= 99; pageNumber++) {
			const children = {}
			for (let bank = 1; bank <= 32; bank++) {
				const controlId = this.page.getControlIdAtOldBankIndex(pageNumber, bank)
=======
		let pages = this.page.getAll(true)

		/** @type {Record<number, EmberModel.NumberedTreeNodeImpl<any>>} */
		let output = {}

		for (let page = 1; page <= 99; page++) {
			/** @type {Record<number, EmberModel.NumberedTreeNodeImpl<any>>} */
			const children = {}
			for (let bank = 1; bank <= 32; bank++) {
				const controlId = this.page.getControlIdAtOldBankIndex(page, bank)
				if (!controlId) continue
>>>>>>> 25375d2b
				const control = this.controls.getControl(controlId)

				/** @type {any} */
				let drawStyle = {}
				if (control && control.supportsStyle) {
					drawStyle = control.getDrawStyle() || {}
				}

				children[bank] = new EmberModel.NumberedTreeNodeImpl(
					bank,
					new EmberModel.EmberNodeImpl(`Button ${pageNumber}.${bank}`),
					{
						[LEGACY_NODE_STATE]: new EmberModel.NumberedTreeNodeImpl(
							LEGACY_NODE_STATE,
							new EmberModel.ParameterImpl(
								EmberModel.ParameterType.Boolean,
								'State',
								undefined,
<<<<<<< HEAD
								this.pushedButtons.has(`${pageNumber}_${bank}`),
=======
								this.#pushedButtons.has(`${page}_${bank}`),
>>>>>>> 25375d2b
								undefined,
								undefined,
								EmberModel.ParameterAccess.ReadWrite
							)
						),
						[LEGACY_NODE_TEXT]: new EmberModel.NumberedTreeNodeImpl(
							LEGACY_NODE_TEXT,
							new EmberModel.ParameterImpl(
								EmberModel.ParameterType.String,
								'Label',
								undefined,
								drawStyle.text || '',
								undefined,
								undefined,
								EmberModel.ParameterAccess.ReadWrite
							)
						),
						[LEGACY_NODE_TEXT_COLOR]: new EmberModel.NumberedTreeNodeImpl(
							LEGACY_NODE_TEXT_COLOR,
							new EmberModel.ParameterImpl(
								EmberModel.ParameterType.String,
								'Text_Color',
								undefined,
								formatColorAsHex(drawStyle.color || 0),
								undefined,
								undefined,
								EmberModel.ParameterAccess.ReadWrite
							)
						),
						[LEGACY_NODE_BG_COLOR]: new EmberModel.NumberedTreeNodeImpl(
							LEGACY_NODE_BG_COLOR,
							new EmberModel.ParameterImpl(
								EmberModel.ParameterType.String,
								'Background_Color',
								undefined,
								formatColorAsHex(drawStyle.bgcolor || 0),
								undefined,
								undefined,
								EmberModel.ParameterAccess.ReadWrite
							)
						),
					}
				)
			}

			const pageName = this.page.getPageName(pageNumber)
			output[pageNumber] = new EmberModel.NumberedTreeNodeImpl(
				pageNumber,
				new EmberModel.EmberNodeImpl(!pageName || pageName === 'PAGE' ? 'Page ' + pageNumber : pageName),
				children
			)
		}

		return output
	}

	/**
	 * Get the locations (page/row/column) structure in EmberModel form
	 * @returns {EmberModel.NumberedTreeNodeImpl[]}
	 * @access private
	 */
	#getLocationTree() {
		const gridSize = this.userconfig.getKey('gridSize')
		if (!gridSize) return {}

		const rowCount = gridSize.maxRow - gridSize.minRow + 1
		const columnCount = gridSize.maxColumn - gridSize.minColumn + 1

		const output = {}

		for (let pageNumber = 1; pageNumber <= 99; pageNumber++) {
			// TODO - the numbers won't be stable  when resizing the `min` grid values

			const pageRows = {}
			for (let rowI = 0; rowI < rowCount; rowI++) {
				const row = gridSize.minRow + rowI
				const rowColumns = {}

				for (let colI = 0; colI < columnCount; colI++) {
					const column = gridSize.minColumn + colI

					const location = {
						pageNumber,
						row,
						column,
					}
					const controlId = this.page.getControlIdAt(location)
					const control = this.controls.getControl(controlId)

					let drawStyle = {}
					if (control && typeof control.getDrawStyle === 'function') {
						drawStyle = control.getDrawStyle() || {}
					}

					rowColumns[colI] = new EmberModel.NumberedTreeNodeImpl(
						colI,
						new EmberModel.EmberNodeImpl(`Column ${column}`),
						{
							// [LOCATION_NODE_CONTROLID]: new EmberModel.NumberedTreeNodeImpl(
							// 	LOCATION_NODE_CONTROLID,
							// 	new EmberModel.ParameterImpl(EmberModel.ParameterType.String, 'Control ID', undefined, controlId ?? '')
							// ),
							[LOCATION_NODE_PRESSED]: new EmberModel.NumberedTreeNodeImpl(
								LOCATION_NODE_PRESSED,
								new EmberModel.ParameterImpl(
									EmberModel.ParameterType.Boolean,
									'Pressed',
									undefined,
									this.pushedButtons.has(formatLocation(location)),
									undefined,
									undefined,
									EmberModel.ParameterAccess.ReadWrite
								)
							),
							[LOCATION_NODE_TEXT]: new EmberModel.NumberedTreeNodeImpl(
								LOCATION_NODE_TEXT,
								new EmberModel.ParameterImpl(
									EmberModel.ParameterType.String,
									'Label',
									undefined,
									drawStyle.text || '',
									undefined,
									undefined,
									EmberModel.ParameterAccess.ReadWrite
								)
							),
							[LOCATION_NODE_TEXT_COLOR]: new EmberModel.NumberedTreeNodeImpl(
								LOCATION_NODE_TEXT_COLOR,
								new EmberModel.ParameterImpl(
									EmberModel.ParameterType.String,
									'Text_Color',
									undefined,
									formatColorAsHex(drawStyle.color || 0),
									undefined,
									undefined,
									EmberModel.ParameterAccess.ReadWrite
								)
							),
							[LOCATION_NODE_BG_COLOR]: new EmberModel.NumberedTreeNodeImpl(
								LOCATION_NODE_BG_COLOR,
								new EmberModel.ParameterImpl(
									EmberModel.ParameterType.String,
									'Background_Color',
									undefined,
									formatColorAsHex(drawStyle.bgcolor || 0),
									undefined,
									undefined,
									EmberModel.ParameterAccess.ReadWrite
								)
							),
						}
					)
				}

				pageRows[rowI] = new EmberModel.NumberedTreeNodeImpl(
					rowI,
					new EmberModel.EmberNodeImpl(`Row ${row}`),
					rowColumns
				)
			}

			const pageName = this.page.getPageName(pageNumber)
			output[pageNumber] = new EmberModel.NumberedTreeNodeImpl(
				pageNumber,
				new EmberModel.EmberNodeImpl(!pageName || pageName === 'PAGE' ? 'Page ' + pageNumber : pageName),
				pageRows
			)
		}

		return output
	}

	/**
	 * Start the service if it is not already running
	 * @access protected
	 */
	listen() {
		if (this.portConfig) {
			this.port = this.userconfig.getKey(this.portConfig)
		}

		if (this.server === undefined) {
			try {
				const root = {
					0: new EmberModel.NumberedTreeNodeImpl(0, new EmberModel.EmberNodeImpl('Companion Tree'), {
						0: new EmberModel.NumberedTreeNodeImpl(0, new EmberModel.EmberNodeImpl('identity'), {
							0: new EmberModel.NumberedTreeNodeImpl(
								0,
								new EmberModel.ParameterImpl(EmberModel.ParameterType.String, 'product', undefined, 'Companion')
							),
							1: new EmberModel.NumberedTreeNodeImpl(
								1,
								new EmberModel.ParameterImpl(EmberModel.ParameterType.String, 'company', undefined, 'Bitfocus AS')
							),
							2: new EmberModel.NumberedTreeNodeImpl(
								2,
								new EmberModel.ParameterImpl(
									EmberModel.ParameterType.String,
									'version',
									undefined,
									this.registry.appInfo.appVersion
								)
							),
							3: new EmberModel.NumberedTreeNodeImpl(
								3,
								new EmberModel.ParameterImpl(
									EmberModel.ParameterType.String,
									'build',
									undefined,
									this.registry.appInfo.appBuild
								)
							),
						}),
						1: new EmberModel.NumberedTreeNodeImpl(1, new EmberModel.EmberNodeImpl('pages'), this.#getPagesTree()),
						2: new EmberModel.NumberedTreeNodeImpl(
							2,
							new EmberModel.EmberNodeImpl('location'),
							this.#getLocationTree()
						),
					}),
				}

				this.server = new EmberServer(this.port)
				this.server.on('error', this.handleSocketError.bind(this))
				this.server.onSetValue = this.setValue.bind(this)
				this.server.init(root)

				this.currentState = true
				this.logger.info('Listening on port ' + this.port)
				this.logger.silly('Listening on port ' + this.port)
			} catch (/** @type {any} */ e) {
				this.logger.error(`Could not launch: ${e.message}`)
			}
		}
	}

	/**
	 * Process a received command
	 * @param {EmberModel.NumberedTreeNodeImpl<any>} parameter - the raw path
	 * @param {import('emberplus-connection/dist/types/types.js').EmberValue} value - the new value
	 * @returns {Promise<boolean>} - <code>true</code> if the command was successfully parsed
	 */
	async setValue(parameter, value) {
		const path = getPath(parameter)

		const pathInfo = path.split('.')
		// Check in the pages tree
		if (pathInfo[0] === '0' && pathInfo[1] === '1' && pathInfo.length === 5) {
			const page = parseInt(pathInfo[2])
			const bank = parseInt(pathInfo[3])
			const node = parseInt(pathInfo[4])

			if (isNaN(page) || isNaN(bank) || isNaN(node)) return false

			const controlId = this.page.getControlIdAtOldBankIndex(page, bank)
			if (!controlId) return false

			switch (node) {
				case LEGACY_NODE_STATE: {
					this.logger.silly(`Change bank ${controlId} pressed to ${value}`)

					this.controls.pressControl(controlId, !!value, `emberplus`)
					this.server?.update(parameter, { value })
					return true
				}
				case LEGACY_NODE_TEXT: {
					this.logger.silly(`Change bank ${controlId} text to ${value}`)

					const control = this.controls.getControl(controlId)
					if (control && control.supportsStyle) {
						control.styleSetFields({ text: value })

						// Note: this will be replaced shortly after with the value with feedbacks applied
						this.server?.update(parameter, { value })
						return true
					}
					return false
				}
<<<<<<< HEAD
				case LEGACY_NODE_TEXT_COLOR: {
					const color = parseHexColor(value)
=======
				case NODE_TEXT_COLOR: {
					const color = parseHexColor(value + '')
>>>>>>> 25375d2b
					this.logger.silly(`Change bank ${controlId} text color to ${value} (${color})`)

					const control = this.controls.getControl(controlId)
					if (control && control.supportsStyle) {
						control.styleSetFields({ color: color })

						// Note: this will be replaced shortly after with the value with feedbacks applied
						this.server?.update(parameter, { value })
						return true
					}
					return false
				}
<<<<<<< HEAD
				case LEGACY_NODE_BG_COLOR: {
					const color = parseHexColor(value)
					this.logger.silly(`Change bank ${controlId} background color to ${value} (${color})`)

					const control = this.controls.getControl(controlId)
					if (control && typeof control.styleSetFields === 'function') {
						control.styleSetFields({ bgcolor: color })

						// Note: this will be replaced shortly after with the value with feedbacks applied
						this.server.update(parameter, { value })
						return true
					}
					return false
				}
			}
		} else if (pathInfo[0] === '0' && pathInfo[1] === '2' && pathInfo.length === 6) {
			const pageNumber = parseInt(pathInfo[2])
			const row = parseInt(pathInfo[3])
			const column = parseInt(pathInfo[4])
			const node = parseInt(pathInfo[5])

			if (isNaN(pageNumber) || isNaN(row) || isNaN(column) || isNaN(node)) return false

			const controlId = this.page.getControlIdAt({
				pageNumber,
				row,
				column,
			})
			if (!controlId) return false

			switch (node) {
				case LOCATION_NODE_PRESSED: {
					this.logger.silly(`Change bank ${controlId} pressed to ${value}`)

					this.controls.pressControl(controlId, !!value, `emberplus`)
					this.server.update(parameter, { value })
					return true
				}
				case LOCATION_NODE_TEXT: {
					this.logger.silly(`Change bank ${controlId} text to ${value}`)

					const control = this.controls.getControl(controlId)
					if (control && typeof control.styleSetFields === 'function') {
						control.styleSetFields({ text: value })

						// Note: this will be replaced shortly after with the value with feedbacks applied
						this.server.update(parameter, { value })
						return true
					}
					return false
				}
				case LOCATION_NODE_TEXT_COLOR: {
					const color = parseHexColor(value)
					this.logger.silly(`Change bank ${controlId} text color to ${value} (${color})`)

					const control = this.controls.getControl(controlId)
					if (control && typeof control.styleSetFields === 'function') {
						control.styleSetFields({ color: color })

						// Note: this will be replaced shortly after with the value with feedbacks applied
						this.server.update(parameter, { value })
						return true
					}
					return false
				}
				case LOCATION_NODE_BG_COLOR: {
					const color = parseHexColor(value)
=======
				case NODE_BG_COLOR: {
					const color = parseHexColor(value + '')
>>>>>>> 25375d2b
					this.logger.silly(`Change bank ${controlId} background color to ${value} (${color})`)

					const control = this.controls.getControl(controlId)
					if (control && control.supportsStyle) {
						control.styleSetFields({ bgcolor: color })

						// Note: this will be replaced shortly after with the value with feedbacks applied
						this.server?.update(parameter, { value })
						return true
					}
					return false
				}
			}
		}

		return false
	}

	/**
	 * Send the latest bank state to the page/bank indicated
	 * @param {import('../Resources/Util.js').ControlLocation} location - the location of the control
	 * @param {boolean} pushed - the state
	 * @param {string | undefined} deviceid - checks the <code>deviceid</code> to ensure that Ember+ doesn't loop its own state change back
	 */
	updateBankState(location, pushed, deviceid) {
		if (!this.server) return
		if (deviceid === 'emberplus') return

		const bank = xyToOldBankIndex(location.column, location.row)

		const locationId = `${location.pageNumber}_${bank}`
<<<<<<< HEAD
		if (pushed) {
			this.pushedButtons.add(locationId)
			this.pushedButtons.add(formatLocation(location))
		} else {
			this.pushedButtons.delete(locationId)
			this.pushedButtons.delete(formatLocation(location))
=======
		if (pushed && bank) {
			this.#pushedButtons.add(locationId)
		} else {
			this.#pushedButtons.delete(locationId)
>>>>>>> 25375d2b
		}

		if (bank === null) return

		this.#updateNodePath(buildPathForButton(location.pageNumber, bank, LEGACY_NODE_STATE), pushed)
	}

	/**
	 * Send the latest bank text to the page/bank indicated
	 * @param {*} location
	 * @param {*} render
	 */
	#updateBankFromRender(location, render) {
		if (!this.server) return
		//this.logger.info(`Updating ${page}.${bank} label ${this.banks[page][bank].text}`)

		// New 'location' path
		const gridSize = this.userconfig.getKey('gridSize')
		if (gridSize) {
			this.#updateNodePath(buildPathForLocation(gridSize, location, LOCATION_NODE_TEXT), render.style?.text || '')
			this.#updateNodePath(
				buildPathForLocation(gridSize, location, LOCATION_NODE_TEXT_COLOR),
				formatColorAsHex(render.style?.color || 0)
			)
			this.#updateNodePath(
				buildPathForLocation(gridSize, location, LOCATION_NODE_BG_COLOR),
				formatColorAsHex(render.style?.bgcolor || 0)
			)
		}

		// Old 'page' path
		const bank = xyToOldBankIndex(location.column, location.row)
		if (bank === null) return

		// Update ember+ with internal state of button
		this.#updateNodePath(buildPathForButton(location.pageNumber, bank, LEGACY_NODE_TEXT), render.style?.text || '')
		this.#updateNodePath(
			buildPathForButton(location.pageNumber, bank, LEGACY_NODE_TEXT_COLOR),
			formatColorAsHex(render.style?.color || 0)
		)
		this.#updateNodePath(
			buildPathForButton(location.pageNumber, bank, LEGACY_NODE_BG_COLOR),
			formatColorAsHex(render.style?.bgcolor || 0)
		)
	}

	/**
	 *
	 * @param {string} path
	 * @param {import('emberplus-connection/dist/types/types.js').EmberValue} newValue
	 * @returns {void}
	 */
	#updateNodePath(path, newValue) {
		if (!this.server) return

		const node = this.server.getElementByPath(path)
		if (!node) return

		// @ts-ignore
		if (node.contents.value !== newValue) {
			this.server.update(node, { value: newValue })
		}
	}

	/**
	 * Process an updated userconfig value and enable/disable the module, if necessary.
	 * @param {string} key - the saved key
	 * @param {(boolean|number|string)} value - the saved value
	 * @access public
	 */
	updateUserConfig(key, value) {
		super.updateUserConfig(key, value)

		if (key == 'gridSize') {
			this.restartModule()
		}
	}
}

export default ServiceEmberPlus<|MERGE_RESOLUTION|>--- conflicted
+++ resolved
@@ -4,7 +4,6 @@
 import { formatLocation, xyToOldBankIndex } from '../Shared/ControlId.js'
 import { pad } from '../Resources/Util.js'
 
-<<<<<<< HEAD
 // const LOCATION_NODE_CONTROLID = 0
 const LOCATION_NODE_PRESSED = 1
 const LOCATION_NODE_TEXT = 2
@@ -16,16 +15,18 @@
 const LEGACY_NODE_TEXT_COLOR = 2
 const LEGACY_NODE_BG_COLOR = 3
 
+/**
+ * Generate ember+ path
+ * @param {import('../Data/Model/ExportModel.js').ExportGridSize} gridSize
+ * @param {import('../Resources/Util.js').ControlLocation} location
+ * @param {number} node
+ * @returns {string}
+ */
 function buildPathForLocation(gridSize, location, node) {
 	const row = location.row - gridSize.minRow
 	const column = location.column - gridSize.minColumn
 	return `0.2.${location.pageNumber}.${row}.${column}.${node}`
 }
-=======
-const NODE_STATE = 0
-const NODE_TEXT = 1
-const NODE_TEXT_COLOR = 2
-const NODE_BG_COLOR = 3
 
 /**
  * Generate ember+ path
@@ -34,7 +35,6 @@
  * @param {number} node
  * @returns {string}
  */
->>>>>>> 25375d2b
 function buildPathForButton(page, bank, node) {
 	return `0.1.${page}.${bank}.${node}`
 }
@@ -125,27 +125,15 @@
 	 * @access private
 	 */
 	#getPagesTree() {
-<<<<<<< HEAD
+		/** @type {Record<number, EmberModel.NumberedTreeNodeImpl<any>>} */
 		let output = {}
 
 		for (let pageNumber = 1; pageNumber <= 99; pageNumber++) {
+			/** @type {Record<number, EmberModel.NumberedTreeNodeImpl<any>>} */
 			const children = {}
 			for (let bank = 1; bank <= 32; bank++) {
 				const controlId = this.page.getControlIdAtOldBankIndex(pageNumber, bank)
-=======
-		let pages = this.page.getAll(true)
-
-		/** @type {Record<number, EmberModel.NumberedTreeNodeImpl<any>>} */
-		let output = {}
-
-		for (let page = 1; page <= 99; page++) {
-			/** @type {Record<number, EmberModel.NumberedTreeNodeImpl<any>>} */
-			const children = {}
-			for (let bank = 1; bank <= 32; bank++) {
-				const controlId = this.page.getControlIdAtOldBankIndex(page, bank)
-				if (!controlId) continue
->>>>>>> 25375d2b
-				const control = this.controls.getControl(controlId)
+				const control = controlId && this.controls.getControl(controlId)
 
 				/** @type {any} */
 				let drawStyle = {}
@@ -163,11 +151,7 @@
 								EmberModel.ParameterType.Boolean,
 								'State',
 								undefined,
-<<<<<<< HEAD
-								this.pushedButtons.has(`${pageNumber}_${bank}`),
-=======
-								this.#pushedButtons.has(`${page}_${bank}`),
->>>>>>> 25375d2b
+								this.#pushedButtons.has(`${pageNumber}_${bank}`),
 								undefined,
 								undefined,
 								EmberModel.ParameterAccess.ReadWrite
@@ -226,24 +210,28 @@
 
 	/**
 	 * Get the locations (page/row/column) structure in EmberModel form
-	 * @returns {EmberModel.NumberedTreeNodeImpl[]}
+	 * @returns {Record<number, EmberModel.NumberedTreeNodeImpl<any>>}
 	 * @access private
 	 */
 	#getLocationTree() {
+		/** @type {import('../Data/Model/ExportModel.js').ExportGridSize} */
 		const gridSize = this.userconfig.getKey('gridSize')
 		if (!gridSize) return {}
 
 		const rowCount = gridSize.maxRow - gridSize.minRow + 1
 		const columnCount = gridSize.maxColumn - gridSize.minColumn + 1
 
+		/** @type {Record<number, EmberModel.NumberedTreeNodeImpl<any>>} */
 		const output = {}
 
 		for (let pageNumber = 1; pageNumber <= 99; pageNumber++) {
 			// TODO - the numbers won't be stable  when resizing the `min` grid values
 
+			/** @type {Record<number, EmberModel.NumberedTreeNodeImpl<any>>} */
 			const pageRows = {}
 			for (let rowI = 0; rowI < rowCount; rowI++) {
 				const row = gridSize.minRow + rowI
+				/** @type {Record<number, EmberModel.NumberedTreeNodeImpl<any>>} */
 				const rowColumns = {}
 
 				for (let colI = 0; colI < columnCount; colI++) {
@@ -255,10 +243,11 @@
 						column,
 					}
 					const controlId = this.page.getControlIdAt(location)
-					const control = this.controls.getControl(controlId)
-
+					const control = controlId && this.controls.getControl(controlId)
+
+					/** @type {any} */
 					let drawStyle = {}
-					if (control && typeof control.getDrawStyle === 'function') {
+					if (control && control.supportsStyle) {
 						drawStyle = control.getDrawStyle() || {}
 					}
 
@@ -276,7 +265,7 @@
 									EmberModel.ParameterType.Boolean,
 									'Pressed',
 									undefined,
-									this.pushedButtons.has(formatLocation(location)),
+									this.#pushedButtons.has(formatLocation(location)),
 									undefined,
 									undefined,
 									EmberModel.ParameterAccess.ReadWrite
@@ -446,13 +435,8 @@
 					}
 					return false
 				}
-<<<<<<< HEAD
 				case LEGACY_NODE_TEXT_COLOR: {
-					const color = parseHexColor(value)
-=======
-				case NODE_TEXT_COLOR: {
 					const color = parseHexColor(value + '')
->>>>>>> 25375d2b
 					this.logger.silly(`Change bank ${controlId} text color to ${value} (${color})`)
 
 					const control = this.controls.getControl(controlId)
@@ -465,17 +449,16 @@
 					}
 					return false
 				}
-<<<<<<< HEAD
 				case LEGACY_NODE_BG_COLOR: {
-					const color = parseHexColor(value)
+					const color = parseHexColor(value + '')
 					this.logger.silly(`Change bank ${controlId} background color to ${value} (${color})`)
 
 					const control = this.controls.getControl(controlId)
-					if (control && typeof control.styleSetFields === 'function') {
+					if (control && control.supportsStyle) {
 						control.styleSetFields({ bgcolor: color })
 
 						// Note: this will be replaced shortly after with the value with feedbacks applied
-						this.server.update(parameter, { value })
+						this.server?.update(parameter, { value })
 						return true
 					}
 					return false
@@ -501,42 +484,38 @@
 					this.logger.silly(`Change bank ${controlId} pressed to ${value}`)
 
 					this.controls.pressControl(controlId, !!value, `emberplus`)
-					this.server.update(parameter, { value })
+					this.server?.update(parameter, { value })
 					return true
 				}
 				case LOCATION_NODE_TEXT: {
 					this.logger.silly(`Change bank ${controlId} text to ${value}`)
 
 					const control = this.controls.getControl(controlId)
-					if (control && typeof control.styleSetFields === 'function') {
+					if (control && control.supportsStyle) {
 						control.styleSetFields({ text: value })
 
 						// Note: this will be replaced shortly after with the value with feedbacks applied
-						this.server.update(parameter, { value })
+						this.server?.update(parameter, { value })
 						return true
 					}
 					return false
 				}
 				case LOCATION_NODE_TEXT_COLOR: {
-					const color = parseHexColor(value)
+					const color = parseHexColor(value + '')
 					this.logger.silly(`Change bank ${controlId} text color to ${value} (${color})`)
 
 					const control = this.controls.getControl(controlId)
-					if (control && typeof control.styleSetFields === 'function') {
+					if (control && control.supportsStyle) {
 						control.styleSetFields({ color: color })
 
 						// Note: this will be replaced shortly after with the value with feedbacks applied
-						this.server.update(parameter, { value })
+						this.server?.update(parameter, { value })
 						return true
 					}
 					return false
 				}
 				case LOCATION_NODE_BG_COLOR: {
-					const color = parseHexColor(value)
-=======
-				case NODE_BG_COLOR: {
 					const color = parseHexColor(value + '')
->>>>>>> 25375d2b
 					this.logger.silly(`Change bank ${controlId} background color to ${value} (${color})`)
 
 					const control = this.controls.getControl(controlId)
@@ -568,19 +547,12 @@
 		const bank = xyToOldBankIndex(location.column, location.row)
 
 		const locationId = `${location.pageNumber}_${bank}`
-<<<<<<< HEAD
-		if (pushed) {
-			this.pushedButtons.add(locationId)
-			this.pushedButtons.add(formatLocation(location))
-		} else {
-			this.pushedButtons.delete(locationId)
-			this.pushedButtons.delete(formatLocation(location))
-=======
 		if (pushed && bank) {
 			this.#pushedButtons.add(locationId)
+			this.#pushedButtons.add(formatLocation(location))
 		} else {
 			this.#pushedButtons.delete(locationId)
->>>>>>> 25375d2b
+			this.#pushedButtons.delete(formatLocation(location))
 		}
 
 		if (bank === null) return
