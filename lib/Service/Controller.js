--- conflicted
+++ resolved
@@ -37,12 +37,9 @@
 	 * @param {import('../Registry.js').default} registry - the application core
 	 */
 	constructor(registry) {
-<<<<<<< HEAD
 		this.httpApi = new ServiceHttpApi(registry, registry.ui.express.legacyApiRouter)
-		this.httpApi.bindToApp(registry.ui.express)
-=======
+		this.httpApi.bindToApp(registry.ui.express.app)
 		// @ts-ignore
->>>>>>> 25375d2b
 		this.https = new ServiceHttps(registry, registry.ui.express, registry.io)
 		this.oscSender = new ServiceOscSender(registry)
 		this.oscListener = new ServiceOscListener(registry)
