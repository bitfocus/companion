import ServiceOscBase from './OscBase.js'
import { ServiceOscApi } from './OscApi.js'

/**
 * Class providing OSC receive services.
 *
 * @extends ServiceOscBase
 * @author Håkon Nessjøen <haakon@bitfocus.io>
 * @author Keith Rocheck <keith.rocheck@gmail.com>
 * @author William Viker <william@bitfocus.io>
 * @author Julian Waller <me@julusian.co.uk>
 * @since 1.2.0
 * @copyright 2022 Bitfocus AS
 * @license
 * This program is free software.
 * You should have received a copy of the MIT licence as well as the Bitfocus
 * Individual Contributor License Agreement for Companion along with
 * this program.
 *
 * You can be released from the requirements of the license by purchasing
 * a commercial license. Buying such a license is mandatory as soon as you
 * develop commercial activities involving the Companion software without
 * disclosing the source code of your own applications.
 */
class ServiceOscListener extends ServiceOscBase {
	/**
	 * The port to open the socket with.  Default: <code>12321</code>
	 * @type {number}
	 * @access protected
	 */
	port = 12321

	/**
	 * Api router
	 * @type {ServiceOscApi}
	 * @access private
	 */
	#api

	/**
	 * @param {import('../Registry.js').default} registry - the application core
	 */
	constructor(registry) {
		super(registry, 'osc-rx', 'Service/OscListener', 'osc_enabled', 'osc_listen_port')

		this.init()

		this.#api = new ServiceOscApi(registry)
	}

	/**
	 * Process an incoming message from a client
	 * @param {import('osc').OscMessage} message - the incoming message part
	 * @access protected
	 */
	processIncoming(message) {
		try {
			this.#api.router.processMessage(message.address, message)
		} catch (error) {
			this.logger.warn('OSC Error: ' + error)
		}
	}
<<<<<<< HEAD
=======

	#setupOscRoutes() {
		this.#router.addPath('/press/bank/:page(\\d+)/:bank(\\d+)', (match, message) => {
			const controlId = this.page.getControlIdAtOldBankIndex(Number(match.page), Number(match.bank))
			if (!controlId) return

			if (message.args.length > 0 && message.args[0].type == 'i' && message.args[0].value == '1') {
				this.logger.info(`Got /press/bank/ (press) for ${controlId}`)
				this.controls.pressControl(controlId, true, undefined)
			} else if (message.args.length > 0 && message.args[0].type == 'i' && message.args[0].value == '0') {
				this.logger.info(`Got /press/bank/ (release) for ${controlId}`)
				this.controls.pressControl(controlId, false, undefined)
			} else {
				this.logger.info(`Got /press/bank/ (trigger)${controlId}`)
				this.controls.pressControl(controlId, true, undefined)

				setTimeout(() => {
					this.logger.info(`Auto releasing /press/bank/ (trigger)${controlId}`)
					this.controls.pressControl(controlId, false, undefined)
				}, 20)
			}
		})

		this.#router.addPath('/style/bgcolor/:page(\\d+)/:bank(\\d+)', (match, message) => {
			if (message.args.length > 2) {
				const r = message.args[0].value
				const g = message.args[1].value
				const b = message.args[2].value
				if (typeof r === 'number' && typeof g === 'number' && typeof b === 'number') {
					const controlId = this.page.getControlIdAtOldBankIndex(Number(match.page), Number(match.bank))
					if (!controlId) return

					const control = this.controls.getControl(controlId)
					if (control && control.supportsStyle) {
						this.logger.info(`Got /style/bgcolor for ${controlId}`)
						control.styleSetFields({ bgcolor: rgb(r, g, b) })
					} else {
						this.logger.info(`Got /style/bgcolor for unknown control: ${controlId}`)
					}
				}
			}
		})

		this.#router.addPath('/style/color/:page(\\d+)/:bank(\\d+)', (match, message) => {
			if (message.args.length > 2) {
				const r = message.args[0].value
				const g = message.args[1].value
				const b = message.args[2].value
				if (typeof r === 'number' && typeof g === 'number' && typeof b === 'number') {
					const controlId = this.page.getControlIdAtOldBankIndex(Number(match.page), Number(match.bank))
					if (!controlId) return

					const control = this.controls.getControl(controlId)
					if (control && control.supportsStyle) {
						this.logger.info(`Got /style/color for ${controlId}`)
						control.styleSetFields({ color: rgb(r, g, b) })
					} else {
						this.logger.info(`Got /style/color for unknown control: ${controlId}`)
					}
				}
			}
		})

		this.#router.addPath('/style/text/:page(\\d+)/:bank(\\d+)', (match, message) => {
			if (message.args.length > 0) {
				const text = message.args[0].value
				if (typeof text === 'string') {
					const controlId = this.page.getControlIdAtOldBankIndex(Number(match.page), Number(match.bank))
					if (!controlId) return

					const control = this.controls.getControl(controlId)
					if (control && control.supportsStyle) {
						this.logger.info(`Got /style/text for ${controlId}`)
						control.styleSetFields({ text: text })
					} else {
						this.logger.info(`Got /style/color for unknown control: ${controlId}`)
					}
				}
			}
		})

		this.#router.addPath('/rescan', (_match, _message) => {
			this.logger.info('Got /rescan 1')
			this.surfaces.triggerRefreshDevices().catch(() => {
				this.logger.debug('Scan failed')
			})
		})

		this.#router.addPath('/custom-variable/:name/value', (match, message) => {
			if (match.name && message.args.length > 0) {
				this.logger.debug(`Setting custom-variable ${match.name} to value ${message.args[0].value}`)
				this.instance.variable.custom.setValue(match.name, message.args[0].value)
			}
		})
	}
>>>>>>> 25375d2b
}

export default ServiceOscListener<|MERGE_RESOLUTION|>--- conflicted
+++ resolved
@@ -50,7 +50,7 @@
 
 	/**
 	 * Process an incoming message from a client
-	 * @param {import('osc').OscMessage} message - the incoming message part
+	 * @param {import('osc').OscReceivedMessage} message - the incoming message part
 	 * @access protected
 	 */
 	processIncoming(message) {
@@ -60,104 +60,6 @@
 			this.logger.warn('OSC Error: ' + error)
 		}
 	}
-<<<<<<< HEAD
-=======
-
-	#setupOscRoutes() {
-		this.#router.addPath('/press/bank/:page(\\d+)/:bank(\\d+)', (match, message) => {
-			const controlId = this.page.getControlIdAtOldBankIndex(Number(match.page), Number(match.bank))
-			if (!controlId) return
-
-			if (message.args.length > 0 && message.args[0].type == 'i' && message.args[0].value == '1') {
-				this.logger.info(`Got /press/bank/ (press) for ${controlId}`)
-				this.controls.pressControl(controlId, true, undefined)
-			} else if (message.args.length > 0 && message.args[0].type == 'i' && message.args[0].value == '0') {
-				this.logger.info(`Got /press/bank/ (release) for ${controlId}`)
-				this.controls.pressControl(controlId, false, undefined)
-			} else {
-				this.logger.info(`Got /press/bank/ (trigger)${controlId}`)
-				this.controls.pressControl(controlId, true, undefined)
-
-				setTimeout(() => {
-					this.logger.info(`Auto releasing /press/bank/ (trigger)${controlId}`)
-					this.controls.pressControl(controlId, false, undefined)
-				}, 20)
-			}
-		})
-
-		this.#router.addPath('/style/bgcolor/:page(\\d+)/:bank(\\d+)', (match, message) => {
-			if (message.args.length > 2) {
-				const r = message.args[0].value
-				const g = message.args[1].value
-				const b = message.args[2].value
-				if (typeof r === 'number' && typeof g === 'number' && typeof b === 'number') {
-					const controlId = this.page.getControlIdAtOldBankIndex(Number(match.page), Number(match.bank))
-					if (!controlId) return
-
-					const control = this.controls.getControl(controlId)
-					if (control && control.supportsStyle) {
-						this.logger.info(`Got /style/bgcolor for ${controlId}`)
-						control.styleSetFields({ bgcolor: rgb(r, g, b) })
-					} else {
-						this.logger.info(`Got /style/bgcolor for unknown control: ${controlId}`)
-					}
-				}
-			}
-		})
-
-		this.#router.addPath('/style/color/:page(\\d+)/:bank(\\d+)', (match, message) => {
-			if (message.args.length > 2) {
-				const r = message.args[0].value
-				const g = message.args[1].value
-				const b = message.args[2].value
-				if (typeof r === 'number' && typeof g === 'number' && typeof b === 'number') {
-					const controlId = this.page.getControlIdAtOldBankIndex(Number(match.page), Number(match.bank))
-					if (!controlId) return
-
-					const control = this.controls.getControl(controlId)
-					if (control && control.supportsStyle) {
-						this.logger.info(`Got /style/color for ${controlId}`)
-						control.styleSetFields({ color: rgb(r, g, b) })
-					} else {
-						this.logger.info(`Got /style/color for unknown control: ${controlId}`)
-					}
-				}
-			}
-		})
-
-		this.#router.addPath('/style/text/:page(\\d+)/:bank(\\d+)', (match, message) => {
-			if (message.args.length > 0) {
-				const text = message.args[0].value
-				if (typeof text === 'string') {
-					const controlId = this.page.getControlIdAtOldBankIndex(Number(match.page), Number(match.bank))
-					if (!controlId) return
-
-					const control = this.controls.getControl(controlId)
-					if (control && control.supportsStyle) {
-						this.logger.info(`Got /style/text for ${controlId}`)
-						control.styleSetFields({ text: text })
-					} else {
-						this.logger.info(`Got /style/color for unknown control: ${controlId}`)
-					}
-				}
-			}
-		})
-
-		this.#router.addPath('/rescan', (_match, _message) => {
-			this.logger.info('Got /rescan 1')
-			this.surfaces.triggerRefreshDevices().catch(() => {
-				this.logger.debug('Scan failed')
-			})
-		})
-
-		this.#router.addPath('/custom-variable/:name/value', (match, message) => {
-			if (match.name && message.args.length > 0) {
-				this.logger.debug(`Setting custom-variable ${match.name} to value ${message.args[0].value}`)
-				this.instance.variable.custom.setValue(match.name, message.args[0].value)
-			}
-		})
-	}
->>>>>>> 25375d2b
 }
 
 export default ServiceOscListener