<<<<<<< HEAD
/*
 * This file is part of the Companion project
 * Copyright (c) 2018 Bitfocus AS
 * Authors: William Viker <william@bitfocus.io>, Håkon Nessjøen <haakon@bitfocus.io>
 *
 * This program is free software.
 * You should have received a copy of the MIT licence as well as the Bitfocus
 * Individual Contributor License Agreement for companion along with
 * this program.
 *
 * You can be released from the requirements of the license by purchasing
 * a commercial license. Buying such a license is mandatory as soon as you
 * develop commercial activities involving the Companion software without
 * disclosing the source code of your own applications.
 *
 */

const common = require('./common');

class companion_instance extends common {
=======
const plugin_base = require('./plugin_base')
>>>>>>> 768a5675

	setup() {
		const system = this.scheduler.system

		system.on('modules_loaded', () => {
			// Wait to run since some modules need time to connect
			setTimeout(this._run.bind(this, 'start'), 10000)
		})

		system.on('io_connect', this._run.bind(this, 'io_connect'))
		system.on('bank_pressed', (bank, button, press_status, deviceid) => {
			// If the scheduler is recalling this button, don't start an infinite loop...
			if (!deviceid || deviceid !== 'scheduler') {
				this._run(press_status ? 'button_press' : 'button_depress')
			}
		})

		this.options = [
			{
				key: 'run',
				name: 'Run at',
				type: 'select',
				choices: [
					{
						id: 'start',
						label: 'Startup',
					},
					{
						id: 'io_connect',
						label: 'Webpage Load',
					},
					{
						id: 'button_press',
						label: 'On any button press',
					},
					{
						id: 'button_depress',
						label: 'On any button depress',
					},
				],
			},
		]
	}

<<<<<<< HEAD
	config_desc(config) {
		const run_conf = this.options[0].choices.find(x => x.id === config.run);
		let run_time = !run_conf ? 'unknown' : run_conf.label;

		return run_time;
=======
	/**
	 * Checks if event needs to run
	 * @param {string} run Name of run type based on the option choices (ie, start or button_press)
	 */
	_run(run) {
		this.watch.filter((x) => x.config.run === run).forEach((x) => this.scheduler.action(x.id))
	}

	get type() {
		return 'instance'
>>>>>>> 768a5675
	}

	get name() {
		return 'Instance'
	}

<<<<<<< HEAD
	get type() {
		return 'instance';
	}

	/**
	 * Checks if event needs to run
	 * @param {string} run Name of run type based on the option choices (ie, start or button_press)
	 */
	_run(run) {
		this.watch.filter(x => x.config.run === run)
			.forEach(x => this.scheduler.action(x.id));
=======
	config_desc(config) {
		const run_conf = this.options[0].choices.find((x) => x.id === config.run)
		let run_time = !run_conf ? 'unknown' : run_conf.label

		return run_time
>>>>>>> 768a5675
	}
}

module.exports = companion_instance<|MERGE_RESOLUTION|>--- conflicted
+++ resolved
@@ -1,4 +1,3 @@
-<<<<<<< HEAD
 /*
  * This file is part of the Companion project
  * Copyright (c) 2018 Bitfocus AS
@@ -16,13 +15,9 @@
  *
  */
 
-const common = require('./common');
+const common = require('./common')
 
 class companion_instance extends common {
-=======
-const plugin_base = require('./plugin_base')
->>>>>>> 768a5675
-
 	setup() {
 		const system = this.scheduler.system
 
@@ -66,13 +61,21 @@
 		]
 	}
 
-<<<<<<< HEAD
 	config_desc(config) {
-		const run_conf = this.options[0].choices.find(x => x.id === config.run);
-		let run_time = !run_conf ? 'unknown' : run_conf.label;
+		const run_conf = this.options[0].choices.find((x) => x.id === config.run)
+		let run_time = !run_conf ? 'unknown' : run_conf.label
 
-		return run_time;
-=======
+		return run_time
+	}
+
+	get name() {
+		return 'Instance'
+	}
+
+	get type() {
+		return 'instance'
+	}
+
 	/**
 	 * Checks if event needs to run
 	 * @param {string} run Name of run type based on the option choices (ie, start or button_press)
@@ -80,36 +83,6 @@
 	_run(run) {
 		this.watch.filter((x) => x.config.run === run).forEach((x) => this.scheduler.action(x.id))
 	}
-
-	get type() {
-		return 'instance'
->>>>>>> 768a5675
-	}
-
-	get name() {
-		return 'Instance'
-	}
-
-<<<<<<< HEAD
-	get type() {
-		return 'instance';
-	}
-
-	/**
-	 * Checks if event needs to run
-	 * @param {string} run Name of run type based on the option choices (ie, start or button_press)
-	 */
-	_run(run) {
-		this.watch.filter(x => x.config.run === run)
-			.forEach(x => this.scheduler.action(x.id));
-=======
-	config_desc(config) {
-		const run_conf = this.options[0].choices.find((x) => x.id === config.run)
-		let run_time = !run_conf ? 'unknown' : run_conf.label
-
-		return run_time
->>>>>>> 768a5675
-	}
 }
 
 module.exports = companion_instance