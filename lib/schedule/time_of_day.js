<<<<<<< HEAD
/*
 * This file is part of the Companion project
 * Copyright (c) 2018 Bitfocus AS
 * Authors: William Viker <william@bitfocus.io>, Håkon Nessjøen <haakon@bitfocus.io>
 *
 * This program is free software.
 * You should have received a copy of the MIT licence as well as the Bitfocus
 * Individual Contributor License Agreement for companion along with
 * this program.
 *
 * You can be released from the requirements of the license by purchasing
 * a commercial license. Buying such a license is mandatory as soon as you
 * develop commercial activities involving the Companion software without
 * disclosing the source code of your own applications.
 *
 */

const common = require('./common');
const moment = require('moment');
=======
const plugin_base = require('./plugin_base')
const moment = require('moment')
>>>>>>> 768a5675

class time_of_day extends common {

	setup() {
		this.day_format = 'ddd'

		this.interval_watch = setInterval(() => {
			const now = new Date()
			const hms =
				now.getHours().toString().padStart(2, '0') +
				':' +
				now.getMinutes().toString().padStart(2, '0') +
				':' +
				now.getSeconds().toString().padStart(2, '0')
			this.matches(now.getDay().toString(), hms)
		}, 1000)

		this.options = [
			{
				key: 'time',
				name: 'Time',
				type: 'textinput',
				placeholder: 'Time in format HH:MM:SS',
				pattern: '(0[0-9]|1[0-9]|2[0-3])(:[0-5][0-9]){2}',
			},
			{
				key: 'days',
				name: 'Days',
				type: 'select',
				multi: true,
				choices: this._day_list(),
			},
		]
	}

	config_desc(config) {
		const days = config.days;
		let day_str = days.toString();

		if (days.length === 7) {
			day_str = 'Daily';
		}
		else if (day_str === '1,2,3,4,5') {
			day_str = 'Weekdays';
		}
		else if (day_str === '0,6') {
			day_str = 'Weekends';
		}
		else {
			try {
				day_str = days.map(d => moment().weekday(d).format('ddd'))
					.join(', ');
			}
			catch (e) {
				day_str = 'Error';
			}
		}

		return `<strong>${day_str}</strong>, ${config.time}`;
	}

	/**
	 * @return {Array.<{id: number, label: string}>} List of days
	 */
	_day_list() {
		return [...Array(7).keys()].map((i) => {
			return {
				id: i,
				label: moment().weekday(i).format(this.day_format),
			}
		})
	}

	get name() {
		return 'Time of day';
	}

	get type() {
		return 'tod';
	}

	/**
	 * Checks if event should work
	 * @param {number} day
	 * @param {string} hms
	 */
	matches(day, hms) {
		this.watch
			.filter((x) => x.config.days.includes(day) && x.config.time === hms)
			.forEach((x) => this.scheduler.action(x.id))
	}
<<<<<<< HEAD
=======

	get type() {
		return 'tod'
	}

	get name() {
		return 'Time of day'
	}

	config_desc(config) {
		const days = config.days
		let day_str = days.toString()
		if (days.length === 7) {
			day_str = 'Daily'
		} else if (day_str === '1,2,3,4,5') {
			day_str = 'Weekdays'
		} else if (day_str === '0,6') {
			day_str = 'Weekends'
		} else {
			try {
				day_str = days.map((d) => moment().weekday(d).format('ddd')).join(', ')
			} catch (e) {
				day_str = 'Error'
			}
		}

		return `<strong>${day_str}</strong>, ${config.time}`
	}
>>>>>>> 768a5675
}

module.exports = time_of_day<|MERGE_RESOLUTION|>--- conflicted
+++ resolved
@@ -1,4 +1,3 @@
-<<<<<<< HEAD
 /*
  * This file is part of the Companion project
  * Copyright (c) 2018 Bitfocus AS
@@ -16,15 +15,10 @@
  *
  */
 
-const common = require('./common');
-const moment = require('moment');
-=======
-const plugin_base = require('./plugin_base')
+const common = require('./common')
 const moment = require('moment')
->>>>>>> 768a5675
 
 class time_of_day extends common {
-
 	setup() {
 		this.day_format = 'ddd'
 
@@ -58,75 +52,9 @@
 	}
 
 	config_desc(config) {
-		const days = config.days;
-		let day_str = days.toString();
-
-		if (days.length === 7) {
-			day_str = 'Daily';
-		}
-		else if (day_str === '1,2,3,4,5') {
-			day_str = 'Weekdays';
-		}
-		else if (day_str === '0,6') {
-			day_str = 'Weekends';
-		}
-		else {
-			try {
-				day_str = days.map(d => moment().weekday(d).format('ddd'))
-					.join(', ');
-			}
-			catch (e) {
-				day_str = 'Error';
-			}
-		}
-
-		return `<strong>${day_str}</strong>, ${config.time}`;
-	}
-
-	/**
-	 * @return {Array.<{id: number, label: string}>} List of days
-	 */
-	_day_list() {
-		return [...Array(7).keys()].map((i) => {
-			return {
-				id: i,
-				label: moment().weekday(i).format(this.day_format),
-			}
-		})
-	}
-
-	get name() {
-		return 'Time of day';
-	}
-
-	get type() {
-		return 'tod';
-	}
-
-	/**
-	 * Checks if event should work
-	 * @param {number} day
-	 * @param {string} hms
-	 */
-	matches(day, hms) {
-		this.watch
-			.filter((x) => x.config.days.includes(day) && x.config.time === hms)
-			.forEach((x) => this.scheduler.action(x.id))
-	}
-<<<<<<< HEAD
-=======
-
-	get type() {
-		return 'tod'
-	}
-
-	get name() {
-		return 'Time of day'
-	}
-
-	config_desc(config) {
 		const days = config.days
 		let day_str = days.toString()
+
 		if (days.length === 7) {
 			day_str = 'Daily'
 		} else if (day_str === '1,2,3,4,5') {
@@ -143,7 +71,37 @@
 
 		return `<strong>${day_str}</strong>, ${config.time}`
 	}
->>>>>>> 768a5675
+
+	/**
+	 * @return {Array.<{id: number, label: string}>} List of days
+	 */
+	_day_list() {
+		return [...Array(7).keys()].map((i) => {
+			return {
+				id: i,
+				label: moment().weekday(i).format(this.day_format),
+			}
+		})
+	}
+
+	get name() {
+		return 'Time of day'
+	}
+
+	get type() {
+		return 'tod'
+	}
+
+	/**
+	 * Checks if event should work
+	 * @param {number} day
+	 * @param {string} hms
+	 */
+	matches(day, hms) {
+		this.watch
+			.filter((x) => x.config.days.includes(day) && x.config.time === hms)
+			.forEach((x) => this.scheduler.action(x.id))
+	}
 }
 
 module.exports = time_of_day