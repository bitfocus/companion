<<<<<<< HEAD
/*
 * This file is part of the Companion project
 * Copyright (c) 2018 Bitfocus AS
 * Authors: William Viker <william@bitfocus.io>, Håkon Nessjøen <haakon@bitfocus.io>
 *
 * This program is free software.
 * You should have received a copy of the MIT licence as well as the Bitfocus
 * Individual Contributor License Agreement for companion along with
 * this program.
 *
 * You can be released from the requirements of the license by purchasing
 * a commercial license. Buying such a license is mandatory as soon as you
 * develop commercial activities involving the Companion software without
 * disclosing the source code of your own applications.
 *
 */
=======
const plugin_base = require('./plugin_base')
>>>>>>> 768a5675

const common = require('./common');

class variable extends common {
	setup() {
		this.scheduler.system.on('variable_changed', this.matches.bind(this))

		this.options = [
			{
				key: 'key',
				name: 'Variable name',
				type: 'textinput',
				placeholder: 'Ex: internal:time_m',
				pattern: '([A-Za-z0-9 :_-]*)',
			},
			{
				key: 'check',
				name: 'Type',
				type: 'select',
				choices: [
					{ id: 'eq', label: '=' },
					{ id: 'ne', label: '!=' },
					{ id: 'gt', label: '>' },
					{ id: 'lt', label: '<' },
				],
			},
			{
				key: 'value',
				name: 'Value',
				type: 'textinput',
			},
		]
	}

	get multiple() {
		return true
	}

	/**
	 * Checks if event should work
	 * @param {number} day
	 * @param {string} hms
	 */
	matches(label, key, value) {
		const var_check = `${label}:${key}`

		this.watch
			.filter((x) => {
				if (Array.isArray(x.config)) {
					return x.config.every((x) => this._check_variable(var_check, value, x))
				} else {
					return this._check_variable(var_check, value, x.config)
				}
			})
			.forEach((x) => this.scheduler.action(x.id))
	}

	_check_variable(var_check, value, cond) {
		if (cond.key !== var_check) {
			return false
		}

		switch (cond.check) {
			case 'gt':
				return parseFloat(cond.value) > value
			case 'lt':
				return parseFloat(cond.value) < value
			case 'ne':
				return cond.value != value
			default:
				return cond.value == value
		}
	}

	get type() {
		return 'variable'
	}

	get name() {
		return 'Variable value'
	}

	_cond_desc(desc) {
		return `$(${desc.key}) ${this.options[1].choices.find((x) => x.id == desc.check).label} ${desc.value}`
	}

	config_desc(config) {
		let cond_list = []
		if (Array.isArray(config)) {
			config.forEach((x) => cond_list.push(this._cond_desc(x)))
		} else {
			cond_list.push(this._cond_desc(config))
		}
		return `Runs when variable <strong>${cond_list.join('</strong> AND <strong>')}</strong>.`
	}
}

module.exports = variable<|MERGE_RESOLUTION|>--- conflicted
+++ resolved
@@ -1,4 +1,3 @@
-<<<<<<< HEAD
 /*
  * This file is part of the Companion project
  * Copyright (c) 2018 Bitfocus AS
@@ -15,11 +14,8 @@
  * disclosing the source code of your own applications.
  *
  */
-=======
-const plugin_base = require('./plugin_base')
->>>>>>> 768a5675
 
-const common = require('./common');
+const common = require('./common')
 
 class variable extends common {
 	setup() {
