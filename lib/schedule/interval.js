--- conflicted
+++ resolved
@@ -32,21 +32,14 @@
 	}
 
 	add(id, data) {
-<<<<<<< HEAD
-		data.interval = setInterval(() => {
-			this.scheduler.action(id);
-		}, parseInt(data.config.seconds) * 1000);
-
-		super.add(id, data);
-=======
 		const data2 = {
 			...data,
 			interval: setInterval(() => {
 				this.scheduler.action(id);
 			}, parseInt(data.config.seconds) * 1000)
 		}
+
 		super.add(id, data2);
->>>>>>> 5cf03033
 	}
 
 	config_desc(config) {
