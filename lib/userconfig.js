/*
 * This file is part of the Companion project
 * Copyright (c) 2018 Bitfocus AS
 * Authors: William Viker <william@bitfocus.io>, Håkon Nessjøen <haakon@bitfocus.io>
 *
 * This program is free software.
 * You should have received a copy of the MIT licence as well as the Bitfocus
 * Individual Contributor License Agreement for companion along with
 * this program.
 *
 * You can be released from the requirements of the license by purchasing
 * a commercial license. Buying such a license is mandatory as soon as you
 * develop commercial activities involving the Companion software without
 * disclosing the source code of your own applications.
 *
 */

<<<<<<< HEAD
var debug   = require('debug')('lib/userconfig');
const { SendResult } = require('./resources/utils');

class userconfig {

	constructor(system) {
		this.system = system;

		this.userconfig = {};

		this.system.emit('db_get', 'userconfig', (config) => {
			if (config === undefined) {
				config = {};
			}

			this.userconfig = config;

			for (var key in config) {
				this.system.emit('set_userconfig_key', key, config[key]);
			}
		});

		this.system.on('get_userconfig', (cb) => {
			cb(this.userconfig);
		});

		this.system.emit('io_get', (io) => {

			this.system.on('io_connect', (client) => {

				debug('client ' + client.id + ' connected');

				client.on('set_userconfig_key', (key,value) => {
					this.userconfig[key] = value;
					debug('set_userconfig_key', key, value);
					this.system.emit('log', 'set_userconfig('+key+')', 'info', 'new value: ' + value);
					client.broadcast.emit('set_userconfig_key', key, value);
					this.system.emit('set_userconfig_key', key, value);
					this.system.emit('db_save');
				});

				client.on('get_userconfig_all', (answer) => {
					SendResult(client, answer, 'get_userconfig_all', this.userconfig);
				});

				client.on('disconnect', () => {
					debug('client ' + client.id + ' disconnected');
				});
			});
		});
	}
=======
var debug = require('debug')('lib/userconfig')
var system

function userconfig(system) {
	var self = this

	self.userconfig = {}

	system.emit('db_get', 'userconfig', function (config) {
		if (config === undefined) {
			config = {}
		}

		self.userconfig = config

		for (var key in config) {
			system.emit('set_userconfig_key', key, config[key])
		}
	})

	system.on('get_userconfig', function (cb) {
		cb(self.userconfig)
	})

	system.emit('io_get', function (io) {
		system.on('io_connect', function (socket) {
			function sendResult(answer, name, ...args) {
				if (typeof answer === 'function') {
					answer(...args)
				} else {
					socket.emit(name, ...args)
				}
			}

			debug('socket ' + socket.id + ' connected')

			socket.on('set_userconfig_key', function (key, value) {
				self.userconfig[key] = value
				debug('set_userconfig_key', key, value)
				system.emit('log', 'set_userconfig(' + key + ')', 'info', 'new value: ' + value)
				io.emit('set_userconfig_key', key, value)
				system.emit('set_userconfig_key', key, value)
				system.emit('db_save')
			})

			socket.on('get_userconfig_all', function (answer) {
				sendResult(answer, 'get_userconfig_all', self.userconfig)
			})

			socket.on('disconnect', function () {
				debug('socket ' + socket.id + ' disconnected')
			})
		})
	})
>>>>>>> 768a5675
}

module.exports = function (system) {
	return new userconfig(system)
}<|MERGE_RESOLUTION|>--- conflicted
+++ resolved
@@ -15,114 +15,54 @@
  *
  */
 
-<<<<<<< HEAD
-var debug   = require('debug')('lib/userconfig');
-const { SendResult } = require('./resources/utils');
+var debug = require('debug')('lib/userconfig')
+const { SendResult } = require('./resources/utils')
 
 class userconfig {
+	constructor(system) {
+		this.system = system
 
-	constructor(system) {
-		this.system = system;
-
-		this.userconfig = {};
+		this.userconfig = {}
 
 		this.system.emit('db_get', 'userconfig', (config) => {
 			if (config === undefined) {
-				config = {};
+				config = {}
 			}
 
-			this.userconfig = config;
+			this.userconfig = config
 
 			for (var key in config) {
-				this.system.emit('set_userconfig_key', key, config[key]);
+				this.system.emit('set_userconfig_key', key, config[key])
 			}
-		});
+		})
 
 		this.system.on('get_userconfig', (cb) => {
-			cb(this.userconfig);
-		});
+			cb(this.userconfig)
+		})
 
 		this.system.emit('io_get', (io) => {
+			this.system.on('io_connect', (client) => {
+				debug('client ' + client.id + ' connected')
 
-			this.system.on('io_connect', (client) => {
-
-				debug('client ' + client.id + ' connected');
-
-				client.on('set_userconfig_key', (key,value) => {
-					this.userconfig[key] = value;
-					debug('set_userconfig_key', key, value);
-					this.system.emit('log', 'set_userconfig('+key+')', 'info', 'new value: ' + value);
-					client.broadcast.emit('set_userconfig_key', key, value);
-					this.system.emit('set_userconfig_key', key, value);
-					this.system.emit('db_save');
-				});
+				client.on('set_userconfig_key', (key, value) => {
+					this.userconfig[key] = value
+					debug('set_userconfig_key', key, value)
+					this.system.emit('log', 'set_userconfig(' + key + ')', 'info', 'new value: ' + value)
+					client.broadcast.emit('set_userconfig_key', key, value)
+					this.system.emit('set_userconfig_key', key, value)
+					this.system.emit('db_save')
+				})
 
 				client.on('get_userconfig_all', (answer) => {
-					SendResult(client, answer, 'get_userconfig_all', this.userconfig);
-				});
+					SendResult(client, answer, 'get_userconfig_all', this.userconfig)
+				})
 
 				client.on('disconnect', () => {
-					debug('client ' + client.id + ' disconnected');
-				});
-			});
-		});
-	}
-=======
-var debug = require('debug')('lib/userconfig')
-var system
-
-function userconfig(system) {
-	var self = this
-
-	self.userconfig = {}
-
-	system.emit('db_get', 'userconfig', function (config) {
-		if (config === undefined) {
-			config = {}
-		}
-
-		self.userconfig = config
-
-		for (var key in config) {
-			system.emit('set_userconfig_key', key, config[key])
-		}
-	})
-
-	system.on('get_userconfig', function (cb) {
-		cb(self.userconfig)
-	})
-
-	system.emit('io_get', function (io) {
-		system.on('io_connect', function (socket) {
-			function sendResult(answer, name, ...args) {
-				if (typeof answer === 'function') {
-					answer(...args)
-				} else {
-					socket.emit(name, ...args)
-				}
-			}
-
-			debug('socket ' + socket.id + ' connected')
-
-			socket.on('set_userconfig_key', function (key, value) {
-				self.userconfig[key] = value
-				debug('set_userconfig_key', key, value)
-				system.emit('log', 'set_userconfig(' + key + ')', 'info', 'new value: ' + value)
-				io.emit('set_userconfig_key', key, value)
-				system.emit('set_userconfig_key', key, value)
-				system.emit('db_save')
-			})
-
-			socket.on('get_userconfig_all', function (answer) {
-				sendResult(answer, 'get_userconfig_all', self.userconfig)
-			})
-
-			socket.on('disconnect', function () {
-				debug('socket ' + socket.id + ' disconnected')
+					debug('client ' + client.id + ' disconnected')
+				})
 			})
 		})
-	})
->>>>>>> 768a5675
+	}
 }
 
 module.exports = function (system) {
