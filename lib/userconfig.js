/*
 * This file is part of the Companion project
 * Copyright (c) 2018 Bitfocus AS
 * Authors: William Viker <william@bitfocus.io>, Håkon Nessjøen <haakon@bitfocus.io>
 *
 * This program is free software.
 * You should have received a copy of the MIT licence as well as the Bitfocus
 * Individual Contributor License Agreement for companion along with
 * this program.
 *
 * You can be released from the requirements of the license by purchasing
 * a commercial license. Buying such a license is mandatory as soon as you
 * develop commercial activities involving the Companion software without
 * disclosing the source code of your own applications.
 *
 */

var debug   = require('debug')('lib/userconfig');

class userconfig {

	constructor(system) {
		this.system = system;

		this.userconfig = {};

		this.system.emit('db_get', 'userconfig', (config) => {
			if (config === undefined) {
				config = {};
			}

			this.userconfig = config;

			for (var key in config) {
				this.system.emit('set_userconfig_key', key, config[key]);
			}
		});

		this.system.on('get_userconfig', (cb) => {
			cb(this.userconfig);
		});

		this.system.emit('io_get', (io) => {

<<<<<<< HEAD
			this.system.on('io_connect', (client) => {

				debug('client ' + client.id + ' connected');

				client.on('set_userconfig_key', (key,value) => {
					this.userconfig[key] = value;
					debug('set_userconfig_key', key, value);
					this.system.emit('log', 'set_userconfig('+key+')', 'info', 'new value: ' + value);
					client.broadcast.emit('set_userconfig_key', key, value);
					this.system.emit('set_userconfig_key', key, value);
					this.system.emit('db_save');
				});
=======
			function sendResult(answer, name, ...args) {
				if (typeof answer === 'function') {
					answer(...args)
				} else {
					socket.emit(name, ...args)
				}
			}

			debug('socket ' + socket.id + ' connected');

			socket.on('set_userconfig_key', function(key,value) {
				self.userconfig[key] = value;
				debug('set_userconfig_key', key, value);
				system.emit('log', 'set_userconfig('+key+')', 'info', 'new value: ' + value);
				io.emit('set_userconfig_key', key, value);
				system.emit('set_userconfig_key', key, value);
				system.emit('db_save');
			});

			socket.on('get_userconfig_all', function(answer) {
				sendResult(answer, 'get_userconfig_all', self.userconfig)
			});
>>>>>>> f58289e9

				client.on('get_userconfig_all', () => {
					client.emit('get_userconfig_all', this.userconfig);
				});

				client.on('disconnect', () => {
					debug('client ' + client.id + ' disconnected');
				});
			});
		});
	}
}

module.exports = function (system) {
	return new userconfig(system);
};<|MERGE_RESOLUTION|>--- conflicted
+++ resolved
@@ -16,6 +16,7 @@
  */
 
 var debug   = require('debug')('lib/userconfig');
+const { SendResult } = require('./resources/utils');
 
 class userconfig {
 
@@ -42,7 +43,6 @@
 
 		this.system.emit('io_get', (io) => {
 
-<<<<<<< HEAD
 			this.system.on('io_connect', (client) => {
 
 				debug('client ' + client.id + ' connected');
@@ -55,33 +55,9 @@
 					this.system.emit('set_userconfig_key', key, value);
 					this.system.emit('db_save');
 				});
-=======
-			function sendResult(answer, name, ...args) {
-				if (typeof answer === 'function') {
-					answer(...args)
-				} else {
-					socket.emit(name, ...args)
-				}
-			}
 
-			debug('socket ' + socket.id + ' connected');
-
-			socket.on('set_userconfig_key', function(key,value) {
-				self.userconfig[key] = value;
-				debug('set_userconfig_key', key, value);
-				system.emit('log', 'set_userconfig('+key+')', 'info', 'new value: ' + value);
-				io.emit('set_userconfig_key', key, value);
-				system.emit('set_userconfig_key', key, value);
-				system.emit('db_save');
-			});
-
-			socket.on('get_userconfig_all', function(answer) {
-				sendResult(answer, 'get_userconfig_all', self.userconfig)
-			});
->>>>>>> f58289e9
-
-				client.on('get_userconfig_all', () => {
-					client.emit('get_userconfig_all', this.userconfig);
+				client.on('get_userconfig_all', (answer) => {
+					SendResult(client, answer, 'get_userconfig_all', this.userconfig);
 				});
 
 				client.on('disconnect', () => {
