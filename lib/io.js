/*
 * This file is part of the Companion project
 * Copyright (c) 2018 Bitfocus AS
 * Authors: William Viker <william@bitfocus.io>, Håkon Nessjøen <haakon@bitfocus.io>
 *
 * This program is free software.
 * You should have received a copy of the MIT licence as well as the Bitfocus
 * Individual Contributor License Agreement for companion along with
 * this program.
 *
 * You can be released from the requirements of the license by purchasing
 * a commercial license. Buying such a license is mandatory as soon as you
 * develop commercial activities involving the Companion software without
 * disclosing the source code of your own applications.
 *
 */

<<<<<<< HEAD
var util    = require("util");
var IO      = require('socket.io');
var debug   = require('debug')('lib/io');

class io extends IO {

	constructor(system, http) {
		super(http, {
			allowRequest: (_, callback) => {
				callback(null, true);
			}
		});

		this.system = system;
		this.modules = {};

		this.system.on('io_get', (cb) => {
			if (typeof cb == 'function') {
				cb(this);
			}
		});

		this.init();
	}

	init() {
		this.on('connect', (client) => {
			debug('io-connect');

			this.system.emit('skeleton-info-info', (hash) => {
				client.emit('skeleton-info', hash);
			});

			this.system.emit('io_connect', client);
		});
	}
}

exports = module.exports = function (system, http) {
	return new io(system, http);
};
=======
var util = require('util')
var _io = require('socket.io')
var debug = require('debug')('lib/io')
var system

function io(_system, http) {
	var self = this
	system = _system
	self.modules = {}
	self.system = _system

	_io.call(self, http, {
		allowRequest: (_, callback) => {
			callback(null, true)
		},
	})

	self.system.on('io_get', function (cb) {
		if (typeof cb == 'function') {
			cb(self)
		}
	})

	self.initIO()
}
util.inherits(io, _io)

io.prototype.initIO = function () {
	var self = this

	self.on('connect', function (client) {
		debug('io-connect')

		system.emit('skeleton-info-info', function (hash) {
			client.emit('skeleton-info', hash)
		})

		system.emit('io_connect', client)
	})
}

exports = module.exports = function (_system, http) {
	return new io(_system, http)
}
>>>>>>> 768a5675
<|MERGE_RESOLUTION|>--- conflicted
+++ resolved
@@ -15,91 +15,43 @@
  *
  */
 
-<<<<<<< HEAD
-var util    = require("util");
-var IO      = require('socket.io');
-var debug   = require('debug')('lib/io');
+var util = require('util')
+var IO = require('socket.io')
+var debug = require('debug')('lib/io')
 
 class io extends IO {
-
 	constructor(system, http) {
 		super(http, {
 			allowRequest: (_, callback) => {
-				callback(null, true);
-			}
-		});
+				callback(null, true)
+			},
+		})
 
-		this.system = system;
-		this.modules = {};
+		this.system = system
+		this.modules = {}
 
 		this.system.on('io_get', (cb) => {
 			if (typeof cb == 'function') {
-				cb(this);
+				cb(this)
 			}
-		});
+		})
 
-		this.init();
+		this.init()
 	}
 
 	init() {
 		this.on('connect', (client) => {
-			debug('io-connect');
+			debug('io-connect')
 
 			this.system.emit('skeleton-info-info', (hash) => {
-				client.emit('skeleton-info', hash);
-			});
+				client.emit('skeleton-info', hash)
+			})
 
-			this.system.emit('io_connect', client);
-		});
+			this.system.emit('io_connect', client)
+		})
 	}
 }
 
 exports = module.exports = function (system, http) {
-	return new io(system, http);
-};
-=======
-var util = require('util')
-var _io = require('socket.io')
-var debug = require('debug')('lib/io')
-var system
-
-function io(_system, http) {
-	var self = this
-	system = _system
-	self.modules = {}
-	self.system = _system
-
-	_io.call(self, http, {
-		allowRequest: (_, callback) => {
-			callback(null, true)
-		},
-	})
-
-	self.system.on('io_get', function (cb) {
-		if (typeof cb == 'function') {
-			cb(self)
-		}
-	})
-
-	self.initIO()
-}
-util.inherits(io, _io)
-
-io.prototype.initIO = function () {
-	var self = this
-
-	self.on('connect', function (client) {
-		debug('io-connect')
-
-		system.emit('skeleton-info-info', function (hash) {
-			client.emit('skeleton-info', hash)
-		})
-
-		system.emit('io_connect', client)
-	})
-}
-
-exports = module.exports = function (_system, http) {
-	return new io(_system, http)
-}
->>>>>>> 768a5675
+	return new io(system, http)
+}