--- conflicted
+++ resolved
@@ -20,6 +20,7 @@
 var shortid = require('shortid');
 var fs      = require('fs');
 var marked  = require('marked');
+const { SendResult } = require('./resources/utils');
 
 class instance {
 
@@ -201,7 +202,7 @@
 
 			this.activateModule(id, mod);
 
-			this.io.emit('instance_add:result', id, this.store.db);
+			this.io.emit('instance_get:result', this.store.db);
 			debug('instance_add', id);
 			this.system.emit('instance_save');
 			this.system.emit('actions_update')
@@ -213,7 +214,6 @@
 		}
 	}
 
-<<<<<<< HEAD
 	calculateErrors(inst) {
 		this.numError = 0;
 		this.numWarn = 0;
@@ -232,11 +232,6 @@
 			else if (inn[0] === 2) {
 				this.numError++;
 			}
-=======
-		self.io.emit('instances_get:result', self.store.db);
-		self.system.emit('instance_save');
-	});
->>>>>>> f58289e9
 
 			
 		}
@@ -267,15 +262,20 @@
 
 	connect(client) {
 
-		client.on('instance_get', () => {
-			client.emit('instance', this.store, {
+		client.on('instances_get', () => {
+			client.emit('instances_get:result', this.store.db);
+		})
+	
+		client.on('modules_get', () => {
+			SendResult(client, answer, 'modules_get:result', {
 				manufacturer: this.modules_manufacturer,
 				category: this.modules_category,
-				name: this.modules_name
+				name: this.modules_name,
+				modules: this.store.module
 			});
 		});
 
-		client.on('instance_edit', (id) => {
+		client.on('instance_edit', (id, answer) => {
 			
 			if (this.active[id] === undefined) {
 				return;
@@ -291,7 +291,9 @@
 				...(this.active[id].config_fields() || []),
 			]
 
-			client.emit(
+			SendResult(
+				client,
+				answer, 
 				'instance_edit:result',
 				id,
 				this.store,
@@ -307,18 +309,18 @@
 
 		});
 
-		client.on('instance_config_put', (id, config) => {
+		client.on('instance_config_put', (id, config, answer) => {
 
 			for (var inst in this.store.db) {
 				if (inst != id && this.store.db[inst].label == config.label) {
-					client.emit('instance_config_put:result', 'duplicate label');
+					SendResult(client, answer, 'instance_config_put:result', 'duplicate label');
 					return;
 				}
 			}
 
 			this.system.emit('instance_config_put', id, config);
 
-			client.emit('instance_config_put:result', null, 'ok');
+			SendResult(client, answer, 'instance_config_put:result', null, 'ok');
 		});
 
 		client.on('instance_status_get', () => {
@@ -329,12 +331,7 @@
 			this.system.emit('instance_enable', id, state);
 
 			client.emit('instance_status', this.status);
-			client.emit('instance', this.store, {
-				manufacturer: this.modules_manufacturer,
-				category: this.modules_category,
-				name: this.modules_name
-			});
-
+			client.emit('instances_get:result', this.store.db);
 		});
 
 		client.on('instance_delete', (id) => {
@@ -345,7 +342,8 @@
 			this.system.emit('instance_add', module);
 		});
 
-		client.on('instance_get_help', (module) => {
+		// TODO - remove this once the jquery ui is removed
+		client.on('instance_get_help', (module, answer) => {
 			if (this.modules_main[module] !== undefined) {
 				var path = require('app-root-path') + '/lib/module';
 
@@ -353,13 +351,47 @@
 					try {
 						var help = fs.readFileSync(path +'/'+ module + '/HELP.md');
 						help = marked(help.toString(), { baseUrl: '/int/help/' + module + '/' });
-						client.emit('instance_get_help:result', null, help);
+						SendResult(client, answer, 'instance_get_help:result', null, help);
 					} catch (e) {
 						debug('Error loading help for ' + module, path +'/'+ module + '/HELP.md');
 						debug(e);
-						client.emit('instance_get_help:result', 'nofile');
-					}
-				}
+						SendResult(client, answer, 'instance_get_help:result', 'nofile');
+					}
+				}
+			}
+		});
+
+		client.on('instance_get_help_md', function (module, answer) {
+			if (self.modules_main[module] !== undefined) {
+				const basePath = require('app-root-path') + '/lib/module';
+				const helpPath = basePath +'/'+ module + '/HELP.md'
+	
+				fs.stat(helpPath, (err, stats) => {
+					if (err) {
+						debug('Error loading help for ' + module, helpPath);
+						debug(err)
+						answer('nofile')
+					} else {
+						if (stats.isFile()) {
+							fs.readFile(helpPath, (err, data) => {
+								if (err) {
+									debug('Error loading help for ' + module, helpPath);
+									debug(err)
+									answer('nofile')
+								} else {
+									answer(null, {
+										markdown: data.toString(),
+										baseUrl: '/int/help/' + module + '/',
+									})
+								}
+							})
+						} else {
+							debug('Error loading help for ' + module, helpPath);
+							debug('Not a file')
+							answer('nofile')
+						}
+					}
+				})
 			}
 		});
 	}
@@ -383,6 +415,7 @@
 		delete this.status[id];
 		delete this.store.db[id];
 
+		this.io.emit('instances_get:result', this.store.db);
 		this.system.emit('instance_save');
 	}
 
@@ -557,80 +590,8 @@
 			else {
 				debug("Configured instance " + config.instance_type + " could not be loaded, unknown module");
 
-<<<<<<< HEAD
 				if (config.instance_type != 'bitfocus-companion') {
 					this.system.emit('log', 'instance('+config.instance_type+')', 'error', "Configured instance " + config.instance_type + " could not be loaded, unknown module");
-=======
-			self.store.db[id].label = label;
-			if (self.active[id] !== undefined) {
-				self.active[id].label = self.store.db[id].label;
-			}
-
-			self.activate_module(id, mod);
-
-			self.io.emit('instances_get:result', self.store.db);
-			debug('instance_add', id);
-			self.system.emit('instance_save');
-			self.system.emit('actions_update')
-			self.system.emit('feedback_update')
-
-			if (typeof cb == 'function') {
-				cb(id, self.store.db[id]);
-			}
-		}
-	});
-
-	system.on('instance_activate', function (id) {
-		self.activate_module(id);
-	});
-
-	system.on('instance_config_put', function (id, config, internal) {
-		for (var key in config) {
-			self.store.db[id][key] = config[key];
-		}
-
-		if (self.active[id] !== undefined) {
-			if (self.active[id].label != self.store.db[id].label) {
-				system.emit('variable_instance_label_rename', self.active[id].label, self.store.db[id].label, id);
-			}
-
-			self.active[id].label = self.store.db[id].label;
-		}
-
-		self.system.emit('instance_save');
-		self.io.emit('instances_get:result', self.store.db);
-
-		if (!internal && self.active[id] !== undefined) {
-			if (typeof self.active[id].updateConfig == 'function') {
-				try {
-					self.active[id].updateConfig(Object.assign({}, config));
-				}
-				catch(e) {
-					self.system.emit('log', 'instance('+self.active[id].label+')', 'warn', 'Error updating instance configuration: ' + e.message);
-				}
-			}
-		}
-
-		self.system.emit('log', 'instance('+id+')', 'debug', 'instance configuration updated');
-	});
-
-	system.on('instance_enable', function (id, state) {
-		self.system.emit('log', 'instance('+id+')', 'info', (state ? 'Enable' : 'Disable') + ' instance ' + self.store.db[id].label);
-		self.store.db[id].enabled = state;
-		
-		if (state === true) {
-			system.emit('instance_status_update', id, null, 'Enabling');			
-		} else {
-			system.emit('instance_status_update', id, -1, 'Disabled');
-		}
-		
-		if (state === false) {
-			if (self.active[id] !== undefined && self.active[id].destroy !== undefined && typeof self.active[id].destroy == 'function') {
-				try {
-					self.active[id].destroy();
-				} catch (e) {
-					self.system.emit('log', 'instance('+id+')', 'warn', 'Error disabling instance: ' + e.message);
->>>>>>> f58289e9
 				}
 			}
 		}
@@ -679,7 +640,6 @@
 			}
 		}
 	}
-<<<<<<< HEAD
 
 	saveInstanceConfig(id, config, internal) {
 	
@@ -690,123 +650,17 @@
 		if (this.active[id] !== undefined) {
 			if (this.active[id].label != this.store.db[id].label) {
 				this.system.emit('variable_instance_label_rename', this.active[id].label, this.store.db[id].label, id);
-=======
-	else if (self.modules[instance_type] !== undefined) {
-		out = true;
-	}
-
-	return out;
-};
-
-instance.prototype.connect = function (client) {
-	var self = this;
-
-	function sendResult(answer, name, ...args) {
-		if (typeof answer === 'function') {
-			answer(...args)
-		} else {
-			client.emit(name, ...args)
-		}
-	}
-
-	client.on('instances_get', function() {
-		client.emit('instances_get:result', self.store.db);
-	})
-
-	client.on('modules_get', function(answer) {
-		sendResult(answer, 'modules_get:result', {
-			manufacturer: self.modules_manufacturer,
-			category: self.modules_category,
-			name: self.modules_name,
-			modules: self.store.module
-		})
-	});
-
-	client.on('instance_edit', function(id, answer) {
-		
-		if (self.active[id] === undefined) {
-			return;
-		}
-
-		const configFields = [
-			{
-				type: 'textinput',
-				id: 'label',
-				label: 'Label',
-				width: 12
-			},
-			...(self.active[id].config_fields() || []),
-		]
-
-		sendResult(
-			answer,
-			'instance_edit:result',
-			id,
-			configFields,
-			self.store.db[id]
-		);
-
-		if (self.active[id] !== undefined) {
-			self.active[id].label = self.store.db[id].label;
-		}
-
-		self.system.emit('instance_save');
-
-	});
-
-	client.on('instance_config_put', function (id, config, answer) {
-
-		for (var inst in self.store.db) {
-			if (inst != id && self.store.db[inst].label == config.label) {
-				sendResult(answer, 'instance_config_put:result', 'duplicate label');
-				return;
->>>>>>> f58289e9
-			}
-
-<<<<<<< HEAD
+			}
+
 			this.active[id].label = this.store.db[id].label;
 		}
 
 		this.system.emit('instance_save');
-		this.io.emit('instance_db_update', this.store.db);
-=======
-		self.system.emit('instance_config_put', id, config);
-
-		sendResult(answer, 'instance_config_put:result', null, 'ok');
-	});
-
-	client.on('instance_status_get', function() {
-		client.emit('instance_status', self.status);
-	});
-
-	client.on('instance_enable', function(id,state) {
-		self.system.emit('instance_enable', id, state);
-
-		client.emit('instance_status', self.status);
-		client.emit('instances_get:result', self.store.db);
-
-	});
-
-	client.on('instance_delete', function(id) {
-		self.system.emit('instance_delete', id, self.active[id] !== undefined ? self.active[id].label : undefined);
-	});
-
-	client.on('instance_add', function(module, answer) {
-		self.system.emit('instance_add', module, function(id) {
-			sendResult(answer, 'instance_add:result', id)
-		});
-	});
-
-	// TODO - remove this once the jquery ui is removed
-	client.on('instance_get_help', function (module, answer) {
-		if (self.modules_main[module] !== undefined) {
-			var path = require('app-root-path') + '/lib/module';
->>>>>>> f58289e9
+		this.io.emit('instances_get:result', this.store.db);
 
 		if (!internal && this.active[id] !== undefined) {
 			if (typeof this.active[id].updateConfig == 'function') {
 				try {
-<<<<<<< HEAD
 					this.active[id].updateConfig(Object.assign({}, config));
 				}
 				catch(e) {
@@ -814,52 +668,6 @@
 				}
 			}
 		}
-=======
-					var help = fs.readFileSync(path +'/'+ module + '/HELP.md');
-					help = marked(help.toString(), { baseUrl: '/int/help/' + module + '/' });
-					sendResult(answer, 'instance_get_help:result', null, help)
-				} catch (e) {
-					debug('Error loading help for ' + module, path +'/'+ module + '/HELP.md');
-					debug(e);
-					sendResult(answer, 'instance_get_help:result', 'nofile')
-				}
-			}
-		}
-	});
-	client.on('instance_get_help_md', function (module, answer) {
-		if (self.modules_main[module] !== undefined) {
-			const basePath = require('app-root-path') + '/lib/module';
-			const helpPath = basePath +'/'+ module + '/HELP.md'
-
-			fs.stat(helpPath, (err, stats) => {
-				if (err) {
-					debug('Error loading help for ' + module, helpPath);
-					debug(err)
-					answer('nofile')
-				} else {
-					if (stats.isFile()) {
-						fs.readFile(helpPath, (err, data) => {
-							if (err) {
-								debug('Error loading help for ' + module, helpPath);
-								debug(err)
-								answer('nofile')
-							} else {
-								answer(null, {
-									markdown: data.toString(),
-									baseUrl: '/int/help/' + module + '/',
-								})
-							}
-						})
-					} else {
-						debug('Error loading help for ' + module, helpPath);
-						debug('Not a file')
-						answer('nofile')
-					}
-				}
-			})
-		}
-	});
->>>>>>> f58289e9
 
 		this.system.emit('log', 'instance('+id+')', 'debug', 'instance configuration updated');
 	}
