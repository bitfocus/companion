--- conflicted
+++ resolved
@@ -456,15 +456,9 @@
 				}
 
 				// Generate manufacturer list
-<<<<<<< HEAD
-				if (moduleconfig.manufacturer !== undefined && moduleconfig.manufacturer != 'Bitfocus') {
+				if (moduleconfig.manufacturer !== undefined && moduleconfig.name != 'bitfocus-companion') {
 					if (this.modules_manufacturer[moduleconfig.manufacturer] === undefined) {
 						this.modules_manufacturer[moduleconfig.manufacturer] = [];
-=======
-				if (moduleconfig.manufacturer !== undefined && moduleconfig.name !== 'bitfocus-companion') {
-					if (self.modules_manufacturer[moduleconfig.manufacturer] === undefined) {
-						self.modules_manufacturer[moduleconfig.manufacturer] = [];
->>>>>>> 4bfc0cc9
 					}
 
 					this.modules_manufacturer[moduleconfig.manufacturer].push(folder);
