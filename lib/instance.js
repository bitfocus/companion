--- conflicted
+++ resolved
@@ -630,10 +630,7 @@
 		});
 	});
 
-<<<<<<< HEAD
-=======
 	// TODO - remove this once the jquery ui is removed
->>>>>>> defd4ef9
 	client.on('instance_get_help', function (module, answer) {
 		if (self.modules_main[module] !== undefined) {
 			var path = require('app-root-path') + '/lib/module';
