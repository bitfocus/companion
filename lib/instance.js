--- conflicted
+++ resolved
@@ -772,7 +772,12 @@
 				moduleconfig.help = false
 			}
 
-<<<<<<< HEAD
+			if (moduleconfig.bugs && moduleconfig.bugs.url) {
+				moduleconfig.bug_url = moduleconfig.bugs.url
+			} else if (moduleconfig.homepage) {
+				moduleconfig.bug_url = moduleconfig.homepage
+			}
+
 			// Generate manufacturer list
 			if (moduleconfig.manufacturer === undefined) {
 				throw 'Module ' + folder + " is missing a manufacturer in it's package.json"
@@ -781,20 +786,6 @@
 					this.modules_manufacturer[moduleconfig.manufacturer] = []
 				}
 				this.modules_manufacturer[moduleconfig.manufacturer].push(folder)
-=======
-		if (moduleconfig.bugs && moduleconfig.bugs.url) {
-			moduleconfig.bug_url = moduleconfig.bugs.url
-		} else if (moduleconfig.homepage) {
-			moduleconfig.bug_url = moduleconfig.homepage
-		}
-
-		// Generate manufacturer list
-		if (moduleconfig.manufacturer === undefined) {
-			throw 'Module ' + folder + " is missing a manufacturer in it's package.json"
-		} else if (moduleconfig.name !== 'bitfocus-companion') {
-			if (self.modules_manufacturer[moduleconfig.manufacturer] === undefined) {
-				self.modules_manufacturer[moduleconfig.manufacturer] = []
->>>>>>> 89a20802
 			}
 
 			if (process.env.LOAD_ALL_MODULES !== undefined) {
