--- conflicted
+++ resolved
@@ -21,21 +21,6 @@
 var marked = require('marked')
 
 function instance(system) {
-<<<<<<< HEAD
-	var self = this;
-
-	self.system = system;
-	self.active = {};
-	self.modules = {};
-	self.modules_manufacturer = {};
-	self.modules_category = {};
-	self.modules_name = {};
-	self.modules_main = {};
-	self.modules_path = {};
-	self.package_info = {};
-	self.status = {};
-	self.mod_redirects = {};
-=======
 	var self = this
 
 	self.system = system
@@ -45,9 +30,10 @@
 	self.modules_category = {}
 	self.modules_name = {}
 	self.modules_main = {}
+	self.modules_path = {}
 	self.package_info = {}
 	self.status = {}
->>>>>>> 768a5675
+	self.mod_redirects = {}
 
 	self.store = {
 		module: [],
@@ -148,162 +134,60 @@
 	self.system.on('http_req', function (req, res, done) {
 		var match
 
-<<<<<<< HEAD
-		if (match = req.url.match(/^\/help\/([^/]+)\/(.+?)(\?.+)?$/)) {
-			var module = match[1].replace(/\.\.+/g,'');
-			var file = match[2].replace(/\.\.+/g,'');
-			var path = self.modules_path[module];
-
-			if (file.match(/\.(jpe?g|gif|png|pdf)$/) && fs.existsSync(path + '/' + file)) {
-				done();
-				res.sendFile(path +'/'+ module + '/' + file);
-=======
 		if ((match = req.url.match(/^\/help\/([^/]+)\/(.+?)(\?.+)?$/))) {
-			var path = require('app-root-path') + '/lib/module'
 			var module = match[1].replace(/\.\.+/g, '')
 			var file = match[2].replace(/\.\.+/g, '')
-
-			if (file.match(/\.(jpe?g|gif|png|pdf)$/) && fs.existsSync(path + '/' + module + '/' + file)) {
+			var path = self.modules_path[module]
+
+			if (file.match(/\.(jpe?g|gif|png|pdf)$/) && fs.existsSync(path + '/' + file)) {
 				done()
 				res.sendFile(path + '/' + module + '/' + file)
->>>>>>> 768a5675
-			}
-		}
-	})
-
-<<<<<<< HEAD
-		debug('instance_init', self.store.db);
-		
-		let module_folders;
-		let path = require('app-root-path') + '/module-local-dev';
+			}
+		}
+	})
+
+	system.on('instance_init', function () {
+		debug('instance_init', self.store.db)
+
+		let module_folders
+		let path = require('app-root-path') + '/module-local-dev'
 
 		if (fs.existsSync(path)) {
-			module_folders = fs.readdirSync(path);
+			module_folders = fs.readdirSync(path)
 
 			if (module_folders.length > 0) {
 				for (let i = 0; i < module_folders.length; ++i) {
-					let folder = module_folders[i];
-		
+					let folder = module_folders[i]
+
 					if (folder.match(/companion-module-/)) {
-						folder = folder.substring(17);
-						self.setupModule(folder, path + '/companion-module-');
+						folder = folder.substring(17)
+						self.setupModule(folder, path + '/companion-module-')
+					} else {
+						self.setupModule(folder, path + '/')
 					}
-					else {
-						self.setupModule(folder, path + '/');
-					}
-=======
-	system.on('instance_init', function () {
-		debug('instance_init', self.store.db)
-
-		var path = require('app-root-path') + '/lib/module'
-		var module_folders = fs.readdirSync(path)
-
-		var mod_redirects = {}
-
-		for (var i = 0; i < module_folders.length; ++i) {
-			var folder = module_folders[i]
-
-			try {
-				var packagefile = fs.readFileSync(path + '/' + folder + '/package.json')
-				var moduleconfig = JSON.parse(packagefile)
-				var main = path + '/' + folder + '/' + moduleconfig.main
-				if (fs.existsSync(path + '/' + folder + '/HELP.md')) {
-					moduleconfig.help = true
+				}
+			}
+		}
+
+		path = require('app-root-path') + '/node_modules'
+		module_folders = fs.readdirSync(path)
+
+		for (let i = 0; i < module_folders.length; ++i) {
+			let folder = module_folders[i]
+
+			if (folder.match(/companion-module-/)) {
+				folder = folder.substring(17)
+
+				if (self.modules_main[folder] !== undefined) {
+					self.system.emit(
+						'log',
+						'module(' + folder + ')',
+						'warn',
+						'Module has been overridden by a local development copy.'
+					)
 				} else {
-					moduleconfig.help = false
-				}
-
-				if (process.env.LOAD_ALL_MODULES !== undefined) {
-					var mod = require(path + '/' + folder + '/' + moduleconfig.main)
-					self.modules[folder] = mod
-				}
-
-				self.store.module.push(moduleconfig)
-				self.modules_main[folder] = main
-				self.package_info[folder] = moduleconfig
-
-				// Generate keywords list
-				if (moduleconfig.keywords !== undefined) {
-					for (var r in moduleconfig.keywords) {
-						var kw = moduleconfig.keywords[r]
-						if (self.modules_category[kw] === undefined) {
-							self.modules_category[kw] = []
-						}
-						self.modules_category[kw].push(folder)
-					}
-				} else {
-					console.log(folder, '- uh, no keywords?')
-					process.exit()
-				}
-
-				// Generate manufacturer list
-				if (moduleconfig.manufacturer !== undefined && moduleconfig.name !== 'bitfocus-companion') {
-					if (self.modules_manufacturer[moduleconfig.manufacturer] === undefined) {
-						self.modules_manufacturer[moduleconfig.manufacturer] = []
-					}
-					self.modules_manufacturer[moduleconfig.manufacturer].push(folder)
-				} else if (moduleconfig.manufacturer !== 'Bitfocus') {
-					console.log(folder, '- uh, no manufacturer?')
-					process.exit()
->>>>>>> 768a5675
-				}
-			}
-		}
-
-<<<<<<< HEAD
-		path = require('app-root-path') + '/node_modules';
-		module_folders = fs.readdirSync(path);
-
-		for (let i = 0; i < module_folders.length; ++i) {
-			let folder = module_folders[i];
-
-			if (folder.match(/companion-module-/)) {
-				folder = folder.substring(17);
-				
-				if (self.modules_main[folder] !== undefined) {
-					self.system.emit('log', 'module('+folder+')', 'warn', 'Module has been overridden by a local development copy.');
-				}
-				else {
-					self.setupModule(folder, path + '/companion-module-');
-				}
-=======
-				// Add legacy names to the redirect list
-				if (moduleconfig.legacy !== undefined) {
-					for (var x in moduleconfig.legacy) {
-						var from = moduleconfig.legacy[x]
-						mod_redirects[from] = moduleconfig.name
-					}
-				}
-
-				// Generate label
-				if (moduleconfig.name !== undefined && moduleconfig.name !== 'bitfocus-companion') {
-					if (typeof moduleconfig.product == 'string') {
-						moduleconfig.label = moduleconfig.manufacturer + ':' + moduleconfig.product
-					} else {
-						moduleconfig.label = moduleconfig.manufacturer + ':' + moduleconfig.product.join(';')
-					}
-
-					self.modules_name[folder] = moduleconfig.label
-				}
-
-				// Sanity check
-				if (moduleconfig.name != folder) {
-					debug('ERROR: Module ' + folder + ' identifies itself as ' + moduleconfig.name)
-					console.log('ERROR: Module ' + folder + ' identifies itself as ' + moduleconfig.name)
-					process.exit()
-				}
-
-				debug('loaded module ' + folder + '@' + moduleconfig.version + ' by ' + moduleconfig.author)
-				system.emit(
-					'log',
-					'loaded',
-					'debug',
-					folder + '@' + moduleconfig.version + ': ' + moduleconfig.label + ' by ' + moduleconfig.author
-				)
-			} catch (e) {
-				debug('Error loading module ' + folder, e)
-				system.emit('log', 'module(' + folder + ')', 'error', 'Error loading module: ' + e)
->>>>>>> 768a5675
+					self.setupModule(folder, path + '/companion-module-')
+				}
 			}
 		}
 
@@ -325,13 +209,8 @@
 			;(function (id) {
 				var config = self.store.db[id]
 
-<<<<<<< HEAD
 				if (self.mod_redirects[config.instance_type] !== undefined) {
-					config.instance_type = self.mod_redirects[config.instance_type];
-=======
-				if (mod_redirects[config.instance_type] !== undefined) {
-					config.instance_type = mod_redirects[config.instance_type]
->>>>>>> 768a5675
+					config.instance_type = self.mod_redirects[config.instance_type]
 				}
 
 				if (self.checkModuleLoaded(config.instance_type)) {
@@ -702,27 +581,14 @@
 	// TODO - remove this once the jquery ui is removed
 	client.on('instance_get_help', function (module, answer) {
 		if (self.modules_main[module] !== undefined) {
-<<<<<<< HEAD
 			if (fs.existsSync(self.modules_path[module] + '/HELP.md')) {
 				try {
-					var help = fs.readFileSync(self.modules_path[module] + '/HELP.md');
-					help = marked(help.toString(), { baseUrl: '/int/help/' + module + '/' });
-					sendResult(answer, 'instance_get_help:result', null, help)
-				} catch (e) {
-					debug('Error loading help for ' + module, path + module + '/HELP.md');
-					debug(e);
-=======
-			var path = require('app-root-path') + '/lib/module'
-
-			if (fs.existsSync(path + '/' + module + '/HELP.md')) {
-				try {
-					var help = fs.readFileSync(path + '/' + module + '/HELP.md')
+					var help = fs.readFileSync(self.modules_path[module] + '/HELP.md')
 					help = marked(help.toString(), { baseUrl: '/int/help/' + module + '/' })
 					sendResult(answer, 'instance_get_help:result', null, help)
 				} catch (e) {
-					debug('Error loading help for ' + module, path + '/' + module + '/HELP.md')
+					debug('Error loading help for ' + module, path + module + '/HELP.md')
 					debug(e)
->>>>>>> 768a5675
 					sendResult(answer, 'instance_get_help:result', 'nofile')
 				}
 			}
@@ -730,12 +596,7 @@
 	})
 	client.on('instance_get_help_md', function (module, answer) {
 		if (self.modules_main[module] !== undefined) {
-<<<<<<< HEAD
 			const helpPath = self.modules_path[module] + '/HELP.md'
-=======
-			const basePath = require('app-root-path') + '/lib/module'
-			const helpPath = basePath + '/' + module + '/HELP.md'
->>>>>>> 768a5675
 
 			fs.stat(helpPath, (err, stats) => {
 				if (err) {
@@ -764,97 +625,98 @@
 				}
 			})
 		}
-<<<<<<< HEAD
-	});
-};
-=======
 	})
 }
->>>>>>> 768a5675
-
-instance.prototype.setupModule = function(folder, path) {
-	var self = this;
+
+instance.prototype.setupModule = function (folder, path) {
+	var self = this
 
 	try {
-		var fullpath = path + folder;
-		self.modules_path[folder] = fullpath;
-		var packagefile = fs.readFileSync(fullpath + '/package.json');
-		var moduleconfig = JSON.parse(packagefile);
-		var main = fullpath + '/' + moduleconfig.main;
+		var fullpath = path + folder
+		self.modules_path[folder] = fullpath
+		var packagefile = fs.readFileSync(fullpath + '/package.json')
+		var moduleconfig = JSON.parse(packagefile)
+		var main = fullpath + '/' + moduleconfig.main
 		if (fs.existsSync(fullpath + '/HELP.md')) {
-			moduleconfig.help = true;
+			moduleconfig.help = true
 		} else {
-			moduleconfig.help = false;
+			moduleconfig.help = false
 		}
 
 		// Generate manufacturer list
 		if (moduleconfig.manufacturer === undefined) {
-			throw 'Module ' + folder + ' is missing a manufacturer in it\'s package.json';
-		}
-		else if (moduleconfig.name !== 'bitfocus-companion') {
+			throw 'Module ' + folder + " is missing a manufacturer in it's package.json"
+		} else if (moduleconfig.name !== 'bitfocus-companion') {
 			if (self.modules_manufacturer[moduleconfig.manufacturer] === undefined) {
-				self.modules_manufacturer[moduleconfig.manufacturer] = [];
-			}
-			self.modules_manufacturer[moduleconfig.manufacturer].push(folder);
+				self.modules_manufacturer[moduleconfig.manufacturer] = []
+			}
+			self.modules_manufacturer[moduleconfig.manufacturer].push(folder)
 		}
 
 		if (process.env.LOAD_ALL_MODULES !== undefined) {
-			var mod = require(fullpath + '/' + moduleconfig.main);
-			self.modules[folder] = mod;
-		}
-
-		self.store.module.push(moduleconfig);
-		self.modules_main[folder] = main;
-		self.package_info[folder] = moduleconfig;
+			var mod = require(fullpath + '/' + moduleconfig.main)
+			self.modules[folder] = mod
+		}
+
+		self.store.module.push(moduleconfig)
+		self.modules_main[folder] = main
+		self.package_info[folder] = moduleconfig
 
 		// Generate keywords list
 		if (moduleconfig.keywords !== undefined) {
 			for (var r in moduleconfig.keywords) {
-				var kw = moduleconfig.keywords[r];
+				var kw = moduleconfig.keywords[r]
 				if (self.modules_category[kw] === undefined) {
-					self.modules_category[kw] = [];
-				}
-				self.modules_category[kw].push(folder);
-			}
-		}
-		else {
-			console.log(folder, "- uh, no keywords?");
+					self.modules_category[kw] = []
+				}
+				self.modules_category[kw].push(folder)
+			}
+		} else {
+			console.log(folder, '- uh, no keywords?')
 			//process.exit();
 		}
 
 		// Add legacy names to the redirect list
 		if (moduleconfig.legacy !== undefined) {
 			for (var x in moduleconfig.legacy) {
-				var from = moduleconfig.legacy[x];
-				self.mod_redirects[from] = moduleconfig.name;
+				var from = moduleconfig.legacy[x]
+				self.mod_redirects[from] = moduleconfig.name
 			}
 		}
 
 		// Generate label
 		if (moduleconfig.name !== undefined && moduleconfig.name !== 'bitfocus-companion') {
 			if (typeof moduleconfig.product == 'string') {
-				moduleconfig.label = moduleconfig.manufacturer + ":" + moduleconfig.product;
-			}
-			else {
-				moduleconfig.label = moduleconfig.manufacturer + ":" + moduleconfig.product.join(";");
-			}
-
-			self.modules_name[folder] = moduleconfig.label;
+				moduleconfig.label = moduleconfig.manufacturer + ':' + moduleconfig.product
+			} else {
+				moduleconfig.label = moduleconfig.manufacturer + ':' + moduleconfig.product.join(';')
+			}
+
+			self.modules_name[folder] = moduleconfig.label
 		}
 
 		// Sanity check
 		if (moduleconfig.name != folder) {
-			debug('ERROR: Module ' + folder + ' identifies itself as ' + moduleconfig.name);
-			self.system.emit('log', 'module('+folder+')', 'error', 'Module identifies itself as ' + moduleconfig.name + ' and has been disabled.');
+			debug('ERROR: Module ' + folder + ' identifies itself as ' + moduleconfig.name)
+			self.system.emit(
+				'log',
+				'module(' + folder + ')',
+				'error',
+				'Module identifies itself as ' + moduleconfig.name + ' and has been disabled.'
+			)
 			//process.exit();
-		}
-		else {
-			debug('loaded module '+folder+'@'+moduleconfig.version + ' by ' + moduleconfig.author);
-			self.system.emit('log', 'loaded', 'debug', folder+'@'+moduleconfig.version +": " + moduleconfig.label + ' by ' + moduleconfig.author);
+		} else {
+			debug('loaded module ' + folder + '@' + moduleconfig.version + ' by ' + moduleconfig.author)
+			self.system.emit(
+				'log',
+				'loaded',
+				'debug',
+				folder + '@' + moduleconfig.version + ': ' + moduleconfig.label + ' by ' + moduleconfig.author
+			)
 		}
 	} catch (e) {
-		debug("Error loading module " + folder, e);
-		self.system.emit('log', 'module('+folder+')', 'error', 'Error loading module: '+ e);
+		debug('Error loading module ' + folder, e)
+		self.system.emit('log', 'module(' + folder + ')', 'error', 'Error loading module: ' + e)
 	}
 }
 
