/*
 * This file is part of the Companion project
 * Copyright (c) 2018 Bitfocus AS
 * Authors: William Viker <william@bitfocus.io>, Håkon Nessjøen <haakon@bitfocus.io>
 *
 * This program is free software.
 * You should have received a copy of the MIT licence as well as the Bitfocus
 * Individual Contributor License Agreement for companion along with
 * this program.
 *
 * You can be released from the requirements of the license by purchasing
 * a commercial license. Buying such a license is mandatory as soon as you
 * develop commercial activities involving the Companion software without
 * disclosing the source code of your own applications.
 *
 */

const fs = require('fs')
const path = require('path')
const rimraf = require('rimraf')
<<<<<<< HEAD
const { from15to32, rgb, sendResult } = require('../Resources/Util')
=======
const { cloneDeep } = require('lodash')
const { from12to32, from15to32, rgb, sendResult } = require('../Resources/Util')
const App = require('../../app')
>>>>>>> b1585ab5

exports = module.exports = function (system) {
	return new Bank(system)
}

class Bank {
	debug = require('debug')('lib/Bank')

	/**
	 * @param {App} system
	 */
	constructor(system) {
		this.system = system
		this.config = {}

		this.feedback = require('./Feedback')(system)
		this.action = require('./Action')(system)

		this.button_default_fields = {
			text: '',
			size: 'auto',
			png: null,
			alignment: 'center:center',
			pngalignment: 'center:center',
			color: rgb(255, 255, 255),
			bgcolor: rgb(0, 0, 0),
			relative_delay: false,
		}

<<<<<<< HEAD
=======
		this.system.emit('db_get', 'page_config_version', (res) => {
			if (res === undefined || res < 2) {
				// Tell all config loaders to update config to new format
				this.system.emit('15to32')

				for (const page in this.config) {
					for (let bank = 1; bank <= global.MAX_BUTTONS; ++bank) {
						if (this.config[page][bank] === undefined) {
							this.config[page][bank] = {}
						}
					}
				}

				// Convert config from 15 to 32 (move banks around to new setup)
				this.system.on('modules_loaded', convertConfig15to32)
			} else if (res > 2) {
				const errorMsg =
					'You have previously installed a much newer version of companion. Since the configuration files are incompatible between major versions of companion, you need to remove the old config before continuing with this version.'
				try {
					var dialog = require('electron').dialog
					dialog.showErrorBox('Error starting companion', errorMsg)
				} catch (e) {
					console.error(errorMsg)
				}
				process.exit(1)
			}
		})

>>>>>>> b1585ab5
		this.system.emit('db_get', 'bank', (res) => {
			//debug("LOADING ------------",res);
			this.config = res || {}

			// Upgrade legacy png files if they exist. pre v1.2.0
			let cfgDir
			this.system.emit('configdir_get', (_cfgDir) => {
				cfgDir = _cfgDir
			})
			if (fs.existsSync(path.join(cfgDir, 'banks'))) {
				for (const page in this.config) {
<<<<<<< HEAD
					if (this.config[page]) {
						for (const bank in this.config[page]) {
							if (this.config[page][bank] && this.config[page][bank].style) {
								const fullPath = path.join(cfgDir, 'banks', `${page}_${bank}.png`)
								try {
									if (fs.existsSync(fullPath)) {
										const data = fs.readFileSync(fullPath, 'base64')
										this.config[page][bank].png64 = data
=======
					for (const bank in this.config[page]) {
						if (this.config[page][bank].style !== undefined) {
							switch (this.config[page][bank].style) {
								case 'text':
									this.config[page][bank].style = 'png'
									break
								case 'bigtext':
									this.config[page][bank].style = 'png'
									this.config[page][bank].size = 'large'
									break
								case 'smalltext':
									this.config[page][bank].style = 'png'
									this.config[page][bank].size = 'small'
									break
							}
						}
					}
				}

				// Upgrade legacy png files if they exist. pre v1.2.0
				const cfgDir = this.system.configDir
				if (fs.existsSync(path.join(cfgDir, 'banks'))) {
					for (const page in this.config) {
						if (this.config[page]) {
							for (const bank in this.config[page]) {
								if (this.config[page][bank] && this.config[page][bank].style) {
									const fullPath = path.join(cfgDir, 'banks', `${page}_${bank}.png`)
									try {
										if (fs.existsSync(fullPath)) {
											const data = fs.readFileSync(fullPath, 'base64')
											this.config[page][bank].png64 = data
										}
									} catch (e) {
										this.debug('Error upgrading config to inline png for bank ' + page + '.' + bank)
										this.debug('Reason:' + e.message)
>>>>>>> b1585ab5
									}
								} catch (e) {
									this.debug('Error upgrading config to inline png for bank ' + page + '.' + bank)
									this.debug('Reason:' + e.message)
								}
							}
						}
					}
				}

				this.system.emit('db_set', 'bank', this.config)
				this.system.emit('db_save')

				// Delete old files
				rimraf(path.join(cfgDir, 'banks'), (err) => {
					this.debug('Error cleaning up legacy pngs banks')
					this.debug('Reason:' + err)
				})
			}

			for (let x = 1; x <= 99; x++) {
				if (this.config[x] === undefined) {
					this.config[x] = {}
					for (var y = 1; y <= global.MAX_BUTTONS; y++) {
						if (this.config[x][y] === undefined) {
							this.config[x][y] = {}
						}
					}
				}
			}
		})

		this.system.on('get_bank', (page, bank, cb) => {
			if (this.config[page] === undefined) cb({})
			else if (this.config[page][bank] === undefined) cb({})
			else cb(this.config[page][bank])
		})

		/* Variable jiu jitsu */
		this.system.on('variables_changed', (changed_variables, removed_variables) => {
			const all_changed_variables = [...removed_variables, ...Object.keys(changed_variables)]

			if (all_changed_variables.length > 0) {
				for (const page in this.config) {
					for (const bank in this.config[page]) {
						let data = this.config[page][bank]

						let text = data.text
						this.system.emit('feedback_get_style', page, bank, (style) => {
							if (style !== undefined) {
								if (typeof style.text === 'string') {
									text = style.text
								}
							}
						})

						if (typeof text === 'string') {
							for (const variable of all_changed_variables) {
								if (text.includes(`$(${variable})`)) {
									this.debug('variable changed in bank ' + page + '.' + bank)
									this.system.emit('graphics_bank_invalidate', page, bank)
									break
								}
							}
						}
					}
				}
			}
		})

		this.system.on('bank_update', (cfg) => {
			this.debug('bank_update saving')
			this.config = cfg // in case new reference
			this.system.emit('db_set', 'bank', cfg)
			this.system.emit('db_save')
		})

		this.system.on('bank_set_key', (page, bank, key, val) => {
			if (this.config[page] !== undefined && this.config[page][bank] !== undefined) {
				this.config[page][bank][key] = val
				this.system.emit('db_set', 'bank', this.config)
				this.system.emit('db_save')
			}
		})

		this.system.on('bank_changefield', (page, bank, key, val) => {
			this.config[page][bank][key] = val
			this.system.emit('bank_update', this.config)
			this.system.emit('graphics_bank_invalidate', page, bank)
		})

		this.system.on('io_connect', (client) => {
			client.on('graphics_preview_generate', (config, answer) => {
				this.system.emit('graphics_preview_generate', config, (img) => {
					answer(img)
				})
			})

			client.on('bank_reset', (page, bank) => {
				this.system.emit('bank_reset', page, bank)
				client.emit('bank_reset', page, bank)
			})

			client.on('get_all_banks', () => {
				client.emit('get_all_banks:result', this.config)
			})

			client.on('get_bank', (page, bank, answer) => {
				this.system.emit('get_bank', page, bank, (config) => {
					sendResult(answer, 'get_bank:results', page, bank, config)
				})
			})

			client.on('hot_press', (page, button, direction) => {
				this.debug('being told from gui to hot press', page, button, direction)
				this.system.emit('bank_pressed', page, button, direction)
			})

			client.on('bank_set_png', (page, bank, dataurl, answer) => {
				if (!dataurl.match(/data:.*?image\/png/)) {
					sendResult(answer, 'bank_set_png:result', 'error')
					return
				}

				let data = dataurl.replace(/^.*base64,/, '')
				this.config[page][bank].png64 = data
				this.system.emit('bank_update', this.config)

				sendResult(answer, 'bank_set_png:result', 'ok')
				this.system.emit('graphics_bank_invalidate', page, bank)
			})

			client.on('bank_clear_png', (page, bank) => {
				delete this.config[page][bank].png64
				this.system.emit('bank_update', this.config)

				client.emit('bank_clear_png:result')
				this.system.emit('graphics_bank_invalidate', page, bank)
			})

			client.on('bank_changefield', (page, bank, key, val) => {
				this.system.emit('bank_changefield', page, bank, key, val)
			})

			client.on('bank_copy', (pagefrom, bankfrom, pageto, bankto) => {
				if (pagefrom != pageto || bankfrom != bankto) {
					let exp

					this.system.emit('export_bank', pagefrom, bankfrom, (_exp) => {
						exp = _exp
					})

					this.system.emit('import_bank', pageto, bankto, exp)
				}

				client.emit('bank_copy:result', null, 'ok')
			})

			client.on('bank_move', (pagefrom, bankfrom, pageto, bankto) => {
				if (pagefrom != pageto || bankfrom != bankto) {
					let exp

					this.system.emit('export_bank', pagefrom, bankfrom, (_exp) => {
						exp = _exp
					})
					this.system.emit('import_bank', pageto, bankto, exp)
					this.system.emit('bank_reset', pagefrom, bankfrom)
				}

				client.emit('bank_move:result', null, 'ok')
			})

			client.on('bank_style', (page, bank, style, answer) => {
				this.system.emit('bank_style', page, bank, style, () => {
					sendResult(answer, 'bank_style:results', page, bank, this.config[page][bank])
				})
			})

			client.on('disconnect', () => {
				// In theory not needed. But why not.
				client.removeAllListeners('graphics_preview_generate')
				client.removeAllListeners('bank_reset')
				client.removeAllListeners('get_all_banks')
				client.removeAllListeners('get_bank')
				client.removeAllListeners('hot_press')
				client.removeAllListeners('bank_set_png')
				client.removeAllListeners('bank_changefield')
				client.removeAllListeners('bank_copy')
				client.removeAllListeners('bank_move')
				client.removeAllListeners('bank_style')
			})
		})

		this.system.on('bank_style', (page, bank, style, cb) => {
			if (this.config[page] === undefined) this.config[page] = {}

			if (style == 'none' || this.config[page][bank] === undefined || this.config[page][bank].style === undefined) {
				this.config[page][bank] = undefined
			}

			if (style == 'none') {
				this.system.emit('bank_update', this.config)
				this.system.emit('action_setup_bank', page, bank, null)
				this.system.emit('graphics_bank_invalidate', page, bank)
				this.system.emit('bank_style_changed', page, bank)
				cb(undefined)
				return
			} else if (style == 'pageup') {
				this.system.emit('bank_reset', page, bank)
			} else if (style == 'pagenum') {
				this.system.emit('bank_reset', page, bank)
			} else if (style == 'pagedown') {
				this.system.emit('bank_reset', page, bank)
			}

			this.config[page][bank] = {
				style: style,
			}

			// Install default values
			this.config[page][bank] = {
				...this.config[page][bank],
				...this.button_default_fields,
			}

			this.system.emit('bank_update', this.config)
			this.system.emit('action_setup_bank', page, bank, style)
			this.system.emit('instance_status_check_bank', page, bank)
			this.system.emit('graphics_bank_invalidate', page, bank)
			this.system.emit('bank_style_changed', page, bank)

			if (cb !== undefined) {
				cb()
			}
		})

		this.system.on('bank_reset', (page, bank) => {
			if (this.config[page] === undefined) this.config[page] = {}
			this.config[page][bank] = {}
			this.system.emit('instance_status_check_bank', page, bank)
			this.system.emit('graphics_bank_invalidate', page, bank)
			this.system.emit('action_setup_bank', page, bank, null)
			this.system.emit('bank_update', this.config)
			this.system.emit('bank_style_changed', page, bank)
		})

		this.system.on('bank_rename_variables', (from, to) => {
			for (const page in this.config) {
				for (const bank in this.config[page]) {
					if (this.config[page][bank].style !== undefined && this.config[page][bank].text !== undefined) {
						this.system.emit('variable_rename_callback', this.config[page][bank].text, from, to, (result) => {
							if (this.config[page][bank].text !== result) {
								this.debug('rewrote ' + this.config[page][bank].text + ' to ' + result)
								this.config[page][bank].text = result
							}
						})
					}
				}
			}
		})

		this.system.on('get_banks_for_page', (page, cb) => {
			if (this.config[page] === undefined) cb({})
			else cb(this.config[page])
		})

		this.system.on('bank_update_request', () => {
			this.system.emit('bank_update', this.config)
		})

		this.system.on('ready', () => {
			this.system.emit('bank_update', this.config)
		})

		this.system.on('bank_get15to32', (key, cb) => {
			cb(from15to32(key))
		})

		system.emit('bank_ready')
	}
}<|MERGE_RESOLUTION|>--- conflicted
+++ resolved
@@ -18,13 +18,8 @@
 const fs = require('fs')
 const path = require('path')
 const rimraf = require('rimraf')
-<<<<<<< HEAD
 const { from15to32, rgb, sendResult } = require('../Resources/Util')
-=======
-const { cloneDeep } = require('lodash')
-const { from12to32, from15to32, rgb, sendResult } = require('../Resources/Util')
 const App = require('../../app')
->>>>>>> b1585ab5
 
 exports = module.exports = function (system) {
 	return new Bank(system)
@@ -54,49 +49,15 @@
 			relative_delay: false,
 		}
 
-<<<<<<< HEAD
-=======
-		this.system.emit('db_get', 'page_config_version', (res) => {
-			if (res === undefined || res < 2) {
-				// Tell all config loaders to update config to new format
-				this.system.emit('15to32')
-
-				for (const page in this.config) {
-					for (let bank = 1; bank <= global.MAX_BUTTONS; ++bank) {
-						if (this.config[page][bank] === undefined) {
-							this.config[page][bank] = {}
-						}
-					}
-				}
-
-				// Convert config from 15 to 32 (move banks around to new setup)
-				this.system.on('modules_loaded', convertConfig15to32)
-			} else if (res > 2) {
-				const errorMsg =
-					'You have previously installed a much newer version of companion. Since the configuration files are incompatible between major versions of companion, you need to remove the old config before continuing with this version.'
-				try {
-					var dialog = require('electron').dialog
-					dialog.showErrorBox('Error starting companion', errorMsg)
-				} catch (e) {
-					console.error(errorMsg)
-				}
-				process.exit(1)
-			}
-		})
-
->>>>>>> b1585ab5
 		this.system.emit('db_get', 'bank', (res) => {
 			//debug("LOADING ------------",res);
 			this.config = res || {}
 
 			// Upgrade legacy png files if they exist. pre v1.2.0
-			let cfgDir
-			this.system.emit('configdir_get', (_cfgDir) => {
-				cfgDir = _cfgDir
-			})
+			const cfgDir = this.system.configDir
+
 			if (fs.existsSync(path.join(cfgDir, 'banks'))) {
 				for (const page in this.config) {
-<<<<<<< HEAD
 					if (this.config[page]) {
 						for (const bank in this.config[page]) {
 							if (this.config[page][bank] && this.config[page][bank].style) {
@@ -105,43 +66,6 @@
 									if (fs.existsSync(fullPath)) {
 										const data = fs.readFileSync(fullPath, 'base64')
 										this.config[page][bank].png64 = data
-=======
-					for (const bank in this.config[page]) {
-						if (this.config[page][bank].style !== undefined) {
-							switch (this.config[page][bank].style) {
-								case 'text':
-									this.config[page][bank].style = 'png'
-									break
-								case 'bigtext':
-									this.config[page][bank].style = 'png'
-									this.config[page][bank].size = 'large'
-									break
-								case 'smalltext':
-									this.config[page][bank].style = 'png'
-									this.config[page][bank].size = 'small'
-									break
-							}
-						}
-					}
-				}
-
-				// Upgrade legacy png files if they exist. pre v1.2.0
-				const cfgDir = this.system.configDir
-				if (fs.existsSync(path.join(cfgDir, 'banks'))) {
-					for (const page in this.config) {
-						if (this.config[page]) {
-							for (const bank in this.config[page]) {
-								if (this.config[page][bank] && this.config[page][bank].style) {
-									const fullPath = path.join(cfgDir, 'banks', `${page}_${bank}.png`)
-									try {
-										if (fs.existsSync(fullPath)) {
-											const data = fs.readFileSync(fullPath, 'base64')
-											this.config[page][bank].png64 = data
-										}
-									} catch (e) {
-										this.debug('Error upgrading config to inline png for bank ' + page + '.' + bank)
-										this.debug('Reason:' + e.message)
->>>>>>> b1585ab5
 									}
 								} catch (e) {
 									this.debug('Error upgrading config to inline png for bank ' + page + '.' + bank)
