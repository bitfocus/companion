/*
 * This file is part of the Companion project
 * Copyright (c) 2018 Bitfocus AS
 * Authors: William Viker <william@bitfocus.io>, Håkon Nessjøen <haakon@bitfocus.io>
 *
 * This program is free software.
 * You should have received a copy of the MIT licence as well as the Bitfocus
 * Individual Contributor License Agreement for companion along with
 * this program.
 *
 * You can be released from the requirements of the license by purchasing
 * a commercial license. Buying such a license is mandatory as soon as you
 * develop commercial activities involving the Companion software without
 * disclosing the source code of your own applications.
 *
 */

const fs = require('fs')
const path = require('path')
const rimraf = require('rimraf')
const { from15to32, rgb, sendResult } = require('../Resources/Util')
const App = require('../../app')

exports = module.exports = function (system) {
	return new Bank(system)
}

class Bank {
	debug = require('debug')('lib/Bank')

	/**
	 * @param {App} system
	 */
	constructor(system) {
		this.system = system
		this.config = {}

		this.feedback = require('./Feedback')(system)
		this.action = require('./Action')(system)

		this.button_default_fields = {
			text: '',
			size: 'auto',
			png: null,
			alignment: 'center:center',
			pngalignment: 'center:center',
			color: rgb(255, 255, 255),
			bgcolor: rgb(0, 0, 0),
			relative_delay: false,
		}

<<<<<<< HEAD
=======
		const convertConfig15to32 = () => {
			let old_config, old_bank_actions, old_bank_release_actions, old_feedbacks

			const exportOldConfig = (page, bank) => {
				let exp = {}

				exp.config = cloneDeep(old_config[page][bank])
				exp.instances = {}

				if (old_bank_actions[page] !== undefined) {
					exp.actions = cloneDeep(old_bank_actions[page][bank])
				}

				if (old_bank_release_actions[page] !== undefined) {
					exp.release_actions = cloneDeep(old_bank_release_actions[page][bank])
				}

				if (old_feedbacks[page] !== undefined) {
					exp.feedbacks = cloneDeep(old_feedbacks[page][bank])
				}

				return exp
			}

			this.system.emit('db_get', 'bank', (res) => {
				this.config = res

				old_config = cloneDeep(res)
			})
			this.system.emit('action_get_banks', (bank_actions) => {
				old_bank_actions = cloneDeep(bank_actions)
			})

			this.system.emit('release_action_get_banks', (bank_release_actions) => {
				old_bank_release_actions = cloneDeep(bank_release_actions)
			})

			this.system.emit('feedback_getall', (feedbacks) => {
				old_feedbacks = cloneDeep(feedbacks)
			})

			if (this.config === undefined) {
				this.config = {}
				this.system.emit('db_set', 'bank', this.config)
			}
			if (old_bank_actions === undefined) {
				old_bank_actions = {}
			}
			if (old_bank_actions === undefined) {
				old_bank_actions = {}
			}

			for (let page = 1; page <= 99; ++page) {
				if (this.config[page] === undefined) {
					this.config[page] = {}
				}

				// Reset
				for (let i = 0; i < 32; ++i) {
					this.system.emit('bank_reset', page, i + 1)
				}

				// Add navigation keys
				this.system.emit('import_bank', page, 1, { config: { style: 'pageup' } })
				this.system.emit('import_bank', page, 9, { config: { style: 'pagenum' } })
				this.system.emit('import_bank', page, 17, { config: { style: 'pagedown' } })

				// Move keys around
				for (const b in old_config[page]) {
					let old = exportOldConfig(page, b)

					this.system.emit('import_bank', page, from12to32(b), old)
				}
			}

			this.system.emit('db_set', 'bank', this.config)
			this.system.emit('db_set', 'page_config_version', 2)
		}

		this.system.emit('db_get', 'page_config_version', (res) => {
			if (res === undefined || res < 2) {
				// Tell all config loaders to update config to new format
				this.system.emit('15to32')

				for (const page in this.config) {
					for (let bank = 1; bank <= global.MAX_BUTTONS; ++bank) {
						if (this.config[page][bank] === undefined) {
							this.config[page][bank] = {}
						}
					}
				}

				// Convert config from 15 to 32 (move banks around to new setup)
				this.system.on('modules_loaded', convertConfig15to32)
			} else if (res > 2) {
				const errorMsg =
					'You have previously installed a much newer version of companion. Since the configuration files are incompatible between major versions of companion, you need to remove the old config before continuing with this version.'
				try {
					var dialog = require('electron').dialog
					dialog.showErrorBox('Error starting companion', errorMsg)
				} catch (e) {
					console.error(errorMsg)
				}
				process.exit(1)
			}
		})

>>>>>>> c7bcc6bb
		this.system.emit('db_get', 'bank', (res) => {
			//debug("LOADING ------------",res);
			this.config = res || {}

			// Upgrade legacy png files if they exist. pre v1.2.0
			const cfgDir = this.system.configDir

			if (fs.existsSync(path.join(cfgDir, 'banks'))) {
				for (const page in this.config) {
					if (this.config[page]) {
						for (const bank in this.config[page]) {
							if (this.config[page][bank] && this.config[page][bank].style) {
								const fullPath = path.join(cfgDir, 'banks', `${page}_${bank}.png`)
								try {
									if (fs.existsSync(fullPath)) {
										const data = fs.readFileSync(fullPath, 'base64')
										this.config[page][bank].png64 = data
									}
								} catch (e) {
									this.debug('Error upgrading config to inline png for bank ' + page + '.' + bank)
									this.debug('Reason:' + e.message)
								}
							}
						}
					}
				}

				this.system.emit('db_set', 'bank', this.config)
				this.system.emit('db_save')

				// Delete old files
				rimraf(path.join(cfgDir, 'banks'), (err) => {
					this.debug('Error cleaning up legacy pngs banks')
					this.debug('Reason:' + err)
				})
			}

			for (let x = 1; x <= 99; x++) {
				if (this.config[x] === undefined) {
					this.config[x] = {}
					for (var y = 1; y <= global.MAX_BUTTONS; y++) {
						if (this.config[x][y] === undefined) {
							this.config[x][y] = {}
						}
					}
				}
			}
		})

		this.system.on('get_bank', (page, bank, cb) => {
			if (this.config[page] === undefined) cb({})
			else if (this.config[page][bank] === undefined) cb({})
			else cb(this.config[page][bank])
		})

		/* Variable jiu jitsu */
		this.system.on('variables_changed', (changed_variables, removed_variables) => {
			const all_changed_variables = [...removed_variables, ...Object.keys(changed_variables)]

			if (all_changed_variables.length > 0) {
				for (const page in this.config) {
					for (const bank in this.config[page]) {
						let data = this.config[page][bank]

						let text = data.text
						this.system.emit('feedback_get_style', page, bank, (style) => {
							if (style !== undefined) {
								if (typeof style.text === 'string') {
									text = style.text
								}
							}
						})

						if (typeof text === 'string') {
							for (const variable of all_changed_variables) {
								if (text.includes(`$(${variable})`)) {
									this.debug('variable changed in bank ' + page + '.' + bank)
									this.system.emit('graphics_bank_invalidate', page, bank)
									break
								}
							}
						}
					}
				}
			}
		})

		this.system.on('bank_update', (cfg) => {
			this.debug('bank_update saving')
			this.config = cfg // in case new reference
			this.system.emit('db_set', 'bank', cfg)
			this.system.emit('db_save')
		})

		this.system.on('bank_set_key', (page, bank, key, val) => {
			if (this.config[page] !== undefined && this.config[page][bank] !== undefined) {
				this.config[page][bank][key] = val
				this.system.emit('db_set', 'bank', this.config)
				this.system.emit('db_save')
			}
		})

		this.system.on('bank_changefield', (page, bank, key, val) => {
			this.config[page][bank][key] = val
			this.system.emit('bank_update', this.config)
			this.system.emit('graphics_bank_invalidate', page, bank)
		})

		this.system.on('io_connect', (client) => {
			client.on('graphics_preview_generate', (config, answer) => {
				this.system.emit('graphics_preview_generate', config, (img) => {
					answer(img)
				})
			})

			client.on('bank_reset', (page, bank) => {
				this.system.emit('bank_reset', page, bank)
				client.emit('bank_reset', page, bank)
			})

			client.on('get_all_banks', () => {
				client.emit('get_all_banks:result', this.config)
			})

			client.on('get_bank', (page, bank, answer) => {
				this.system.emit('get_bank', page, bank, (config) => {
					sendResult(answer, 'get_bank:results', page, bank, config)
				})
			})

			client.on('hot_press', (page, button, direction) => {
				this.debug('being told from gui to hot press', page, button, direction)
				this.system.emit('bank_pressed', page, button, direction)
			})

			client.on('bank_set_png', (page, bank, dataurl, answer) => {
				if (!dataurl.match(/data:.*?image\/png/)) {
					sendResult(answer, 'bank_set_png:result', 'error')
					return
				}

				let data = dataurl.replace(/^.*base64,/, '')
				this.config[page][bank].png64 = data
				this.system.emit('bank_update', this.config)

				sendResult(answer, 'bank_set_png:result', 'ok')
				this.system.emit('graphics_bank_invalidate', page, bank)
			})

			client.on('bank_clear_png', (page, bank) => {
				delete this.config[page][bank].png64
				this.system.emit('bank_update', this.config)

				client.emit('bank_clear_png:result')
				this.system.emit('graphics_bank_invalidate', page, bank)
			})

			client.on('bank_changefield', (page, bank, key, val) => {
				this.system.emit('bank_changefield', page, bank, key, val)
			})

			client.on('bank_copy', (pagefrom, bankfrom, pageto, bankto) => {
				if (pagefrom != pageto || bankfrom != bankto) {
					let exp

					this.system.emit('export_bank', pagefrom, bankfrom, (_exp) => {
						exp = _exp
					})

					this.system.emit('import_bank', pageto, bankto, exp)
				}

				client.emit('bank_copy:result', null, 'ok')
			})

			client.on('bank_move', (pagefrom, bankfrom, pageto, bankto) => {
				if (pagefrom != pageto || bankfrom != bankto) {
					let exp

					this.system.emit('export_bank', pagefrom, bankfrom, (_exp) => {
						exp = _exp
					})
					this.system.emit('import_bank', pageto, bankto, exp)
					this.system.emit('bank_reset', pagefrom, bankfrom)
				}

				client.emit('bank_move:result', null, 'ok')
			})

			client.on('bank_style', (page, bank, style, answer) => {
				this.system.emit('bank_style', page, bank, style, () => {
					sendResult(answer, 'bank_style:results', page, bank, this.config[page][bank])
				})
			})

			client.on('disconnect', () => {
				// In theory not needed. But why not.
				client.removeAllListeners('graphics_preview_generate')
				client.removeAllListeners('bank_reset')
				client.removeAllListeners('get_all_banks')
				client.removeAllListeners('get_bank')
				client.removeAllListeners('hot_press')
				client.removeAllListeners('bank_set_png')
				client.removeAllListeners('bank_changefield')
				client.removeAllListeners('bank_copy')
				client.removeAllListeners('bank_move')
				client.removeAllListeners('bank_style')
			})
		})

		this.system.on('bank_style', (page, bank, style, cb) => {
			if (this.config[page] === undefined) this.config[page] = {}

			if (style == 'none' || this.config[page][bank] === undefined || this.config[page][bank].style === undefined) {
				this.config[page][bank] = undefined
			}

			if (style == 'none') {
				this.system.emit('bank_update', this.config)
				this.system.emit('action_setup_bank', page, bank, null)
				this.system.emit('graphics_bank_invalidate', page, bank)
				this.system.emit('bank_style_changed', page, bank)
				cb(undefined)
				return
			} else if (style == 'pageup') {
				this.system.emit('bank_reset', page, bank)
			} else if (style == 'pagenum') {
				this.system.emit('bank_reset', page, bank)
			} else if (style == 'pagedown') {
				this.system.emit('bank_reset', page, bank)
			}

			this.config[page][bank] = {
				style: style,
			}

			// Install default values
			this.config[page][bank] = {
				...this.config[page][bank],
				...this.button_default_fields,
			}

			this.system.emit('bank_update', this.config)
			this.system.emit('action_setup_bank', page, bank, style)
			this.system.emit('instance_status_check_bank', page, bank)
			this.system.emit('graphics_bank_invalidate', page, bank)
			this.system.emit('bank_style_changed', page, bank)

			if (cb !== undefined) {
				cb()
			}
		})

		this.system.on('bank_reset', (page, bank) => {
			if (this.config[page] === undefined) this.config[page] = {}
			this.config[page][bank] = {}
			this.system.emit('instance_status_check_bank', page, bank)
			this.system.emit('graphics_bank_invalidate', page, bank)
			this.system.emit('action_setup_bank', page, bank, null)
			this.system.emit('bank_update', this.config)
			this.system.emit('bank_style_changed', page, bank)
		})

		this.system.on('bank_rename_variables', (from, to) => {
			for (const page in this.config) {
				for (const bank in this.config[page]) {
					if (this.config[page][bank].style !== undefined && this.config[page][bank].text !== undefined) {
						this.system.emit('variable_rename_callback', this.config[page][bank].text, from, to, (result) => {
							if (this.config[page][bank].text !== result) {
								this.debug('rewrote ' + this.config[page][bank].text + ' to ' + result)
								this.config[page][bank].text = result
							}
						})
					}
				}
			}
		})

		this.system.on('get_banks_for_page', (page, cb) => {
			if (this.config[page] === undefined) cb({})
			else cb(this.config[page])
		})

		this.system.on('bank_update_request', () => {
			this.system.emit('bank_update', this.config)
		})

		this.system.on('ready', () => {
			this.system.emit('bank_update', this.config)
		})

		this.system.on('bank_get15to32', (key, cb) => {
			cb(from15to32(key))
		})
<<<<<<< HEAD

		system.emit('bank_ready')
=======
		this.system.on('bank_get12to32', (key, cb) => {
			cb(from12to32(key))
		})
>>>>>>> c7bcc6bb
	}
}<|MERGE_RESOLUTION|>--- conflicted
+++ resolved
@@ -49,116 +49,6 @@
 			relative_delay: false,
 		}
 
-<<<<<<< HEAD
-=======
-		const convertConfig15to32 = () => {
-			let old_config, old_bank_actions, old_bank_release_actions, old_feedbacks
-
-			const exportOldConfig = (page, bank) => {
-				let exp = {}
-
-				exp.config = cloneDeep(old_config[page][bank])
-				exp.instances = {}
-
-				if (old_bank_actions[page] !== undefined) {
-					exp.actions = cloneDeep(old_bank_actions[page][bank])
-				}
-
-				if (old_bank_release_actions[page] !== undefined) {
-					exp.release_actions = cloneDeep(old_bank_release_actions[page][bank])
-				}
-
-				if (old_feedbacks[page] !== undefined) {
-					exp.feedbacks = cloneDeep(old_feedbacks[page][bank])
-				}
-
-				return exp
-			}
-
-			this.system.emit('db_get', 'bank', (res) => {
-				this.config = res
-
-				old_config = cloneDeep(res)
-			})
-			this.system.emit('action_get_banks', (bank_actions) => {
-				old_bank_actions = cloneDeep(bank_actions)
-			})
-
-			this.system.emit('release_action_get_banks', (bank_release_actions) => {
-				old_bank_release_actions = cloneDeep(bank_release_actions)
-			})
-
-			this.system.emit('feedback_getall', (feedbacks) => {
-				old_feedbacks = cloneDeep(feedbacks)
-			})
-
-			if (this.config === undefined) {
-				this.config = {}
-				this.system.emit('db_set', 'bank', this.config)
-			}
-			if (old_bank_actions === undefined) {
-				old_bank_actions = {}
-			}
-			if (old_bank_actions === undefined) {
-				old_bank_actions = {}
-			}
-
-			for (let page = 1; page <= 99; ++page) {
-				if (this.config[page] === undefined) {
-					this.config[page] = {}
-				}
-
-				// Reset
-				for (let i = 0; i < 32; ++i) {
-					this.system.emit('bank_reset', page, i + 1)
-				}
-
-				// Add navigation keys
-				this.system.emit('import_bank', page, 1, { config: { style: 'pageup' } })
-				this.system.emit('import_bank', page, 9, { config: { style: 'pagenum' } })
-				this.system.emit('import_bank', page, 17, { config: { style: 'pagedown' } })
-
-				// Move keys around
-				for (const b in old_config[page]) {
-					let old = exportOldConfig(page, b)
-
-					this.system.emit('import_bank', page, from12to32(b), old)
-				}
-			}
-
-			this.system.emit('db_set', 'bank', this.config)
-			this.system.emit('db_set', 'page_config_version', 2)
-		}
-
-		this.system.emit('db_get', 'page_config_version', (res) => {
-			if (res === undefined || res < 2) {
-				// Tell all config loaders to update config to new format
-				this.system.emit('15to32')
-
-				for (const page in this.config) {
-					for (let bank = 1; bank <= global.MAX_BUTTONS; ++bank) {
-						if (this.config[page][bank] === undefined) {
-							this.config[page][bank] = {}
-						}
-					}
-				}
-
-				// Convert config from 15 to 32 (move banks around to new setup)
-				this.system.on('modules_loaded', convertConfig15to32)
-			} else if (res > 2) {
-				const errorMsg =
-					'You have previously installed a much newer version of companion. Since the configuration files are incompatible between major versions of companion, you need to remove the old config before continuing with this version.'
-				try {
-					var dialog = require('electron').dialog
-					dialog.showErrorBox('Error starting companion', errorMsg)
-				} catch (e) {
-					console.error(errorMsg)
-				}
-				process.exit(1)
-			}
-		})
-
->>>>>>> c7bcc6bb
 		this.system.emit('db_get', 'bank', (res) => {
 			//debug("LOADING ------------",res);
 			this.config = res || {}
@@ -453,13 +343,7 @@
 		this.system.on('bank_get15to32', (key, cb) => {
 			cb(from15to32(key))
 		})
-<<<<<<< HEAD
-
-		system.emit('bank_ready')
-=======
-		this.system.on('bank_get12to32', (key, cb) => {
-			cb(from12to32(key))
-		})
->>>>>>> c7bcc6bb
+
+		this.system.emit('bank_ready')
 	}
 }