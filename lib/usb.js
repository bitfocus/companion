/*
 * This file is part of the Companion project
 * Copyright (c) 2018 Bitfocus AS
 * Authors: William Viker <william@bitfocus.io>, Håkon Nessjøen <haakon@bitfocus.io>
 *
 * This program is free software.
 * You should have received a copy of the MIT licence as well as the Bitfocus
 * Individual Contributor License Agreement for companion along with
 * this program.
 *
 * You can be released from the requirements of the license by purchasing
 * a commercial license. Buying such a license is mandatory as soon as you
 * develop commercial activities involving the Companion software without
 * disclosing the source code of your own applications.
 *
 */

// We have a lot of problems with USB in electron, so this
// is a workaround of that.
var cp = require('child_process')
var path = require('path')
var debug = require('debug')('lib/usb')
var shortid = require('shortid')

<<<<<<< HEAD
var results = {};

class usb {

	constructor(system, type, devicepath, cb) {
		this.system = system;
		this.id = shortid.generate();

		this.debug = require('debug')('lib/usb/' + type);

		// fork the child process
		this.child = cp.fork(path.join(__dirname, 'usb/handler.js'), [], {
			stdio: 'inherit',
			env: {
				ELECTRON_RUN_AS_NODE: true,
				MAX_BUTTONS: global.MAX_BUTTONS,
				MAX_BUTTONS_PER_ROW: global.MAX_BUTTONS_PER_ROW
			}
		});

		this.system.on('graphics_set_bank_bg', (page, bank, bgcolor) => {
			this.child.send({ id: this.id, cmd: 'system', args: ['graphics_set_bank_bg', page, bank, bgcolor] });
		});

		this.child.send({ id: this.id, cmd: 'add', type: type, devicepath: devicepath });

		this.child.on('message', (data) => {
			if (data.cmd == 'add') {
				debug('module added successfully', data.id);
				cb();
			}
			else if (data.cmd == 'debug') {
				this.debug.apply(this.debug, data.args);
			}
			else if (data.cmd == 'publish') {
				debug('got local variables from module');
				for (var key in data.info) {
					this[key] = data.info[key];
				}
			}
			else if (data.cmd == 'error') {
				debug('Error from usb module ' + type + ': ' + data.error + " (id: " + data.id + " / " + this.id + ")");
			}
			else if (data.cmd == 'return') {
				if (typeof results[data.returnId] == 'function') {
					results[data.returnId](data.result);
					delete results[data.returnId];
				}
			}
			else if (data.cmd == 'system') {
				system.emit.apply(system, data.args);
			}
		});

		this.child.on('error', (e) => {
			debug('Handle USB error: ', e);
		});
	}

	begin() {
		var args = [].slice.call(arguments);

		this.execute('begin', args);
	}

	clearDeck() {
		var args = [].slice.call(arguments);

		this.execute('clearDeck', args);
	}

	draw() {
		var args = [].slice.call(arguments);

		this.execute('draw', args);
	}

	execute(func, args, cb) {
		var returnId;

		if (typeof cb == 'function') {
			returnId = shortid.generate();
			results[returnId] = cb;
=======
let child = null

var devices = {}
var results = {}

function usb(system, type, devicepath, cb) {
	var self = this
	self.id = shortid.generate()

	self.debug = require('debug')('lib/usb/' + type)

	// fork the child process
	var child = (self.child = cp.fork(path.join(__dirname, 'usb/handler.js'), [], {
		stdio: 'inherit',
		env: {
			ELECTRON_RUN_AS_NODE: true,
			MAX_BUTTONS: global.MAX_BUTTONS,
			MAX_BUTTONS_PER_ROW: global.MAX_BUTTONS_PER_ROW,
		},
	}))

	system.on('graphics_set_bank_bg', (page, bank, bgcolor) => {
		child.send({ id: self.id, cmd: 'system', args: ['graphics_set_bank_bg', page, bank, bgcolor] })
	})

	child.send({ id: self.id, cmd: 'add', type: type, devicepath: devicepath })

	child.on('message', function (data) {
		if (data.cmd == 'add') {
			debug('module added successfully', data.id)
			cb()
		} else if (data.cmd == 'debug') {
			self.debug.apply(self.debug, data.args)
		} else if (data.cmd == 'publish') {
			debug('got local variables from module')
			for (var key in data.info) {
				self[key] = data.info[key]
			}
		} else if (data.cmd == 'error') {
			debug('Error from usb module ' + type + ': ' + data.error + ' (id: ' + data.id + ' / ' + self.id + ')')
		} else if (data.cmd == 'return') {
			if (typeof results[data.returnId] == 'function') {
				results[data.returnId](data.result)
				delete results[data.returnId]
			}
		} else if (data.cmd == 'system') {
			system.emit.apply(system, data.args)
		}
	})

	child.on('error', function (e) {
		debug('Handle USB error: ', e)
	})
}

usb.prototype._execute = function (func, args, cb) {
	var self = this
	var returnId

	if (typeof cb == 'function') {
		returnId = shortid.generate()
		results[returnId] = cb
	}

	self.child.send({ cmd: 'execute', function: func, args: args, id: self.id, returnId: returnId })
}

usb.prototype.begin = function () {
	var self = this
	var args = [].slice.call(arguments)

	self._execute('begin', args)
}

usb.prototype.getConfig = function (cb) {
	var self = this
	var args = [].slice.call(arguments)

	self._execute('getConfig', args, cb)
}

usb.prototype.setConfig = function () {
	var self = this
	var args = [].slice.call(arguments)

	if (self.deviceHandler) {
		// Custom override, page should have been inside the deviceconfig object
		if (args[0].page !== undefined) {
			self.deviceHandler.page = args[0].page
>>>>>>> 768a5675
		}

		this.child.send({ cmd: 'execute', function: func, args: args, id: this.id, returnId: returnId });
	}

<<<<<<< HEAD
	getConfig(cb) {
		var args = [].slice.call(arguments);

		this.execute('getConfig', args, cb);
	}

	quit() {
		this.execute('quit');

		setTimeout(() => {
			this.child.kill();
		}, 2000);
	}

	setConfig() {
		var args = [].slice.call(arguments);

		if (this.deviceHandler) {
			// Custom override, page should have been inside the deviceconfig object
			if (args[0].page !== undefined) {
				this.deviceHandler.page = args[0].page;
			}
		}

		this.execute('setConfig', args);

		if (this.deviceHandler) {
			this.deviceconfig = args[0];
			this.deviceHandler.updatedConfig();
		}
	}
=======
	self._execute('setConfig', args)

	if (self.deviceHandler) {
		self.deviceconfig = args[0]
		self.deviceHandler.updatedConfig()
	}
}

usb.prototype.draw = function () {
	var self = this
	var args = [].slice.call(arguments)

	self._execute('draw', args)
}

usb.prototype.clearDeck = function () {
	var self = this
	var args = [].slice.call(arguments)

	self._execute('clearDeck', args)
}

usb.prototype.quit = function () {
	var self = this

	self._execute('quit')

	setTimeout(function () {
		self.child.kill()
	}, 2000)
>>>>>>> 768a5675
}

exports = module.exports = usb<|MERGE_RESOLUTION|>--- conflicted
+++ resolved
@@ -22,16 +22,14 @@
 var debug = require('debug')('lib/usb')
 var shortid = require('shortid')
 
-<<<<<<< HEAD
-var results = {};
+var results = {}
 
 class usb {
+	constructor(system, type, devicepath, cb) {
+		this.system = system
+		this.id = shortid.generate()
 
-	constructor(system, type, devicepath, cb) {
-		this.system = system;
-		this.id = shortid.generate();
-
-		this.debug = require('debug')('lib/usb/' + type);
+		this.debug = require('debug')('lib/usb/' + type)
 
 		// fork the child process
 		this.child = cp.fork(path.join(__dirname, 'usb/handler.js'), [], {
@@ -39,233 +37,104 @@
 			env: {
 				ELECTRON_RUN_AS_NODE: true,
 				MAX_BUTTONS: global.MAX_BUTTONS,
-				MAX_BUTTONS_PER_ROW: global.MAX_BUTTONS_PER_ROW
-			}
-		});
+				MAX_BUTTONS_PER_ROW: global.MAX_BUTTONS_PER_ROW,
+			},
+		})
 
 		this.system.on('graphics_set_bank_bg', (page, bank, bgcolor) => {
-			this.child.send({ id: this.id, cmd: 'system', args: ['graphics_set_bank_bg', page, bank, bgcolor] });
-		});
+			this.child.send({ id: this.id, cmd: 'system', args: ['graphics_set_bank_bg', page, bank, bgcolor] })
+		})
 
-		this.child.send({ id: this.id, cmd: 'add', type: type, devicepath: devicepath });
+		this.child.send({ id: this.id, cmd: 'add', type: type, devicepath: devicepath })
 
 		this.child.on('message', (data) => {
 			if (data.cmd == 'add') {
-				debug('module added successfully', data.id);
-				cb();
+				debug('module added successfully', data.id)
+				cb()
+			} else if (data.cmd == 'debug') {
+				this.debug.apply(this.debug, data.args)
+			} else if (data.cmd == 'publish') {
+				debug('got local variables from module')
+				for (var key in data.info) {
+					this[key] = data.info[key]
+				}
+			} else if (data.cmd == 'error') {
+				debug('Error from usb module ' + type + ': ' + data.error + ' (id: ' + data.id + ' / ' + this.id + ')')
+			} else if (data.cmd == 'return') {
+				if (typeof results[data.returnId] == 'function') {
+					results[data.returnId](data.result)
+					delete results[data.returnId]
+				}
+			} else if (data.cmd == 'system') {
+				system.emit.apply(system, data.args)
 			}
-			else if (data.cmd == 'debug') {
-				this.debug.apply(this.debug, data.args);
-			}
-			else if (data.cmd == 'publish') {
-				debug('got local variables from module');
-				for (var key in data.info) {
-					this[key] = data.info[key];
-				}
-			}
-			else if (data.cmd == 'error') {
-				debug('Error from usb module ' + type + ': ' + data.error + " (id: " + data.id + " / " + this.id + ")");
-			}
-			else if (data.cmd == 'return') {
-				if (typeof results[data.returnId] == 'function') {
-					results[data.returnId](data.result);
-					delete results[data.returnId];
-				}
-			}
-			else if (data.cmd == 'system') {
-				system.emit.apply(system, data.args);
-			}
-		});
+		})
 
 		this.child.on('error', (e) => {
-			debug('Handle USB error: ', e);
-		});
+			debug('Handle USB error: ', e)
+		})
 	}
 
 	begin() {
-		var args = [].slice.call(arguments);
+		var args = [].slice.call(arguments)
 
-		this.execute('begin', args);
+		this.execute('begin', args)
 	}
 
 	clearDeck() {
-		var args = [].slice.call(arguments);
+		var args = [].slice.call(arguments)
 
-		this.execute('clearDeck', args);
+		this.execute('clearDeck', args)
 	}
 
 	draw() {
-		var args = [].slice.call(arguments);
+		var args = [].slice.call(arguments)
 
-		this.execute('draw', args);
+		this.execute('draw', args)
 	}
 
 	execute(func, args, cb) {
-		var returnId;
+		var returnId
 
 		if (typeof cb == 'function') {
-			returnId = shortid.generate();
-			results[returnId] = cb;
-=======
-let child = null
+			returnId = shortid.generate()
+			results[returnId] = cb
+		}
 
-var devices = {}
-var results = {}
-
-function usb(system, type, devicepath, cb) {
-	var self = this
-	self.id = shortid.generate()
-
-	self.debug = require('debug')('lib/usb/' + type)
-
-	// fork the child process
-	var child = (self.child = cp.fork(path.join(__dirname, 'usb/handler.js'), [], {
-		stdio: 'inherit',
-		env: {
-			ELECTRON_RUN_AS_NODE: true,
-			MAX_BUTTONS: global.MAX_BUTTONS,
-			MAX_BUTTONS_PER_ROW: global.MAX_BUTTONS_PER_ROW,
-		},
-	}))
-
-	system.on('graphics_set_bank_bg', (page, bank, bgcolor) => {
-		child.send({ id: self.id, cmd: 'system', args: ['graphics_set_bank_bg', page, bank, bgcolor] })
-	})
-
-	child.send({ id: self.id, cmd: 'add', type: type, devicepath: devicepath })
-
-	child.on('message', function (data) {
-		if (data.cmd == 'add') {
-			debug('module added successfully', data.id)
-			cb()
-		} else if (data.cmd == 'debug') {
-			self.debug.apply(self.debug, data.args)
-		} else if (data.cmd == 'publish') {
-			debug('got local variables from module')
-			for (var key in data.info) {
-				self[key] = data.info[key]
-			}
-		} else if (data.cmd == 'error') {
-			debug('Error from usb module ' + type + ': ' + data.error + ' (id: ' + data.id + ' / ' + self.id + ')')
-		} else if (data.cmd == 'return') {
-			if (typeof results[data.returnId] == 'function') {
-				results[data.returnId](data.result)
-				delete results[data.returnId]
-			}
-		} else if (data.cmd == 'system') {
-			system.emit.apply(system, data.args)
-		}
-	})
-
-	child.on('error', function (e) {
-		debug('Handle USB error: ', e)
-	})
-}
-
-usb.prototype._execute = function (func, args, cb) {
-	var self = this
-	var returnId
-
-	if (typeof cb == 'function') {
-		returnId = shortid.generate()
-		results[returnId] = cb
+		this.child.send({ cmd: 'execute', function: func, args: args, id: this.id, returnId: returnId })
 	}
 
-	self.child.send({ cmd: 'execute', function: func, args: args, id: self.id, returnId: returnId })
-}
+	getConfig(cb) {
+		var args = [].slice.call(arguments)
 
-usb.prototype.begin = function () {
-	var self = this
-	var args = [].slice.call(arguments)
-
-	self._execute('begin', args)
-}
-
-usb.prototype.getConfig = function (cb) {
-	var self = this
-	var args = [].slice.call(arguments)
-
-	self._execute('getConfig', args, cb)
-}
-
-usb.prototype.setConfig = function () {
-	var self = this
-	var args = [].slice.call(arguments)
-
-	if (self.deviceHandler) {
-		// Custom override, page should have been inside the deviceconfig object
-		if (args[0].page !== undefined) {
-			self.deviceHandler.page = args[0].page
->>>>>>> 768a5675
-		}
-
-		this.child.send({ cmd: 'execute', function: func, args: args, id: this.id, returnId: returnId });
-	}
-
-<<<<<<< HEAD
-	getConfig(cb) {
-		var args = [].slice.call(arguments);
-
-		this.execute('getConfig', args, cb);
+		this.execute('getConfig', args, cb)
 	}
 
 	quit() {
-		this.execute('quit');
+		this.execute('quit')
 
 		setTimeout(() => {
-			this.child.kill();
-		}, 2000);
+			this.child.kill()
+		}, 2000)
 	}
 
 	setConfig() {
-		var args = [].slice.call(arguments);
+		var args = [].slice.call(arguments)
 
 		if (this.deviceHandler) {
 			// Custom override, page should have been inside the deviceconfig object
 			if (args[0].page !== undefined) {
-				this.deviceHandler.page = args[0].page;
+				this.deviceHandler.page = args[0].page
 			}
 		}
 
-		this.execute('setConfig', args);
+		this.execute('setConfig', args)
 
 		if (this.deviceHandler) {
-			this.deviceconfig = args[0];
-			this.deviceHandler.updatedConfig();
+			this.deviceconfig = args[0]
+			this.deviceHandler.updatedConfig()
 		}
-	}
-=======
-	self._execute('setConfig', args)
-
-	if (self.deviceHandler) {
-		self.deviceconfig = args[0]
-		self.deviceHandler.updatedConfig()
 	}
 }
 
-usb.prototype.draw = function () {
-	var self = this
-	var args = [].slice.call(arguments)
-
-	self._execute('draw', args)
-}
-
-usb.prototype.clearDeck = function () {
-	var self = this
-	var args = [].slice.call(arguments)
-
-	self._execute('clearDeck', args)
-}
-
-usb.prototype.quit = function () {
-	var self = this
-
-	self._execute('quit')
-
-	setTimeout(function () {
-		self.child.kill()
-	}, 2000)
->>>>>>> 768a5675
-}
-
 exports = module.exports = usb