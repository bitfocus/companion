--- conflicted
+++ resolved
@@ -31,23 +31,7 @@
 		this.system = system;
 		this.id = shortid.generate();
 
-<<<<<<< HEAD
 		this.debug = require('debug')('lib/usb/' + type);
-=======
-  // fork the child process
-  var child = self.child = cp.fork(path.join(__dirname, 'usb/handler.js'), [], {
-    stdio: 'inherit',
-    env: {
-      ELECTRON_RUN_AS_NODE: true,
-			MAX_BUTTONS: global.MAX_BUTTONS,
-			MAX_BUTTONS_PER_ROW: global.MAX_BUTTONS_PER_ROW
-    }
-  });
-	
-	system.on('graphics_set_bank_bg', (page, bank, bgcolor) => {
-		child.send({ id: self.id, cmd: 'system', args: ['graphics_set_bank_bg', page, bank, bgcolor] });
-	});
->>>>>>> f58289e9
 
 		// fork the child process
 		this.child = cp.fork(path.join(__dirname, 'usb/handler.js'), [], {
@@ -57,6 +41,10 @@
 				MAX_BUTTONS: global.MAX_BUTTONS,
 				MAX_BUTTONS_PER_ROW: global.MAX_BUTTONS_PER_ROW
 			}
+		});
+
+		this.system.on('graphics_set_bank_bg', (page, bank, bgcolor) => {
+			this.child.send({ id: this.id, cmd: 'system', args: ['graphics_set_bank_bg', page, bank, bgcolor] });
 		});
 
 		this.child.send({ id: this.id, cmd: 'add', type: type, devicepath: devicepath });
