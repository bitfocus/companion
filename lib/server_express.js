--- conflicted
+++ resolved
@@ -17,12 +17,7 @@
 
 const Express = require('express')
 const path = require('path')
-<<<<<<< HEAD
-const electron = require('electron')
 const { rgb } = require('./resources/util')
-const cors = require('cors')
-
-=======
 const cors = require('cors')
 
 let electron
@@ -32,7 +27,6 @@
 	// Doesnt matter
 }
 
->>>>>>> 89a20802
 class CompanionExpress extends Express {
 	debug = require('debug')('lib/server_express')
 
