/*
 * This file is part of the Companion project
 * Copyright (c) 2018 Bitfocus AS
 * Authors: William Viker <william@bitfocus.io>, Håkon Nessjøen <haakon@bitfocus.io>
 *
 * This program is free software.
 * You should have received a copy of the MIT licence as well as the Bitfocus
 * Individual Contributor License Agreement for companion along with
 * this program.
 *
 * You can be released from the requirements of the license by purchasing
 * a commercial license. Buying such a license is mandatory as soon as you
 * develop commercial activities involving the Companion software without
 * disclosing the source code of your own applications.
 *
 */

const Express = require('express')
const path = require('path')
const electron = require('electron')
<<<<<<< HEAD
const { rgb } = require('./resources/util')

=======
const cors = require('cors')
>>>>>>> 2f36e8d3
class CompanionExpress extends Express {
	debug = require('debug')('lib/server_express')

	constructor(system) {
		super()

		const maxAge = process.env.PRODUCTION ? 3600000 : 0

		this.use(cors())

		this.use(function (req, res, next) {
			res.set('X-App', 'Bitfocus AS')
			next()
		})

		this.use('/int', function (req, res, next) {
			let handeled = false

			let timeout = setTimeout(function () {
				handeled = true
				next()
			}, 2000)

			system.emit('http_req', req, res, function () {
				if (!handeled) {
					clearTimeout(timeout)
					handeled = true
				}
			})
		})

		// Serve docs folder as static and public
		this.use(
			'/docs',
			Express.static(path.join(__dirname, '/../docs'), {
				dotfiles: 'ignore',
				etag: true,
				extensions: ['json', 'md'],
				maxAge: maxAge,
				redirect: false,
			})
		)

		this.options('/press/bank/*', function (req, res, next) {
			res.header('Access-Control-Allow-Origin', '*')
			res.header('Access-Control-Allow-Methods', 'GET,OPTIONS')
			res.header('Access-Control-Allow-Headers', 'Content-Type, Authorization, Content-Length, X-Requested-With')
			res.send(200)
		})

		this.get('^/press/bank/:page([0-9]{1,2})/:bank([0-9]{1,2})', function (req, res) {
			res.header('Access-Control-Allow-Origin', '*')
			res.header('Access-Control-Allow-Methods', 'GET,OPTIONS')
			res.header('Access-Control-Allow-Headers', 'Content-Type, Authorization, Content-Length, X-Requested-With')

			this.debug('Got HTTP /press/bank/ (trigger) page ', req.params.page, 'button', req.params.bank)
			system.emit('bank_pressed', req.params.page, req.params.bank, true)

			setTimeout(function () {
				this.debug('Auto releasing HTTP /press/bank/ page ', req.params.page, 'button', req.params.bank)
				system.emit('bank_pressed', req.params.page, req.params.bank, false)
			}, 20)

			res.send('ok')
		})

		this.get('^/press/bank/:page([0-9]{1,2})/:bank([0-9]{1,2})/:direction(down|up)', function (req, res) {
			res.header('Access-Control-Allow-Origin', '*')
			res.header('Access-Control-Allow-Methods', 'GET,OPTIONS')
			res.header('Access-Control-Allow-Headers', 'Content-Type, Authorization, Content-Length, X-Requested-With')

			if (req.params.direction == 'down') {
				this.debug('Got HTTP /press/bank/ (DOWN) page ', req.params.page, 'button', req.params.bank)
				system.emit('bank_pressed', req.params.page, req.params.bank, true)
			} else {
				this.debug('Got HTTP /press/bank/ (UP) page ', req.params.page, 'button', req.params.bank)
				system.emit('bank_pressed', req.params.page, req.params.bank, false)
			}

			res.send('ok')
		})

		this.get('^/rescan', function (req, res) {
			res.header('Access-Control-Allow-Origin', '*')
			res.header('Access-Control-Allow-Methods', 'GET,OPTIONS')
			res.header('Access-Control-Allow-Headers', 'Content-Type, Authorization, Content-Length, X-Requested-With')

			this.debug('Got HTTP /rescan')
			system.emit('log', 'HTTP Server', 'debug', 'Rescanning USB')
			system.emit('devices_reenumerate')
			res.send('ok')
		})

		this.get('^/style/bank/:page([0-9]{1,2})/:bank([0-9]{1,2})', function (req, res) {
			res.header('Access-Control-Allow-Origin', '*')
			res.header('Access-Control-Allow-Methods', 'GET,OPTIONS')
			res.header('Access-Control-Allow-Headers', 'Content-Type, Authorization, Content-Length, X-Requested-With')

			this.debug('Got HTTP /style/bank ', req.params.page, 'button', req.params.bank)

			let responseStatus = 'ok'

			function validateAlign(data) {
				data = data.toLowerCase().split(':')
				const hValues = ['left', 'center', 'right']
				const vValues = ['top', 'center', 'bottom']
				return hValues.includes(data[0]) && vValues.includes(data[1])
			}

			if (req.query.bgcolor) {
				const value = req.query.bgcolor.replace(/#/, '')
				const color = rgb(value.substr(0, 2), value.substr(2, 2), value.substr(4, 2))
				if (color !== false) system.emit('bank_set_key', req.params.page, req.params.bank, 'bgcolor', color)
			}

			if (req.query.color) {
				const value = req.query.color.replace(/#/, '')
				const color = rgb(value.substr(0, 2), value.substr(2, 2), value.substr(4, 2))
				if (color !== false) system.emit('bank_set_key', req.params.page, req.params.bank, 'color', color)
			}

			if (req.query.size) {
				const value = req.query.size.replace(/pt/i, '')
				system.emit('bank_set_key', req.params.page, req.params.bank, 'size', value)
			}

			if (req.query.text || req.query.text === '') {
				system.emit('bank_set_key', req.params.page, req.params.bank, 'text', req.query.text)
			}

			if (req.query.png64 || req.query.png64 === '') {
				if (req.query.png64 === '') {
					system.emit('bank_set_key', req.params.page, req.params.bank, 'png64', undefined)
				} else if (!req.query.png64.match(/data:.*?image\/png/)) {
					responseStatus = 'png64 must be a base64 encoded png file'
				} else {
					const data = req.query.png64.replace(/^.*base64,/, '')
					system.emit('bank_set_key', req.params.page, req.params.bank, 'png64', data)
				}
			}

			if (req.query.alignment && validateAlign(req.query.alignment)) {
				system.emit('bank_set_key', req.params.page, req.params.bank, 'alignment', req.query.alignment.toLowerCase())
			}

			if (req.query.pngalignment && validateAlign(req.query.pngalignment)) {
				system.emit(
					'bank_set_key',
					req.params.page,
					req.params.bank,
					'pngalignment',
					req.query.pngalignment.toLowerCase()
				)
			}

			system.emit('graphics_bank_invalidate', req.params.page, req.params.bank)

			res.send(responseStatus)
		})

		if (electron.app && electron.app.isPackaged) {
			// when packaged in electron, the webui is served from a path outside of the asar
			this.use(
				Express.static(path.join(process.resourcesPath, 'static'), {
					dotfiles: 'ignore',
					etag: true,
					extensions: ['htm', 'html'],
					index: 'index.html',
					maxAge: maxAge,
					redirect: false,
				})
			)

			this.get('*', function (req, res) {
				res.sendFile(path.join(process.resourcesPath, 'static/index.html'))
			})
		} else {
			// when headless or in dev, the webui is served from the source folder
			this.use(
				Express.static(path.join(__dirname, '/../webui/build'), {
					dotfiles: 'ignore',
					etag: true,
					extensions: ['htm', 'html'],
					index: 'index.html',
					maxAge: maxAge,
					redirect: false,
				})
			)

			this.get('*', function (req, res) {
				res.sendFile(path.join(__dirname, '/../webui/build/index.html'))
			})
		}
	}
}

exports = module.exports = function (system) {
	return new CompanionExpress(system)
}<|MERGE_RESOLUTION|>--- conflicted
+++ resolved
@@ -18,12 +18,9 @@
 const Express = require('express')
 const path = require('path')
 const electron = require('electron')
-<<<<<<< HEAD
 const { rgb } = require('./resources/util')
-
-=======
 const cors = require('cors')
->>>>>>> 2f36e8d3
+
 class CompanionExpress extends Express {
 	debug = require('debug')('lib/server_express')
 
