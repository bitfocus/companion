--- conflicted
+++ resolved
@@ -94,96 +94,35 @@
 		}
 	}
 
-<<<<<<< HEAD
 	processIncoming(message) {
-		var a = message.address.split("/");
+		try {
+			var a = message.address.split("/");
 
-		if (message.address.match(/^\/press\/bank\/\d+\/\d+$/)) {
-=======
-	self.listener.on("message", function (message) {
-		try {	
-			var a = message.address.split("/");
 			if (message.address.match(/^\/press\/bank\/\d+\/\d+$/)) {
->>>>>>> 5cf03033
 
-				if (message.args.length == 0) {
+					if (message.args.length == 0) {
 
-<<<<<<< HEAD
-				debug("Got /press/bank/ (trigger)",parseInt(a[3]),"button",parseInt(a[4]));
-				this.system.emit('bank_pressed', parseInt(a[3]), parseInt(a[4]), true);
+					debug("Got /press/bank/ (trigger)",parseInt(a[3]),"button",parseInt(a[4]));
+					this.system.emit('bank_pressed', parseInt(a[3]), parseInt(a[4]), true);
 
-				setTimeout(() => {
-					debug("Auto releasing /press/bank/ (trigger)",parseInt(a[3]),"button",parseInt(a[4]));
-					this.system.emit('bank_pressed', parseInt(a[3]), parseInt(a[4]), false);
-				}, 20);
-			}
-			else {
-
-				if (message.args[0].type == 'i' && message.args[0].value == '1') {
-					debug("Got /press/bank/ (press) for bank", parseInt(a[3]), "button", parseInt(a[4]));
-					this.system.emit('bank_pressed', parseInt(a[3]), parseInt(a[4]), true);
+					setTimeout(() => {
+						debug("Auto releasing /press/bank/ (trigger)",parseInt(a[3]),"button",parseInt(a[4]));
+						this.system.emit('bank_pressed', parseInt(a[3]), parseInt(a[4]), false);
+					}, 20);
 				}
-				else if (message.args[0].type == 'i' && message.args[0].value == '0') {
-					debug("Got /press/bank/ (release) for bank", parseInt(a[3]), "button", parseInt(a[4]));
-					this.system.emit('bank_pressed', parseInt(a[3]), parseInt(a[4]), false);
-				}
-			}
-		}
-		else if (message.address.match(/^\/style\/bgcolor\/\d+\/\d+$/)) {
-			if (message.args.length > 2) {
-				var r = message.args[0].value;
-				var g = message.args[1].value;
-				var b = message.args[2].value;
-				if (typeof r === "number" && typeof g === "number" && typeof b === "number") {
-					var col = rgb(r, g, b);
-					debug("Got /style/bgcolor", parseInt(a[3]), "button", parseInt(a[4]))
-					this.system.emit('bank_set_key', parseInt(a[3]), parseInt(a[4]), 'bgcolor', col);
-					this.system.emit('graphics_bank_invalidate', parseInt(a[3]), parseInt(a[4]));
-				}
-			}
-		}
-		else if (message.address.match(/^\/style\/color\/\d+\/\d+$/)) {
-			if (message.args.length > 2) {
-				var r = message.args[0].value;
-				var g = message.args[1].value;
-				var b = message.args[2].value;
-				if (typeof r === "number" && typeof g === "number" && typeof b === "number") {
-					var col = rgb(r, g, b);
-					debug("Got /style/color", parseInt(a[3]), "button", parseInt(a[4]))
-					this.system.emit('bank_set_key', parseInt(a[3]), parseInt(a[4]), 'color', col);
-					this.system.emit('graphics_bank_invalidate', parseInt(a[3]), parseInt(a[4]));
-				}
-			}
-		}
-		else if (message.address.match(/^\/style\/text\/\d+\/\d+$/)) {
-			if (message.args.length > 0) {
-				var text = message.args[0].value;
-				if (typeof text === "string") {
-					debug("Got /style/text", parseInt(a[3]), "button", parseInt(a[4]))
-					this.system.emit('bank_set_key', parseInt(a[3]), parseInt(a[4]), 'text', text);
-					this.system.emit('graphics_bank_invalidate', parseInt(a[3]), parseInt(a[4]));
-=======
-					debug("Got /press/bank/ (trigger)",parseInt(a[3]),"button",parseInt(a[4]));
-					system.emit('bank_pressed', parseInt(a[3]), parseInt(a[4]), true);
-
-					setTimeout(function (){
-						debug("Auto releasing /press/bank/ (trigger)",parseInt(a[3]),"button",parseInt(a[4]));
-						system.emit('bank_pressed', parseInt(a[3]), parseInt(a[4]), false);
-					}, 20);
-
-				} else {
+				else {
 
 					if (message.args[0].type == 'i' && message.args[0].value == '1') {
 						debug("Got /press/bank/ (press) for bank", parseInt(a[3]), "button", parseInt(a[4]));
-						system.emit('bank_pressed', parseInt(a[3]), parseInt(a[4]), true);
+						this.system.emit('bank_pressed', parseInt(a[3]), parseInt(a[4]), true);
 					}
 					else if (message.args[0].type == 'i' && message.args[0].value == '0') {
 						debug("Got /press/bank/ (release) for bank", parseInt(a[3]), "button", parseInt(a[4]));
-						system.emit('bank_pressed', parseInt(a[3]), parseInt(a[4]), false);
+						this.system.emit('bank_pressed', parseInt(a[3]), parseInt(a[4]), false);
 					}
-
 				}
-			} else if (message.address.match(/^\/style\/bgcolor\/\d+\/\d+$/)) {
+			}
+			else if (message.address.match(/^\/style\/bgcolor\/\d+\/\d+$/)) {
 				if (message.args.length > 2) {
 					var r = message.args[0].value;
 					var g = message.args[1].value;
@@ -191,11 +130,12 @@
 					if (typeof r === "number" && typeof g === "number" && typeof b === "number") {
 						var col = rgb(r, g, b);
 						debug("Got /style/bgcolor", parseInt(a[3]), "button", parseInt(a[4]))
-						system.emit('bank_set_key', parseInt(a[3]), parseInt(a[4]), 'bgcolor', col);
-						system.emit('graphics_bank_invalidate', parseInt(a[3]), parseInt(a[4]));
+						this.system.emit('bank_set_key', parseInt(a[3]), parseInt(a[4]), 'bgcolor', col);
+						this.system.emit('graphics_bank_invalidate', parseInt(a[3]), parseInt(a[4]));
 					}
 				}
-			} else if (message.address.match(/^\/style\/color\/\d+\/\d+$/)) {
+			}
+			else if (message.address.match(/^\/style\/color\/\d+\/\d+$/)) {
 				if (message.args.length > 2) {
 					var r = message.args[0].value;
 					var g = message.args[1].value;
@@ -203,22 +143,25 @@
 					if (typeof r === "number" && typeof g === "number" && typeof b === "number") {
 						var col = rgb(r, g, b);
 						debug("Got /style/color", parseInt(a[3]), "button", parseInt(a[4]))
-						system.emit('bank_set_key', parseInt(a[3]), parseInt(a[4]), 'color', col);
-						system.emit('graphics_bank_invalidate', parseInt(a[3]), parseInt(a[4]));
+						this.system.emit('bank_set_key', parseInt(a[3]), parseInt(a[4]), 'color', col);
+						this.system.emit('graphics_bank_invalidate', parseInt(a[3]), parseInt(a[4]));
 					}
 				}
-			} else if (message.address.match(/^\/style\/text\/\d+\/\d+$/)) {
+			}
+			else if (message.address.match(/^\/style\/text\/\d+\/\d+$/)) {
 				if (message.args.length > 0) {
 					var text = message.args[0].value;
 					if (typeof text === "string") {
 						debug("Got /style/text", parseInt(a[3]), "button", parseInt(a[4]))
-						system.emit('bank_set_key', parseInt(a[3]), parseInt(a[4]), 'text', text);
-						system.emit('graphics_bank_invalidate', parseInt(a[3]), parseInt(a[4]));
+						this.system.emit('bank_set_key', parseInt(a[3]), parseInt(a[4]), 'text', text);
+						this.system.emit('graphics_bank_invalidate', parseInt(a[3]), parseInt(a[4]));
 					}
->>>>>>> 5cf03033
 				}
 			}
-		}		
+		}
+		catch (error) {
+			this.system.emit('log', 'osc', 'warn', 'OSC Error: ' + error);
+		}
 	}
 
 	send(host, port, path, args) {
@@ -229,54 +172,7 @@
 				args: args
 			}, host, port);
 		}
-<<<<<<< HEAD
 	}
-=======
-		catch (error) {
-			system.emit('log', 'osc', 'warn', 'OSC Error: ' + error);
-		}
-	});
-
-	function rgb(r,g,b) {
-		return (
-			((r & 0xff) << 16) |
-			((g & 0xff) << 8) |
-			(b & 0xff)
-		);
-	};
-
-	self.system.on('osc_send', function(host, port, path, args) {
-		self.listener.send({
-			address: path,
-			args: args
-		}, host, port);
-	});
-
-	/*
-		Example usage of bundle scheduled after 60 seconds:
-
-		system.emit('osc_send_bundle', host, port, 60, [
-			{
-				address: '/cmd/yes',
-				args: [
-					{ type: 'f', value: 1.0 }
-				]
-			},
-			{
-				address: '/cmd/somethingelse',
-				args: [
-					{ type: 's', value: 'hello' }
-				]
-			}
-		]);
-	*/
-	self.system.on('osc_send_bundle', function(host, port, time, bundle) {
-		self.listener.send({
-			timeTag: OSC.timeTag(time),
-			packets: bundle
-		}, host, port);
-	});
->>>>>>> 5cf03033
 
 	sendBundle(host, port, time, bundle) {
 
