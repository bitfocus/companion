/*
 * This file is part of the Companion project
 * Copyright (c) 2018 Bitfocus AS
 * Authors: William Viker <william@bitfocus.io>, Håkon Nessjøen <haakon@bitfocus.io>
 *
 * This program is free software.
 * You should have received a copy of the MIT licence as well as the Bitfocus
 * Individual Contributor License Agreement for companion along with
 * this program.
 *
 * You can be released from the requirements of the license by purchasing
 * a commercial license. Buying such a license is mandatory as soon as you
 * develop commercial activities involving the Companion software without
 * disclosing the source code of your own applications.
 *
 */

import CoreBase from '../Core/Base.js'
import { oldBankIndexToXY } from '../Shared/ControlId.js'
import { cloneDeep } from 'lodash-es'
import { LEGACY_MAX_BUTTONS } from '../Util/Constants.js'
import { rotateXYForPanel, unrotateXYForPanel } from './Util.js'

const PINCODE_NUMBER_POSITIONS = [
	// 0
	[4, 1],
	// 1 2 3
	[1, 2],
	[2, 2],
	[3, 2],
	// 4 5 6
	[1, 1],
	[2, 1],
	[3, 1],
	// 7 8 9
	[1, 0],
	[2, 0],
	[3, 0],
]
const PINCODE_CODE_POSITION = [0, 1]

const PINCODE_NUMBER_POSITIONS_SKIP_FIRST_COL = [
	// 0
	[5, 1],
	// 1 2 3
	[2, 2],
	[3, 2],
	[4, 2],
	// 4 5 6
	[2, 1],
	[3, 1],
	[4, 1],
	// 7 8 9
	[2, 0],
	[3, 0],
	[4, 0],
]

class SurfaceHandler extends CoreBase {
	static PanelDefaults = {
		// defaults from the panel - TODO properly
		brightness: 100,
		rotation: 0,

		// companion owned defaults
		use_last_page: true,
		never_lock: false,
		page: 1,
		xOffset: 0,
		yOffset: 0,
	}

	/**
	 * Current pincode entry if locked
	 */
	currentPincodeEntry = ''

	/** Currently pressed buttons, and what they are keeping pressed  */
	#currentButtonPresses = {}

	/**
	 * Whether the surface is currently locked
	 */
	isSurfaceLocked = false

	/**
	 * Calculated info about the panel
	 */
	panelInfo = {}

	/**
	 * Xkeys: How many pages of colours it has asked for
	 */
	#xkeysPageCount = 0

	get panelGridSize() {
		const rotation = this.panelconfig.config.rotation
		if (rotation === 'surface90' || rotation === 'surface-90') {
			const rawGridSize = this.panel.gridSize

			return {
				rows: rawGridSize.columns,
				columns: rawGridSize.rows,
			}
		} else {
			return this.panel.gridSize
		}
	}

	constructor(registry, integrationType, panel, isLocked) {
		super(registry, `device(${panel.info.deviceId})`, `Surface/Handler/${panel.info.deviceId}`)
		this.logger.silly('loading for ' + panel.info.devicePath)

		this.panel = panel
		this.isSurfaceLocked = isLocked
		this.pincodeNumberPositions = PINCODE_NUMBER_POSITIONS
		this.pincodeCodePosition = PINCODE_CODE_POSITION

		// some surfaces need different positions for the pincode numbers
		if (
			this.panel.info.type === 'Loupedeck Live' ||
			this.panel.info.type === 'Loupedeck Live S' ||
			this.panel.info.type === 'Razer Stream Controller' ||
			this.panel.info.type === 'Razer Stream Controller X'
		) {
			this.pincodeNumberPositions = PINCODE_NUMBER_POSITIONS_SKIP_FIRST_COL
			this.pincodeCodePosition = [4, 2]
		}
		if (this.panel.info.type === 'Loupedeck CT') {
			this.pincodeNumberPositions = PINCODE_NUMBER_POSITIONS_SKIP_FIRST_COL
			this.pincodeCodePosition = [3, 4]
		}

		this.currentPage = 1 // The current page of the device

		{
			const rawConfig = this.db.getKey('deviceconfig', {})
			this.panelconfig = rawConfig[this.deviceId]
			if (!this.panelconfig) {
				this.panelconfig = {}
				this.logger.silly(`Creating config for newly discovered device ${this.deviceId}`)

				rawConfig[this.deviceId] = this.panelconfig
				this.db.setKey('deviceconfig', rawConfig)
			} else {
				this.logger.silly(`Reusing config for device ${this.deviceId} was on page ${this.currentPage}`)
			}
		}

		// Persist the type in the db for use when it is disconnected
		this.panelconfig.type = this.panel.info.type || 'Unknown'
		this.panelconfig.integrationType = integrationType

		if (!this.panelconfig.config) {
			this.panelconfig.config = cloneDeep(SurfaceHandler.PanelDefaults)
			if (typeof this.panel.getDefaultConfig === 'function') {
				Object.assign(this.panelconfig.config, this.panel.getDefaultConfig())
			}
		}

		if (this.panelconfig.config.xOffset === undefined || this.panelconfig.config.yOffset === undefined) {
			// Fill in missing default offsets
			this.panelconfig.config.xOffset = 0
			this.panelconfig.config.yOffset = 0
		}

		if (this.panelconfig.config.use_last_page === undefined) {
			// Fill in the new field based on previous behaviour:
			// If a page had been chosen, then it would start on that
			this.panelconfig.config.use_last_page = this.panelconfig.config.page === undefined
		}

		if (this.panelconfig.config.use_last_page) {
			if (this.panelconfig.page !== undefined) {
				// use last page if defined
				this.currentPage = this.panelconfig.page
			}
		} else {
			if (this.panelconfig.config.page !== undefined) {
				// use startup page if defined
				this.currentPage = this.panelconfig.page = this.panelconfig.config.page
			}
		}

		if (this.panelconfig.config.never_lock) {
			// if device can't be locked, then make sure it isnt already locked
			this.isSurfaceLocked = false
		}

		this.onButtonDrawn = this.onButtonDrawn.bind(this)

		this.graphics.on('button_drawn', this.onButtonDrawn)

		this.panel.on('click', this.#onDeviceClick.bind(this))
		this.panel.on('rotate', this.#onDeviceRotate.bind(this))
		this.panel.on('remove', this.#onDeviceRemove.bind(this))
<<<<<<< HEAD
		this.panel.on('resized', this.#onDeviceResized.bind(this))
=======
		this.panel.on('setVariable', this.#onSetVariable.bind(this))
>>>>>>> 9846d05e

		// subscribe to some xkeys specific events
		this.panel.on('xkeys-subscribePage', this.#onXkeysSubscribePages.bind(this))

		setImmediate(() => {
			this.saveConfig()

			if (this.panel.setConfig) {
				const config = this.panelconfig.config
				this.panel.setConfig(config, true)
			}

			this.surfaces.emit('surface_page', this.deviceId, this.currentPage)

			this.drawPage()
		})
	}

	#getCurrentOffset() {
		return {
			xOffset: this.panelconfig.config.xOffset,
			yOffset: this.panelconfig.config.yOffset,
		}
	}

	get deviceId() {
		return this.panel.info.deviceId
	}

	#deviceIncreasePage() {
		this.currentPage++
		if (this.currentPage >= 100) {
			this.currentPage = 1
		}
		if (this.currentPage <= 0) {
			this.currentPage = 99
		}

		this.#storeNewDevicePage(this.currentPage)
	}

	#deviceDecreasePage() {
		this.currentPage--
		if (this.currentPage >= 100) {
			this.currentPage = 1
		}
		if (this.currentPage <= 0) {
			this.currentPage = 99
		}

		this.#storeNewDevicePage(this.currentPage)
	}

	drawPage() {
		if (this.panel) {
			if (this.isSurfaceLocked) {
				const buffers = this.graphics.getImagesForPincode(this.currentPincodeEntry)
				this.panel.clearDeck()

				this.panel.draw(this.pincodeCodePosition[0], this.pincodeCodePosition[1], buffers.code)

				this.pincodeNumberPositions.forEach(([x, y], i) => {
					if (buffers[i]) {
						this.panel.draw(x, y, buffers[i])
					}
				})
			} else if (this.#xkeysPageCount > 0) {
				this.#xkeysDrawPages()
			} else {
				const { xOffset, yOffset } = this.#getCurrentOffset()

				const gridSize = this.panelGridSize

				for (let y = 0; y < gridSize.rows; y++) {
					for (let x = 0; x < gridSize.columns; x++) {
						const image = this.graphics.getBank({
							pageNumber: this.currentPage,
							column: x + xOffset,
							row: y + yOffset,
						})

						this.#drawButtonTransformed(x, y, image)
					}
				}
			}
		}
	}

	#drawButtonTransformed(x, y, image) {
		const [transformedX, transformedY] = rotateXYForPanel(x, y, this.panelGridSize, this.panelconfig.config.rotation)

		this.panel.draw(transformedX, transformedY, image)
	}

	getPanelConfig() {
		return this.panelconfig.config
	}

	getPanelInfo() {
		return this.panelInfo
	}

	setLocked(locked) {
		// skip if surface can't be locked
		if (this.panelconfig.config.never_lock) return

		// If it changed, redraw
		if (this.isSurfaceLocked != locked) {
			this.isSurfaceLocked = !!locked

			this.drawPage()
		}
	}

	onButtonDrawn(location, render) {
		// If device is locked ignore updates. pincode updates are handled separately
		if (this.isSurfaceLocked) return

		if (this.#xkeysPageCount > 0) {
			// xkeys mode
			const pageOffset = location.pageNumber - this.currentPage
			if (pageOffset >= 0 && pageOffset < this.#xkeysPageCount) {
				const [transformedX, transformedY] = rotateXYForPanel(
					location.column,
					location.row,
					this.panelGridSize,
					this.panelconfig.config.rotation
				)

				this.panel.drawColor(pageOffset, transformedX, transformedY, render.style?.bgcolor || 0)
			}
		} else if (location.pageNumber == this.currentPage) {
			// normal mode
			const { xOffset, yOffset } = this.#getCurrentOffset()

			this.#drawButtonTransformed(location.column - xOffset, location.row - yOffset, render)
		}
	}

	setBrightness(brightness) {
		if (this.panel) {
			if (this.panel.setConfig) {
				const config = {
					...this.panelconfig.config,
					brightness: brightness,
				}

				setImmediate(() => {
					this.panel.setConfig(config)
				})
			}
		}
	}

	#onDeviceRemove() {
<<<<<<< HEAD
		if (!this.panel) return
		this.surfaces.removeDevice(this.panel.info.devicepath)
=======
		if (this.panel) {
			this.surfaces.removeDevice(this.panel.info.devicePath)
		}
>>>>>>> 9846d05e
	}

	#onDeviceResized() {
		if (!this.panel) return

		this.drawPage()
	}

	#onDeviceClick(x, y, pressed, pageOffset) {
		if (this.panel) {
			if (!this.isSurfaceLocked) {
				this.emit('interaction')

				const [x2, y2] = unrotateXYForPanel(x, y, this.panelGridSize, this.panelconfig.config.rotation)

				// Translate key for offset
				const { xOffset, yOffset } = this.#getCurrentOffset()

				const coordinate = `${y2 + yOffset}/${x2 + xOffset}`

				let thisPage = this.currentPage

				if (pressed) {
					// Track what page was pressed for this key
					this.#currentButtonPresses[coordinate] = thisPage
				} else {
					// Release the same page that was previously pressed
					thisPage = this.#currentButtonPresses[coordinate] ?? thisPage
					delete this.#currentButtonPresses[coordinate]
				}

				// allow the xkeys (legacy mode) to span pages
				thisPage += pageOffset ?? 0
				// loop at page 99
				if (thisPage > 99) thisPage = 1

				const controlId = this.page.getControlIdAt({
					pageNumber: thisPage,
					column: x2 + xOffset,
					row: y2 + yOffset,
				})

				this.controls.pressControl(controlId, pressed, this.deviceId)
				this.logger.debug(`Button ${thisPage}/${coordinate} ${pressed ? 'pressed' : 'released'}`)
			} else {
				if (pressed) {
					const pressCode = this.pincodeNumberPositions.findIndex((pos) => pos[0] == x && pos[1] == y)
					if (pressCode !== -1) {
						this.currentPincodeEntry += pressCode.toString()
					}

					if (this.currentPincodeEntry == this.userconfig.getKey('pin').toString()) {
						this.isSurfaceLocked = false
						this.currentPincodeEntry = ''

						this.emit('unlocked')

						this.drawPage()
					} else if (this.currentPincodeEntry.length >= this.userconfig.getKey('pin').toString().length) {
						this.currentPincodeEntry = ''
					}
				}

				if (this.isSurfaceLocked) {
					// Update lockout button
					const datap = this.graphics.getImagesForPincode(this.currentPincodeEntry)
					this.panel.draw(this.pincodeCodePosition[0], this.pincodeCodePosition[1], datap.code)
				}
			}
		}
	}

	#onDeviceRotate(x, y, direction, pageOffset) {
		if (this.panel) {
			if (!this.isSurfaceLocked) {
				this.emit('interaction')

				const [x2, y2] = unrotateXYForPanel(x, y, this.panelGridSize, this.panelconfig.config.rotation)

				// Translate key for offset
				const { xOffset, yOffset } = this.#getCurrentOffset()

				let thisPage = this.currentPage

				// allow the xkeys (legacy mode) to span pages
				thisPage += pageOffset ?? 0
				// loop at page 99
				if (thisPage > 99) thisPage = 1

				const controlId = this.page.getControlIdAt({
					pageNumber: thisPage,
					column: x2 + xOffset,
					row: y2 + yOffset,
				})

				this.controls.rotateControl(controlId, direction, this.deviceId)
				this.logger.debug(`Rotary ${thisPage}/${x2 + xOffset}/${y2 + yOffset} rotated ${direction ? 'right' : 'left'}`)
			} else {
				// Ignore when locked out
			}
		}
	}

	#onSetVariable(name, value) {
		this.instance.variable.setVariableValues('internal', {
			[name]: value,
		})
	}

	#onXkeysSubscribePages(pageCount) {
		this.#xkeysPageCount = pageCount

		this.#xkeysDrawPages()
	}

	#xkeysDrawPages() {
		for (let page = 0; page < this.#xkeysPageCount; page++) {
			for (let bank = 0; bank < LEGACY_MAX_BUTTONS; bank++) {
				const xy = oldBankIndexToXY(bank)
				if (xy) {
					const render = this.graphics.getBank({
						pageNumber: this.currentPage + page,
						column: xy[0],
						row: xy[1],
					})

					const [transformedX, transformedY] = rotateXYForPanel(
						...xy,
						this.panelGridSize,
						this.panelconfig.config.rotation
					)

					this.panel.drawColor(page, transformedX, transformedY, render.style?.bgcolor || 0)
				}
			}
		}
	}

	doPageDown() {
		if (this.userconfig.getKey('page_direction_flipped') === true) {
			this.#deviceIncreasePage()
		} else {
			this.#deviceDecreasePage()
		}
	}

	setCurrentPage(page, defer = false) {
		this.currentPage = page
		if (this.currentPage == 100) {
			this.currentPage = 1
		}
		if (this.currentPage == 0) {
			this.currentPage = 99
		}
		this.#storeNewDevicePage(this.currentPage, defer)
	}

	getCurrentPage() {
		return this.currentPage
	}

	doPageUp() {
		if (this.userconfig.getKey('page_direction_flipped') === true) {
			this.#deviceDecreasePage()
		} else {
			this.#deviceIncreasePage()
		}
	}

	resetConfig() {
		this.setPanelConfig(cloneDeep(SurfaceHandler.PanelDefaults))
	}

	saveConfig() {
		const deviceConfig = this.db.getKey('deviceconfig', {})
		deviceConfig[this.deviceId] = this.panelconfig
		this.db.setKey('deviceconfig', deviceConfig)
	}

	setPanelConfig(newconfig) {
		if (!newconfig.use_last_page && newconfig.page !== undefined && newconfig.page !== this.panelconfig.config.page) {
			// Startup page has changed, so change over to it
			this.#storeNewDevicePage(newconfig.page)
		}

		let redraw = false
		if (newconfig.xOffset != this.panelconfig.config.xOffset || newconfig.yOffset != this.panelconfig.config.yOffset)
			redraw = true
		if (newconfig.rotation != this.panelconfig.config.rotation) redraw = true

		if (newconfig.never_lock && newconfig.never_lock != this.panelconfig.config.never_lock) {
			this.isSurfaceLocked = false
			redraw = true
		}

		this.panelconfig.config = newconfig
		this.saveConfig()

		if (this.panel.setConfig) {
			this.panel.setConfig(newconfig)
		}

		if (redraw) {
			this.drawPage()
		}
	}

	setPanelName(newname) {
		if (typeof newname === 'string') {
			this.panelconfig.name = newname

			// save it
			this.saveConfig()
		}
	}

	#storeNewDevicePage(newpage, defer = false) {
		this.panelconfig.page = this.currentPage = newpage
		this.saveConfig()

		this.surfaces.emit('surface_page', this.deviceId, newpage)

		if (defer) {
			setImmediate(() => {
				this.drawPage()
			})
		} else {
			this.drawPage()
		}
	}

	unload(purge) {
		this.logger.error(this.panel.info.type + ' disconnected')
<<<<<<< HEAD
		this.logger.silly('unloading for ' + this.panel.info.devicepath)
		this.graphics.off('button_drawn', this.onButtonDrawn)
=======
		this.logger.silly('unloading for ' + this.panel.info.devicePath)
		this.graphics.off('bank_invalidated', this.onBankInvalidated)
>>>>>>> 9846d05e

		try {
			this.panel.quit()
		} catch (e) {}

		const deviceId = this.deviceId

		delete this.panel.device
		delete this.panel

		if (purge && deviceId) {
			this.panelconfig = undefined

			const deviceConfig = this.db.getKey('deviceconfig', {})
			delete deviceConfig[deviceId]
			this.db.setKey('deviceconfig', deviceConfig)
		}
	}
}

export default SurfaceHandler<|MERGE_RESOLUTION|>--- conflicted
+++ resolved
@@ -194,11 +194,8 @@
 		this.panel.on('click', this.#onDeviceClick.bind(this))
 		this.panel.on('rotate', this.#onDeviceRotate.bind(this))
 		this.panel.on('remove', this.#onDeviceRemove.bind(this))
-<<<<<<< HEAD
 		this.panel.on('resized', this.#onDeviceResized.bind(this))
-=======
 		this.panel.on('setVariable', this.#onSetVariable.bind(this))
->>>>>>> 9846d05e
 
 		// subscribe to some xkeys specific events
 		this.panel.on('xkeys-subscribePage', this.#onXkeysSubscribePages.bind(this))
@@ -354,14 +351,8 @@
 	}
 
 	#onDeviceRemove() {
-<<<<<<< HEAD
 		if (!this.panel) return
-		this.surfaces.removeDevice(this.panel.info.devicepath)
-=======
-		if (this.panel) {
-			this.surfaces.removeDevice(this.panel.info.devicePath)
-		}
->>>>>>> 9846d05e
+		this.surfaces.removeDevice(this.panel.info.devicePath)
 	}
 
 	#onDeviceResized() {
@@ -595,13 +586,8 @@
 
 	unload(purge) {
 		this.logger.error(this.panel.info.type + ' disconnected')
-<<<<<<< HEAD
-		this.logger.silly('unloading for ' + this.panel.info.devicepath)
+		this.logger.silly('unloading for ' + this.panel.info.devicePath)
 		this.graphics.off('button_drawn', this.onButtonDrawn)
-=======
-		this.logger.silly('unloading for ' + this.panel.info.devicePath)
-		this.graphics.off('bank_invalidated', this.onBankInvalidated)
->>>>>>> 9846d05e
 
 		try {
 			this.panel.quit()
