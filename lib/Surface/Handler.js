/*
 * This file is part of the Companion project
 * Copyright (c) 2018 Bitfocus AS
 * Authors: William Viker <william@bitfocus.io>, Håkon Nessjøen <haakon@bitfocus.io>
 *
 * This program is free software.
 * You should have received a copy of the MIT licence as well as the Bitfocus
 * Individual Contributor License Agreement for companion along with
 * this program.
 *
 * You can be released from the requirements of the license by purchasing
 * a commercial license. Buying such a license is mandatory as soon as you
 * develop commercial activities involving the Companion software without
 * disclosing the source code of your own applications.
 *
 */

import CoreBase from '../Core/Base.js'
import { oldBankIndexToXY } from '../Shared/ControlId.js'
import { cloneDeep } from 'lodash-es'
import { LEGACY_MAX_BUTTONS } from '../Util/Constants.js'
import { rotateXYForPanel, unrotateXYForPanel } from './Util.js'
<<<<<<< HEAD
import { SurfaceGroup } from './Group.js'
=======
import { EventEmitter } from 'events'
import { ImageResult } from '../Graphics/ImageResult.js'
>>>>>>> 1402cc1b

/**
 * @type {[number, number][]}
 */
const PINCODE_NUMBER_POSITIONS = [
	// 0
	[4, 1],
	// 1 2 3
	[1, 2],
	[2, 2],
	[3, 2],
	// 4 5 6
	[1, 1],
	[2, 1],
	[3, 1],
	// 7 8 9
	[1, 0],
	[2, 0],
	[3, 0],
]
/**
 * @type {[number, number]}
 */
const PINCODE_CODE_POSITION = [0, 1]

/**
 * @type {[number, number][]}
 */
const PINCODE_NUMBER_POSITIONS_SKIP_FIRST_COL = [
	// 0
	[5, 1],
	// 1 2 3
	[2, 2],
	[3, 2],
	[4, 2],
	// 4 5 6
	[2, 1],
	[3, 1],
	[4, 1],
	// 7 8 9
	[2, 0],
	[3, 0],
	[4, 0],
]

<<<<<<< HEAD
export function getSurfaceName(config, deviceId) {
	return `${config?.name || config?.type || 'Unknown'} (${deviceId})`
}
=======
/**
 * @typedef {{
 *   deviceId: string
 *   devicePath: string
 *   type: string
 * }} SurfacePanelInfo
 * @typedef {{
 *   info: SurfacePanelInfo
 *   gridSize: import('./Util.js').GridSize
 *   clearDeck(): void
 *   draw(x: number, y: number, render: ImageResult): void
 *   drawColor?: (pageOffset: number, x: number, y: number, color: number) => void
 *   setConfig(config: any, force?: boolean): void
 *   getDefaultConfig?: () => any
 *   quit(): void
 * } & EventEmitter} SurfacePanel
 */
>>>>>>> 1402cc1b

class SurfaceHandler extends CoreBase {
	static PanelDefaults = {
		// defaults from the panel - TODO properly
		brightness: 100,
		rotation: 0,

		// companion owned defaults
		never_lock: false,
		xOffset: 0,
		yOffset: 0,
		groupId: null,
	}

	/**
	 * Currently pressed buttons, and what they are keeping pressed
	 * @type {Record<string, number>}
	 * @access private
	 */
	#currentButtonPresses = {}

	/**
	 * Current page of the surface
	 * @type {number}
	 * @access private
	 */
	#currentPage

	/**
	 * Current pincode entry if locked
	 * @type {string}
	 * @access private
	 */
	#currentPincodeEntry = ''

	/**
	 * Whether the surface is currently locked
	 * @type {boolean}
	 * @access private
	 */
	#isSurfaceLocked = false

	/**
	 * Positions of pincode numbers
	 * @type {[number, number][]}
	 * @access private
	 */
	#pincodeNumberPositions

	/**
	 * Position of pincode 'button'
	 * @type {[number, number]}
	 * @access private
	 */
	#pincodeCodePosition

	/**
<<<<<<< HEAD
	 * Xkeys: How many pages of colours it has asked for
	 */
	#xkeysPageCount = 0

	/**
	 * Current page of this surface
=======
	 * Config for this surface
	 * @type {Record<string, any>}
	 * @access private
	 */
	#surfaceConfig

	/**
	 * Xkeys: How many pages of colours it has asked for
	 * @type {number}
	 * @access private
>>>>>>> 1402cc1b
	 */
	#currentPage = 1

	/**
	 * Grid size of the panel
	 * @type {import('./Util.js').GridSize}
	 * @access public
	 */
	get panelGridSize() {
		const rotation = this.#surfaceConfig.config.rotation
		if (rotation === 'surface90' || rotation === 'surface-90') {
			const rawGridSize = this.panel.gridSize

			return {
				rows: rawGridSize.columns,
				columns: rawGridSize.rows,
			}
		} else {
			return this.panel.gridSize
		}
	}

	/**
	 *
	 * @param {import('../Registry.js').default} registry
	 * @param {string} integrationType
	 * @param {SurfacePanel} panel
	 * @param {boolean} isLocked
	 * @param {any | undefined} surfaceConfig
	 */
	constructor(registry, integrationType, panel, isLocked, surfaceConfig) {
		super(registry, `device(${panel.info.deviceId})`, `Surface/Handler/${panel.info.deviceId}`)
		this.logger.silly('loading for ' + panel.info.devicePath)

		this.panel = panel
		this.#isSurfaceLocked = isLocked
		this.#surfaceConfig = surfaceConfig ?? {}

		this.#pincodeNumberPositions = PINCODE_NUMBER_POSITIONS
		this.#pincodeCodePosition = PINCODE_CODE_POSITION

		// some surfaces need different positions for the pincode numbers
		if (
			this.panel.info.type === 'Loupedeck Live' ||
			this.panel.info.type === 'Loupedeck Live S' ||
			this.panel.info.type === 'Razer Stream Controller' ||
			this.panel.info.type === 'Razer Stream Controller X'
		) {
			this.#pincodeNumberPositions = PINCODE_NUMBER_POSITIONS_SKIP_FIRST_COL
			this.#pincodeCodePosition = [4, 2]
		}
		if (this.panel.info.type === 'Loupedeck CT') {
			this.#pincodeNumberPositions = PINCODE_NUMBER_POSITIONS_SKIP_FIRST_COL
			this.#pincodeCodePosition = [3, 4]
		}

<<<<<<< HEAD
		{
			const rawConfig = this.db.getKey('deviceconfig', {})
			this.panelconfig = rawConfig[this.deviceId]
			if (!this.panelconfig) {
				this.panelconfig = {}
				this.logger.silly(`Creating config for newly discovered device ${this.deviceId}`)

				rawConfig[this.deviceId] = this.panelconfig
				this.db.setKey('deviceconfig', rawConfig)
			} else {
				this.logger.silly(`Reusing config for device ${this.deviceId}`)
			}
		}
=======
		this.#currentPage = 1 // The current page of the device
>>>>>>> 1402cc1b

		// Persist the type in the db for use when it is disconnected
		this.#surfaceConfig.type = this.panel.info.type || 'Unknown'
		this.#surfaceConfig.integrationType = integrationType

		if (!this.#surfaceConfig.config) {
			this.#surfaceConfig.config = cloneDeep(SurfaceHandler.PanelDefaults)
			if (typeof this.panel.getDefaultConfig === 'function') {
				Object.assign(this.#surfaceConfig.config, this.panel.getDefaultConfig())
			}
		}

		if (this.#surfaceConfig.config.xOffset === undefined || this.#surfaceConfig.config.yOffset === undefined) {
			// Fill in missing default offsets
			this.#surfaceConfig.config.xOffset = 0
			this.#surfaceConfig.config.yOffset = 0
		}

<<<<<<< HEAD
		if (!this.panelconfig.groupConfig) {
			// Fill in the new field based on previous behaviour:
			// If a page had been chosen, then it would start on that
			const use_last_page = this.panelconfig.config.use_last_page ?? this.panelconfig.config.page === undefined
			this.panelconfig.groupConfig = {
				page: this.panelconfig.page,
				startup_page: this.panelconfig.config.page,
				use_last_page: use_last_page,
=======
		if (this.#surfaceConfig.config.use_last_page === undefined) {
			// Fill in the new field based on previous behaviour:
			// If a page had been chosen, then it would start on that
			this.#surfaceConfig.config.use_last_page = this.#surfaceConfig.config.page === undefined
		}

		if (this.#surfaceConfig.config.use_last_page) {
			if (this.#surfaceConfig.page !== undefined) {
				// use last page if defined
				this.#currentPage = this.#surfaceConfig.page
			}
		} else {
			if (this.#surfaceConfig.config.page !== undefined) {
				// use startup page if defined
				this.#currentPage = this.#surfaceConfig.page = this.#surfaceConfig.config.page
>>>>>>> 1402cc1b
			}
		}
		// Forget old values
		delete this.panelconfig.config.use_last_page
		delete this.panelconfig.config.page
		delete this.panelconfig.page

		if (this.#surfaceConfig.config.never_lock) {
			// if device can't be locked, then make sure it isnt already locked
			this.#isSurfaceLocked = false
		}

		this.graphics.on('button_drawn', this.#onButtonDrawn)

		this.panel.on('click', this.#onDeviceClick.bind(this))
		this.panel.on('rotate', this.#onDeviceRotate.bind(this))
		this.panel.on('remove', this.#onDeviceRemove.bind(this))
		this.panel.on('resized', this.#onDeviceResized.bind(this))
		this.panel.on('setVariable', this.#onSetVariable.bind(this))

		// subscribe to some xkeys specific events
		this.panel.on('xkeys-subscribePage', this.#onXkeysSubscribePages.bind(this))

		setImmediate(() => {
			this.#saveConfig()

			if (this.panel.setConfig) {
				const config = this.#surfaceConfig.config
				this.panel.setConfig(config, true)
			}

<<<<<<< HEAD
			this.drawPage()
=======
			this.surfaces.emit('surface_page', this.deviceId, this.#currentPage)

			this.#drawPage()
>>>>>>> 1402cc1b
		})
	}

	getGroupId() {
		return this.panelconfig.groupId
	}
	setGroupId(groupId) {
		this.panelconfig.groupId = groupId
		this.saveConfig()
	}

	#getCurrentOffset() {
		return {
			xOffset: this.#surfaceConfig.config.xOffset,
			yOffset: this.#surfaceConfig.config.yOffset,
		}
	}

	get deviceId() {
		return this.panel.info.deviceId
	}

<<<<<<< HEAD
	get displayName() {
		return getSurfaceName(this.panelconfig, this.deviceId)
=======
	#deviceIncreasePage() {
		this.#currentPage++
		if (this.#currentPage >= 100) {
			this.#currentPage = 1
		}
		if (this.#currentPage <= 0) {
			this.#currentPage = 99
		}

		this.#storeNewDevicePage(this.#currentPage)
	}

	#deviceDecreasePage() {
		this.#currentPage--
		if (this.#currentPage >= 100) {
			this.#currentPage = 1
		}
		if (this.#currentPage <= 0) {
			this.#currentPage = 99
		}

		this.#storeNewDevicePage(this.#currentPage)
>>>>>>> 1402cc1b
	}

	#drawPage() {
		if (this.panel) {
			if (this.#isSurfaceLocked) {
				const buffers = this.graphics.getImagesForPincode(this.#currentPincodeEntry)
				this.panel.clearDeck()

				this.panel.draw(this.#pincodeCodePosition[0], this.#pincodeCodePosition[1], buffers.code)

				this.#pincodeNumberPositions.forEach(([x, y], i) => {
					if (buffers[i]) {
						this.panel.draw(x, y, buffers[i])
					}
				})
			} else if (this.#xkeysPageCount > 0) {
				this.#xkeysDrawPages()
			} else {
				const { xOffset, yOffset } = this.#getCurrentOffset()

				const gridSize = this.panelGridSize

				for (let y = 0; y < gridSize.rows; y++) {
					for (let x = 0; x < gridSize.columns; x++) {
<<<<<<< HEAD
						const image = this.graphics.getBank({
=======
						const image = this.graphics.getCachedRenderOrGeneratePlaceholder({
>>>>>>> 1402cc1b
							pageNumber: this.#currentPage,
							column: x + xOffset,
							row: y + yOffset,
						})

						this.#drawButtonTransformed(x, y, image)
					}
				}
			}
		}
	}

	/**
	 * @param {number} x
	 * @param {number} y
	 * @param {ImageResult} image
	 * @returns {void}
	 */
	#drawButtonTransformed(x, y, image) {
		const [transformedX, transformedY] = rotateXYForPanel(x, y, this.panelGridSize, this.#surfaceConfig.config.rotation)

		this.panel.draw(transformedX, transformedY, image)
	}

	/**
	 * Get the panel configuration
	 * @returns {any}
	 */
	getPanelConfig() {
<<<<<<< HEAD
		return this.panelconfig.config
	}

=======
		return this.#surfaceConfig.config
	}

	/**
	 * Set the surface as locked
	 * @param {boolean} locked
	 * @returns {void}
	 */
>>>>>>> 1402cc1b
	setLocked(locked) {
		// skip if surface can't be locked
		if (this.#surfaceConfig.config.never_lock) return

		// If it changed, redraw
		if (this.#isSurfaceLocked != locked) {
			this.#isSurfaceLocked = !!locked

			this.#drawPage()
		}
	}

	/**
	 * @param {import('../Resources/Util.js').ControlLocation} location
	 * @param {import('../Graphics/ImageResult.js').ImageResult} render
	 * @returns {void}
	 */
	#onButtonDrawn = (location, render) => {
		// If device is locked ignore updates. pincode updates are handled separately
		if (this.#isSurfaceLocked) return

		if (this.#xkeysPageCount > 0) {
			// xkeys mode
			const pageOffset = location.pageNumber - this.#currentPage
<<<<<<< HEAD
			if (pageOffset >= 0 && pageOffset < this.#xkeysPageCount) {
=======
			if (this.panel.drawColor && pageOffset >= 0 && pageOffset < this.#xkeysPageCount) {
>>>>>>> 1402cc1b
				const [transformedX, transformedY] = rotateXYForPanel(
					location.column,
					location.row,
					this.panelGridSize,
					this.#surfaceConfig.config.rotation
				)

				this.panel.drawColor(pageOffset, transformedX, transformedY, render.bgcolor)
			}
		} else if (location.pageNumber == this.#currentPage) {
			// normal mode
			const { xOffset, yOffset } = this.#getCurrentOffset()

			this.#drawButtonTransformed(location.column - xOffset, location.row - yOffset, render)
		}
	}

	/**
	 * Set the brightness of the panel
	 * @param {number} brightness 0-100
	 * @returns {void}
	 */
	setBrightness(brightness) {
		if (this.panel) {
			if (this.panel.setConfig) {
				const config = {
					...this.#surfaceConfig.config,
					brightness: brightness,
				}

				setImmediate(() => {
					this.panel.setConfig(config)
				})
			}
		}
	}

	#onDeviceRemove() {
		if (!this.panel) return

		try {
			this.surfaces.removeDevice(this.panel.info.devicePath)
		} catch (e) {
			this.logger.error(`Remove failed: ${e}`)
		}
	}

	#onDeviceResized() {
		if (!this.panel) return

		this.#drawPage()
	}

	/**
	 *
	 * @param {number} x
	 * @param {number} y
	 * @param {boolean} pressed
	 * @param {number | undefined} pageOffset
	 * @returns {void}
	 */
	#onDeviceClick(x, y, pressed, pageOffset) {
<<<<<<< HEAD
		if (!this.panel) return
		try {
			if (!this.isSurfaceLocked) {
=======
		if (this.panel) {
			if (!this.#isSurfaceLocked) {
>>>>>>> 1402cc1b
				this.emit('interaction')

				const [x2, y2] = unrotateXYForPanel(x, y, this.panelGridSize, this.#surfaceConfig.config.rotation)

				// Translate key for offset
				const { xOffset, yOffset } = this.#getCurrentOffset()

				const coordinate = `${y2 + yOffset}/${x2 + xOffset}`

				let thisPage = this.#currentPage

				if (pressed) {
					// Track what page was pressed for this key
					this.#currentButtonPresses[coordinate] = thisPage
				} else {
					// Release the same page that was previously pressed
					thisPage = this.#currentButtonPresses[coordinate] ?? thisPage
					delete this.#currentButtonPresses[coordinate]
				}

				// allow the xkeys (legacy mode) to span pages
				thisPage += pageOffset ?? 0
				// loop at page 99
				if (thisPage > 99) thisPage = 1

				const controlId = this.page.getControlIdAt({
					pageNumber: thisPage,
					column: x2 + xOffset,
					row: y2 + yOffset,
				})
				if (controlId) {
					this.controls.pressControl(controlId, pressed, this.deviceId)
				}
				this.logger.debug(`Button ${thisPage}/${coordinate} ${pressed ? 'pressed' : 'released'}`)
			} else {
				if (pressed) {
					const pressCode = this.#pincodeNumberPositions.findIndex((pos) => pos[0] == x && pos[1] == y)
					if (pressCode !== -1) {
						this.#currentPincodeEntry += pressCode.toString()
					}

					if (this.#currentPincodeEntry == this.userconfig.getKey('pin').toString()) {
						this.#isSurfaceLocked = false
						this.#currentPincodeEntry = ''

						this.emit('unlocked')

						this.#drawPage()
					} else if (this.#currentPincodeEntry.length >= this.userconfig.getKey('pin').toString().length) {
						this.#currentPincodeEntry = ''
					}
				}

				if (this.#isSurfaceLocked) {
					// Update lockout button
					const datap = this.graphics.getImagesForPincode(this.#currentPincodeEntry)
					this.panel.draw(this.#pincodeCodePosition[0], this.#pincodeCodePosition[1], datap.code)
				}
			}
		} catch (e) {
			this.logger.error(`Click failed: ${e}`)
		}
	}

	/**
	 *
	 * @param {number} x
	 * @param {number} y
	 * @param {boolean} direction
	 * @param {number | undefined} pageOffset
	 * @returns {void}
	 */
	#onDeviceRotate(x, y, direction, pageOffset) {
<<<<<<< HEAD
		if (!this.panel) return
		try {
			if (!this.isSurfaceLocked) {
=======
		if (this.panel) {
			if (!this.#isSurfaceLocked) {
>>>>>>> 1402cc1b
				this.emit('interaction')

				const [x2, y2] = unrotateXYForPanel(x, y, this.panelGridSize, this.#surfaceConfig.config.rotation)

				// Translate key for offset
				const { xOffset, yOffset } = this.#getCurrentOffset()

				let thisPage = this.#currentPage

				// allow the xkeys (legacy mode) to span pages
				thisPage += pageOffset ?? 0
				// loop at page 99
				if (thisPage > 99) thisPage = 1

				const controlId = this.page.getControlIdAt({
					pageNumber: thisPage,
					column: x2 + xOffset,
					row: y2 + yOffset,
				})
				if (controlId) {
					this.controls.rotateControl(controlId, direction, this.deviceId)
				}
				this.logger.debug(`Rotary ${thisPage}/${x2 + xOffset}/${y2 + yOffset} rotated ${direction ? 'right' : 'left'}`)
			} else {
				// Ignore when locked out
			}
		} catch (e) {
			this.logger.error(`Click failed: ${e}`)
		}
	}

	/**
	 * Set the value of a variable
	 * @param {string} name
	 * @param {string | number} value
	 * @returns {void}
	 */
	#onSetVariable(name, value) {
		this.instance.variable.setVariableValues('internal', {
			[name]: value,
		})
	}

	/**
	 * XKeys: Subscribe to additional pages for color information
	 * @param {number} pageCount
	 * @returns {void}
	 */
	#onXkeysSubscribePages(pageCount) {
		this.#xkeysPageCount = pageCount

		this.#xkeysDrawPages()
	}

	/**
	 * XKeys: Draw additional pages color information
	 * @returns {void}
	 */
	#xkeysDrawPages() {
		if (!this.panel || !this.panel.drawColor) return

		for (let page = 0; page < this.#xkeysPageCount; page++) {
			for (let bank = 0; bank < LEGACY_MAX_BUTTONS; bank++) {
				const xy = oldBankIndexToXY(bank)
				if (xy) {
<<<<<<< HEAD
					const render = this.graphics.getBank({
=======
					const render = this.graphics.getCachedRenderOrGeneratePlaceholder({
>>>>>>> 1402cc1b
						pageNumber: this.#currentPage + page,
						column: xy[0],
						row: xy[1],
					})

					const [transformedX, transformedY] = rotateXYForPanel(
						...xy,
						this.panelGridSize,
						this.#surfaceConfig.config.rotation
					)

					this.panel.drawColor(page, transformedX, transformedY, render.bgcolor)
				}
			}
		}
	}

<<<<<<< HEAD
=======
	doPageDown() {
		if (this.userconfig.getKey('page_direction_flipped') === true) {
			this.#deviceIncreasePage()
		} else {
			this.#deviceDecreasePage()
		}
	}

	/**
	 *
	 * @param {number} page
	 * @param {boolean} defer
	 * @returns {void}
	 */
	setCurrentPage(page, defer = false) {
		this.#currentPage = page
		if (this.#currentPage == 100) {
			this.#currentPage = 1
		}
		if (this.#currentPage == 0) {
			this.#currentPage = 99
		}
		this.#storeNewDevicePage(this.#currentPage, defer)
	}

	getCurrentPage() {
		return this.#currentPage
	}

	doPageUp() {
		if (this.userconfig.getKey('page_direction_flipped') === true) {
			this.#deviceDecreasePage()
		} else {
			this.#deviceIncreasePage()
		}
	}

>>>>>>> 1402cc1b
	resetConfig() {
		this.panel.groupConfig = cloneDeep(SurfaceGroup.DefaultOptions)
		this.setPanelConfig(cloneDeep(SurfaceHandler.PanelDefaults))
	}

	#saveConfig() {
		this.emit('configUpdated', this.#surfaceConfig)
	}

	/**
	 * Update the panel configuration
	 * @param {*} newconfig
	 * @returns {void}
	 */
	setPanelConfig(newconfig) {
<<<<<<< HEAD
=======
		if (
			!newconfig.use_last_page &&
			newconfig.page !== undefined &&
			newconfig.page !== this.#surfaceConfig.config.page
		) {
			// Startup page has changed, so change over to it
			this.#storeNewDevicePage(newconfig.page)
		}

>>>>>>> 1402cc1b
		let redraw = false
		if (
			newconfig.xOffset != this.#surfaceConfig.config.xOffset ||
			newconfig.yOffset != this.#surfaceConfig.config.yOffset
		)
			redraw = true
		if (newconfig.rotation != this.#surfaceConfig.config.rotation) redraw = true

		if (newconfig.never_lock && newconfig.never_lock != this.#surfaceConfig.config.never_lock) {
			this.#isSurfaceLocked = false
			redraw = true
		}

		this.#surfaceConfig.config = newconfig
		this.#saveConfig()

		if (this.panel.setConfig) {
			this.panel.setConfig(newconfig)
		}

		if (redraw) {
			this.#drawPage()
		}
	}

	/**
	 * Set the name of the surface
	 * @param {string} newname
	 * @returns {void}
	 */
	setPanelName(newname) {
		if (typeof newname === 'string') {
			this.#surfaceConfig.name = newname

			// save it
			this.#saveConfig()
		}
	}

<<<<<<< HEAD
	storeNewDevicePage(newpage, defer = false) {
		this.#currentPage = newpage
=======
	/**
	 * Update to a new page number
	 * @param {number} newpage
	 * @param {boolean} defer
	 * @returns {void}
	 */
	#storeNewDevicePage(newpage, defer = false) {
		this.#surfaceConfig.page = this.#currentPage = newpage
		this.#saveConfig()
>>>>>>> 1402cc1b

		this.surfaces.emit('surface_page', this.deviceId, newpage)

		if (defer) {
			setImmediate(() => {
				this.#drawPage()
			})
		} else {
			this.#drawPage()
		}
	}

	/**
	 * Unload this surface handler
	 * @param {boolean} purge Purge the configuration
	 * @returns {void}
	 */
	unload(purge = false) {
		this.logger.error(this.panel.info.type + ' disconnected')
		this.logger.silly('unloading for ' + this.panel.info.devicePath)
		this.graphics.off('button_drawn', this.#onButtonDrawn)

		try {
			this.panel.quit()
		} catch (e) {}

		// Fetch the deviceId before destroying the panel
		const deviceId = this.deviceId

		// delete this.panel.device
		// delete this.panel

		if (purge && deviceId) {
			this.#surfaceConfig = {}

			this.emit('configUpdated', undefined)
		}
	}
}

export default SurfaceHandler<|MERGE_RESOLUTION|>--- conflicted
+++ resolved
@@ -20,12 +20,9 @@
 import { cloneDeep } from 'lodash-es'
 import { LEGACY_MAX_BUTTONS } from '../Util/Constants.js'
 import { rotateXYForPanel, unrotateXYForPanel } from './Util.js'
-<<<<<<< HEAD
 import { SurfaceGroup } from './Group.js'
-=======
 import { EventEmitter } from 'events'
 import { ImageResult } from '../Graphics/ImageResult.js'
->>>>>>> 1402cc1b
 
 /**
  * @type {[number, number][]}
@@ -71,11 +68,6 @@
 	[4, 0],
 ]
 
-<<<<<<< HEAD
-export function getSurfaceName(config, deviceId) {
-	return `${config?.name || config?.type || 'Unknown'} (${deviceId})`
-}
-=======
 /**
  * @typedef {{
  *   deviceId: string
@@ -93,7 +85,16 @@
  *   quit(): void
  * } & EventEmitter} SurfacePanel
  */
->>>>>>> 1402cc1b
+
+/**
+ * Get the display name of a surface
+ * @param {Record<string, any>} config
+ * @param {string} surfaceId
+ * @returns {string}
+ */
+export function getSurfaceName(config, surfaceId) {
+	return `${config?.name || config?.type || 'Unknown'} (${surfaceId})`
+}
 
 class SurfaceHandler extends CoreBase {
 	static PanelDefaults = {
@@ -120,7 +121,7 @@
 	 * @type {number}
 	 * @access private
 	 */
-	#currentPage
+	#currentPage = 1
 
 	/**
 	 * Current pincode entry if locked
@@ -151,14 +152,6 @@
 	#pincodeCodePosition
 
 	/**
-<<<<<<< HEAD
-	 * Xkeys: How many pages of colours it has asked for
-	 */
-	#xkeysPageCount = 0
-
-	/**
-	 * Current page of this surface
-=======
 	 * Config for this surface
 	 * @type {Record<string, any>}
 	 * @access private
@@ -169,9 +162,8 @@
 	 * Xkeys: How many pages of colours it has asked for
 	 * @type {number}
 	 * @access private
->>>>>>> 1402cc1b
-	 */
-	#currentPage = 1
+	 */
+	#xkeysPageCount = 0
 
 	/**
 	 * Grid size of the panel
@@ -226,24 +218,6 @@
 			this.#pincodeCodePosition = [3, 4]
 		}
 
-<<<<<<< HEAD
-		{
-			const rawConfig = this.db.getKey('deviceconfig', {})
-			this.panelconfig = rawConfig[this.deviceId]
-			if (!this.panelconfig) {
-				this.panelconfig = {}
-				this.logger.silly(`Creating config for newly discovered device ${this.deviceId}`)
-
-				rawConfig[this.deviceId] = this.panelconfig
-				this.db.setKey('deviceconfig', rawConfig)
-			} else {
-				this.logger.silly(`Reusing config for device ${this.deviceId}`)
-			}
-		}
-=======
-		this.#currentPage = 1 // The current page of the device
->>>>>>> 1402cc1b
-
 		// Persist the type in the db for use when it is disconnected
 		this.#surfaceConfig.type = this.panel.info.type || 'Unknown'
 		this.#surfaceConfig.integrationType = integrationType
@@ -261,38 +235,20 @@
 			this.#surfaceConfig.config.yOffset = 0
 		}
 
-<<<<<<< HEAD
-		if (!this.panelconfig.groupConfig) {
+		if (!this.#surfaceConfig.groupConfig) {
 			// Fill in the new field based on previous behaviour:
 			// If a page had been chosen, then it would start on that
-			const use_last_page = this.panelconfig.config.use_last_page ?? this.panelconfig.config.page === undefined
-			this.panelconfig.groupConfig = {
-				page: this.panelconfig.page,
-				startup_page: this.panelconfig.config.page,
+			const use_last_page = this.#surfaceConfig.config.use_last_page ?? this.#surfaceConfig.config.page === undefined
+			this.#surfaceConfig.groupConfig = {
+				page: this.#surfaceConfig.page,
+				startup_page: this.#surfaceConfig.config.page,
 				use_last_page: use_last_page,
-=======
-		if (this.#surfaceConfig.config.use_last_page === undefined) {
-			// Fill in the new field based on previous behaviour:
-			// If a page had been chosen, then it would start on that
-			this.#surfaceConfig.config.use_last_page = this.#surfaceConfig.config.page === undefined
-		}
-
-		if (this.#surfaceConfig.config.use_last_page) {
-			if (this.#surfaceConfig.page !== undefined) {
-				// use last page if defined
-				this.#currentPage = this.#surfaceConfig.page
-			}
-		} else {
-			if (this.#surfaceConfig.config.page !== undefined) {
-				// use startup page if defined
-				this.#currentPage = this.#surfaceConfig.page = this.#surfaceConfig.config.page
->>>>>>> 1402cc1b
 			}
 		}
 		// Forget old values
-		delete this.panelconfig.config.use_last_page
-		delete this.panelconfig.config.page
-		delete this.panelconfig.page
+		delete this.#surfaceConfig.config.use_last_page
+		delete this.#surfaceConfig.config.page
+		delete this.#surfaceConfig.page
 
 		if (this.#surfaceConfig.config.never_lock) {
 			// if device can't be locked, then make sure it isnt already locked
@@ -318,22 +274,25 @@
 				this.panel.setConfig(config, true)
 			}
 
-<<<<<<< HEAD
-			this.drawPage()
-=======
-			this.surfaces.emit('surface_page', this.deviceId, this.#currentPage)
-
 			this.#drawPage()
->>>>>>> 1402cc1b
 		})
 	}
 
+	/**
+	 * Get the current groupId this surface belongs to
+	 * @returns {string | null}
+	 */
 	getGroupId() {
-		return this.panelconfig.groupId
-	}
+		return this.#surfaceConfig.groupId
+	}
+	/**
+	 * Set the current groupId of this surface
+	 * @param {string | null} groupId
+	 * @returns {void}
+	 */
 	setGroupId(groupId) {
-		this.panelconfig.groupId = groupId
-		this.saveConfig()
+		this.#surfaceConfig.groupId = groupId
+		this.#saveConfig()
 	}
 
 	#getCurrentOffset() {
@@ -347,33 +306,8 @@
 		return this.panel.info.deviceId
 	}
 
-<<<<<<< HEAD
 	get displayName() {
-		return getSurfaceName(this.panelconfig, this.deviceId)
-=======
-	#deviceIncreasePage() {
-		this.#currentPage++
-		if (this.#currentPage >= 100) {
-			this.#currentPage = 1
-		}
-		if (this.#currentPage <= 0) {
-			this.#currentPage = 99
-		}
-
-		this.#storeNewDevicePage(this.#currentPage)
-	}
-
-	#deviceDecreasePage() {
-		this.#currentPage--
-		if (this.#currentPage >= 100) {
-			this.#currentPage = 1
-		}
-		if (this.#currentPage <= 0) {
-			this.#currentPage = 99
-		}
-
-		this.#storeNewDevicePage(this.#currentPage)
->>>>>>> 1402cc1b
+		return getSurfaceName(this.#surfaceConfig, this.deviceId)
 	}
 
 	#drawPage() {
@@ -398,11 +332,7 @@
 
 				for (let y = 0; y < gridSize.rows; y++) {
 					for (let x = 0; x < gridSize.columns; x++) {
-<<<<<<< HEAD
-						const image = this.graphics.getBank({
-=======
 						const image = this.graphics.getCachedRenderOrGeneratePlaceholder({
->>>>>>> 1402cc1b
 							pageNumber: this.#currentPage,
 							column: x + xOffset,
 							row: y + yOffset,
@@ -432,11 +362,6 @@
 	 * @returns {any}
 	 */
 	getPanelConfig() {
-<<<<<<< HEAD
-		return this.panelconfig.config
-	}
-
-=======
 		return this.#surfaceConfig.config
 	}
 
@@ -445,7 +370,6 @@
 	 * @param {boolean} locked
 	 * @returns {void}
 	 */
->>>>>>> 1402cc1b
 	setLocked(locked) {
 		// skip if surface can't be locked
 		if (this.#surfaceConfig.config.never_lock) return
@@ -470,11 +394,7 @@
 		if (this.#xkeysPageCount > 0) {
 			// xkeys mode
 			const pageOffset = location.pageNumber - this.#currentPage
-<<<<<<< HEAD
-			if (pageOffset >= 0 && pageOffset < this.#xkeysPageCount) {
-=======
 			if (this.panel.drawColor && pageOffset >= 0 && pageOffset < this.#xkeysPageCount) {
->>>>>>> 1402cc1b
 				const [transformedX, transformedY] = rotateXYForPanel(
 					location.column,
 					location.row,
@@ -537,14 +457,9 @@
 	 * @returns {void}
 	 */
 	#onDeviceClick(x, y, pressed, pageOffset) {
-<<<<<<< HEAD
 		if (!this.panel) return
 		try {
-			if (!this.isSurfaceLocked) {
-=======
-		if (this.panel) {
 			if (!this.#isSurfaceLocked) {
->>>>>>> 1402cc1b
 				this.emit('interaction')
 
 				const [x2, y2] = unrotateXYForPanel(x, y, this.panelGridSize, this.#surfaceConfig.config.rotation)
@@ -618,14 +533,9 @@
 	 * @returns {void}
 	 */
 	#onDeviceRotate(x, y, direction, pageOffset) {
-<<<<<<< HEAD
 		if (!this.panel) return
 		try {
-			if (!this.isSurfaceLocked) {
-=======
-		if (this.panel) {
 			if (!this.#isSurfaceLocked) {
->>>>>>> 1402cc1b
 				this.emit('interaction')
 
 				const [x2, y2] = unrotateXYForPanel(x, y, this.panelGridSize, this.#surfaceConfig.config.rotation)
@@ -691,11 +601,7 @@
 			for (let bank = 0; bank < LEGACY_MAX_BUTTONS; bank++) {
 				const xy = oldBankIndexToXY(bank)
 				if (xy) {
-<<<<<<< HEAD
-					const render = this.graphics.getBank({
-=======
 					const render = this.graphics.getCachedRenderOrGeneratePlaceholder({
->>>>>>> 1402cc1b
 						pageNumber: this.#currentPage + page,
 						column: xy[0],
 						row: xy[1],
@@ -713,48 +619,8 @@
 		}
 	}
 
-<<<<<<< HEAD
-=======
-	doPageDown() {
-		if (this.userconfig.getKey('page_direction_flipped') === true) {
-			this.#deviceIncreasePage()
-		} else {
-			this.#deviceDecreasePage()
-		}
-	}
-
-	/**
-	 *
-	 * @param {number} page
-	 * @param {boolean} defer
-	 * @returns {void}
-	 */
-	setCurrentPage(page, defer = false) {
-		this.#currentPage = page
-		if (this.#currentPage == 100) {
-			this.#currentPage = 1
-		}
-		if (this.#currentPage == 0) {
-			this.#currentPage = 99
-		}
-		this.#storeNewDevicePage(this.#currentPage, defer)
-	}
-
-	getCurrentPage() {
-		return this.#currentPage
-	}
-
-	doPageUp() {
-		if (this.userconfig.getKey('page_direction_flipped') === true) {
-			this.#deviceDecreasePage()
-		} else {
-			this.#deviceIncreasePage()
-		}
-	}
-
->>>>>>> 1402cc1b
 	resetConfig() {
-		this.panel.groupConfig = cloneDeep(SurfaceGroup.DefaultOptions)
+		this.#surfaceConfig.groupConfig = cloneDeep(SurfaceGroup.DefaultOptions)
 		this.setPanelConfig(cloneDeep(SurfaceHandler.PanelDefaults))
 	}
 
@@ -768,18 +634,6 @@
 	 * @returns {void}
 	 */
 	setPanelConfig(newconfig) {
-<<<<<<< HEAD
-=======
-		if (
-			!newconfig.use_last_page &&
-			newconfig.page !== undefined &&
-			newconfig.page !== this.#surfaceConfig.config.page
-		) {
-			// Startup page has changed, so change over to it
-			this.#storeNewDevicePage(newconfig.page)
-		}
-
->>>>>>> 1402cc1b
 		let redraw = false
 		if (
 			newconfig.xOffset != this.#surfaceConfig.config.xOffset ||
@@ -819,20 +673,14 @@
 		}
 	}
 
-<<<<<<< HEAD
-	storeNewDevicePage(newpage, defer = false) {
-		this.#currentPage = newpage
-=======
 	/**
 	 * Update to a new page number
 	 * @param {number} newpage
 	 * @param {boolean} defer
 	 * @returns {void}
 	 */
-	#storeNewDevicePage(newpage, defer = false) {
-		this.#surfaceConfig.page = this.#currentPage = newpage
-		this.#saveConfig()
->>>>>>> 1402cc1b
+	storeNewDevicePage(newpage, defer = false) {
+		this.#currentPage = newpage
 
 		this.surfaces.emit('surface_page', this.deviceId, newpage)
 
