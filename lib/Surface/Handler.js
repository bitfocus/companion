/*
 * This file is part of the Companion project
 * Copyright (c) 2018 Bitfocus AS
 * Authors: William Viker <william@bitfocus.io>, Håkon Nessjøen <haakon@bitfocus.io>
 *
 * This program is free software.
 * You should have received a copy of the MIT licence as well as the Bitfocus
 * Individual Contributor License Agreement for companion along with
 * this program.
 *
 * You can be released from the requirements of the license by purchasing
 * a commercial license. Buying such a license is mandatory as soon as you
 * develop commercial activities involving the Companion software without
 * disclosing the source code of your own applications.
 *
 */

import CoreBase from '../Core/Base.js'
import { oldBankIndexToXY } from '../Shared/ControlId.js'
import { cloneDeep } from 'lodash-es'
import { LEGACY_MAX_BUTTONS } from '../Util/Constants.js'
<<<<<<< HEAD
=======
import { rotateXYForPanel, unrotateXYForPanel } from './Util.js'
>>>>>>> abf9c43e

const PINCODE_NUMBER_POSITIONS = [
	// 0
	[4, 1],
	// 1 2 3
	[1, 2],
	[2, 2],
	[3, 2],
	// 4 5 6
	[1, 1],
	[2, 1],
	[3, 1],
	// 7 8 9
	[1, 0],
	[2, 0],
	[3, 0],
]
const PINCODE_CODE_POSITION = [0, 1]

const PINCODE_NUMBER_POSITIONS_SKIP_FIRST_COL = [
	// 0
	[5, 1],
	// 1 2 3
	[2, 2],
	[3, 2],
	[4, 2],
	// 4 5 6
	[2, 1],
	[3, 1],
	[4, 1],
	// 7 8 9
	[2, 0],
	[3, 0],
	[4, 0],
]

export function getSurfaceName(config, deviceId) {
	return `${config?.name || config?.type || 'Unknown'} (${deviceId})`
}

class SurfaceHandler extends CoreBase {
	static PanelDefaults = {
		// defaults from the panel - TODO properly
		brightness: 100,
		rotation: 0,

		// companion owned defaults
		use_last_page: true,
		never_lock: false,
		page: 1,
		xOffset: 0,
		yOffset: 0,
		groupId: null,
	}

	/**
	 * Current pincode entry if locked
	 */
	currentPincodeEntry = ''

	/** Currently pressed buttons, and what they are keeping pressed  */
	#currentButtonPresses = {}

	/**
	 * Whether the surface is currently locked
	 */
	isSurfaceLocked = false

	/**
	 * Calculated info about the panel
	 */
	panelInfo = {}

	/**
	 * Xkeys: How many pages of colours it has asked for
	 */
	#xkeysPageCount = 0

	get panelGridSize() {
		const rotation = this.panelconfig.config.rotation
		if (rotation === 'surface90' || rotation === 'surface-90') {
			const rawGridSize = this.panel.gridSize

			return {
				rows: rawGridSize.columns,
				columns: rawGridSize.rows,
			}
		} else {
			return this.panel.gridSize
		}
	}

	constructor(registry, integrationType, panel, isLocked) {
		super(registry, `device(${panel.info.deviceId})`, `Surface/Handler/${panel.info.deviceId}`)
		this.logger.silly('loading for ' + panel.info.devicePath)

		this.panel = panel
		this.isSurfaceLocked = isLocked
		this.pincodeNumberPositions = PINCODE_NUMBER_POSITIONS
		this.pincodeCodePosition = PINCODE_CODE_POSITION

		// some surfaces need different positions for the pincode numbers
		if (
			this.panel.info.type === 'Loupedeck Live' ||
			this.panel.info.type === 'Loupedeck Live S' ||
			this.panel.info.type === 'Razer Stream Controller' ||
			this.panel.info.type === 'Razer Stream Controller X'
		) {
			this.pincodeNumberPositions = PINCODE_NUMBER_POSITIONS_SKIP_FIRST_COL
			this.pincodeCodePosition = [4, 2]
		}
		if (this.panel.info.type === 'Loupedeck CT') {
			this.pincodeNumberPositions = PINCODE_NUMBER_POSITIONS_SKIP_FIRST_COL
			this.pincodeCodePosition = [3, 4]
		}

		this.currentPage = 1 // The current page of the device

		{
			const rawConfig = this.db.getKey('deviceconfig', {})
			this.panelconfig = rawConfig[this.deviceId]
			if (!this.panelconfig) {
				this.panelconfig = {}
				this.logger.silly(`Creating config for newly discovered device ${this.deviceId}`)

				rawConfig[this.deviceId] = this.panelconfig
				this.db.setKey('deviceconfig', rawConfig)
			} else {
				this.logger.silly(`Reusing config for device ${this.deviceId} was on page ${this.currentPage}`)
			}
		}

		// Persist the type in the db for use when it is disconnected
		this.panelconfig.type = this.panel.info.type || 'Unknown'
		this.panelconfig.integrationType = integrationType

		if (!this.panelconfig.config) {
			this.panelconfig.config = cloneDeep(SurfaceHandler.PanelDefaults)
			if (typeof this.panel.getDefaultConfig === 'function') {
				Object.assign(this.panelconfig.config, this.panel.getDefaultConfig())
			}
		}

		if (this.panelconfig.config.xOffset === undefined || this.panelconfig.config.yOffset === undefined) {
			// Fill in missing default offsets
			this.panelconfig.config.xOffset = 0
			this.panelconfig.config.yOffset = 0
		}

		if (this.panelconfig.config.use_last_page === undefined) {
			// Fill in the new field based on previous behaviour:
			// If a page had been chosen, then it would start on that
			this.panelconfig.config.use_last_page = this.panelconfig.config.page === undefined
		}

		if (this.panelconfig.config.use_last_page) {
			if (this.panelconfig.page !== undefined) {
				// use last page if defined
				this.currentPage = this.panelconfig.page
			}
		} else {
			if (this.panelconfig.config.page !== undefined) {
				// use startup page if defined
				this.currentPage = this.panelconfig.page = this.panelconfig.config.page
			}
		}

		if (this.panelconfig.config.never_lock) {
			// if device can't be locked, then make sure it isnt already locked
			this.isSurfaceLocked = false
		}

		this.onButtonDrawn = this.onButtonDrawn.bind(this)

		this.graphics.on('button_drawn', this.onButtonDrawn)

		this.panel.on('click', this.#onDeviceClick.bind(this))
		this.panel.on('rotate', this.#onDeviceRotate.bind(this))
		this.panel.on('remove', this.#onDeviceRemove.bind(this))
		this.panel.on('resized', this.#onDeviceResized.bind(this))
		this.panel.on('setVariable', this.#onSetVariable.bind(this))

		// subscribe to some xkeys specific events
		this.panel.on('xkeys-subscribePage', this.#onXkeysSubscribePages.bind(this))

		setImmediate(() => {
			this.saveConfig()

			if (this.panel.setConfig) {
				const config = this.panelconfig.config
				this.panel.setConfig(config, true)
			}

			// TODO-group
			this.surfaces.emit('surface_page', this.deviceId, this.currentPage)

			this.drawPage()
		})
	}

	getGroupId() {
		return this.panelconfig.groupId
	}
	setGroupId(groupId) {
		this.panelconfig.groupId = groupId
		this.saveConfig()
	}

	#getCurrentOffset() {
		return {
			xOffset: this.panelconfig.config.xOffset,
			yOffset: this.panelconfig.config.yOffset,
		}
	}

	get deviceId() {
		return this.panel.info.deviceId
	}

	get displayName() {
		return getSurfaceName(this.panelconfig, this.deviceId)
	}

	drawPage() {
		if (this.panel) {
			if (this.isSurfaceLocked) {
				const buffers = this.graphics.getImagesForPincode(this.currentPincodeEntry)
				this.panel.clearDeck()

				this.panel.draw(this.pincodeCodePosition[0], this.pincodeCodePosition[1], buffers.code)

				this.pincodeNumberPositions.forEach(([x, y], i) => {
					if (buffers[i]) {
						this.panel.draw(x, y, buffers[i])
					}
				})
			} else if (this.#xkeysPageCount > 0) {
				this.#xkeysDrawPages()
			} else {
				const { xOffset, yOffset } = this.#getCurrentOffset()

				const gridSize = this.panelGridSize

				for (let y = 0; y < gridSize.rows; y++) {
					for (let x = 0; x < gridSize.columns; x++) {
						const image = this.graphics.getBank({
							pageNumber: this.currentPage,
							column: x + xOffset,
							row: y + yOffset,
						})

						this.#drawButtonTransformed(x, y, image)
					}
				}
			}
		}
	}

	#drawButtonTransformed(x, y, image) {
		const [transformedX, transformedY] = rotateXYForPanel(x, y, this.panelGridSize, this.panelconfig.config.rotation)

		this.panel.draw(transformedX, transformedY, image)
	}

	getPanelConfig() {
		return this.panelconfig.config
	}

	getPanelInfo() {
		return this.panelInfo
	}

	setLocked(locked) {
		// skip if surface can't be locked
		if (this.panelconfig.config.never_lock) return

		// If it changed, redraw
		if (this.isSurfaceLocked != locked) {
			this.isSurfaceLocked = !!locked

			this.drawPage()
		}
	}

	onButtonDrawn(location, render) {
		// If device is locked ignore updates. pincode updates are handled separately
		if (this.isSurfaceLocked) return

		if (this.#xkeysPageCount > 0) {
			// xkeys mode
			const pageOffset = location.pageNumber - this.currentPage
			if (pageOffset >= 0 && pageOffset < this.#xkeysPageCount) {
				const [transformedX, transformedY] = rotateXYForPanel(
					location.column,
					location.row,
					this.panelGridSize,
					this.panelconfig.config.rotation
				)

				this.panel.drawColor(pageOffset, transformedX, transformedY, render.style?.bgcolor || 0)
			}
		} else if (location.pageNumber == this.currentPage) {
			// normal mode
			const { xOffset, yOffset } = this.#getCurrentOffset()

			this.#drawButtonTransformed(location.column - xOffset, location.row - yOffset, render)
		}
	}

	setBrightness(brightness) {
		if (this.panel) {
			if (this.panel.setConfig) {
				const config = {
					...this.panelconfig.config,
					brightness: brightness,
				}

				setImmediate(() => {
					this.panel.setConfig(config)
				})
			}
		}
	}

	#onDeviceRemove() {
		if (!this.panel) return
<<<<<<< HEAD
		try {
			this.surfaces.removeDevice(this.panel.info.devicepath)
		} catch (e) {
			this.logger.error(`Remove failed: ${e}`)
			console.log(e, e.stack, e.message)
		}
=======
		this.surfaces.removeDevice(this.panel.info.devicePath)
>>>>>>> abf9c43e
	}

	#onDeviceResized() {
		if (!this.panel) return

		this.drawPage()
	}

	#onDeviceClick(x, y, pressed, pageOffset) {
		if (!this.panel) return
		try {
			if (!this.isSurfaceLocked) {
				this.emit('interaction')

				const [x2, y2] = unrotateXYForPanel(x, y, this.panelGridSize, this.panelconfig.config.rotation)

				// Translate key for offset
				const { xOffset, yOffset } = this.#getCurrentOffset()

				const coordinate = `${y2 + yOffset}/${x2 + xOffset}`

				let thisPage = this.currentPage

				if (pressed) {
					// Track what page was pressed for this key
					this.#currentButtonPresses[coordinate] = thisPage
				} else {
					// Release the same page that was previously pressed
					thisPage = this.#currentButtonPresses[coordinate] ?? thisPage
					delete this.#currentButtonPresses[coordinate]
				}

				// allow the xkeys (legacy mode) to span pages
				thisPage += pageOffset ?? 0
				// loop at page 99
				if (thisPage > 99) thisPage = 1

				const controlId = this.page.getControlIdAt({
					pageNumber: thisPage,
					column: x2 + xOffset,
					row: y2 + yOffset,
				})

				this.controls.pressControl(controlId, pressed, this.deviceId)
				this.logger.debug(`Button ${thisPage}/${coordinate} ${pressed ? 'pressed' : 'released'}`)
			} else {
				if (pressed) {
					const pressCode = this.pincodeNumberPositions.findIndex((pos) => pos[0] == x && pos[1] == y)
					if (pressCode !== -1) {
						this.currentPincodeEntry += pressCode.toString()
					}

					if (this.currentPincodeEntry == this.userconfig.getKey('pin').toString()) {
						this.isSurfaceLocked = false
						this.currentPincodeEntry = ''

						this.emit('unlocked')

						this.drawPage()
					} else if (this.currentPincodeEntry.length >= this.userconfig.getKey('pin').toString().length) {
						this.currentPincodeEntry = ''
					}
				}

				if (this.isSurfaceLocked) {
					// Update lockout button
					const datap = this.graphics.getImagesForPincode(this.currentPincodeEntry)
					this.panel.draw(this.pincodeCodePosition[0], this.pincodeCodePosition[1], datap.code)
				}
			}
		} catch (e) {
			this.logger.error(`Click failed: ${e}`)
		}
	}

	#onDeviceRotate(x, y, direction, pageOffset) {
		if (!this.panel) return
		try {
			if (!this.isSurfaceLocked) {
				this.emit('interaction')

				const [x2, y2] = unrotateXYForPanel(x, y, this.panelGridSize, this.panelconfig.config.rotation)

				// Translate key for offset
				const { xOffset, yOffset } = this.#getCurrentOffset()

				let thisPage = this.currentPage

				// allow the xkeys (legacy mode) to span pages
				thisPage += pageOffset ?? 0
				// loop at page 99
				if (thisPage > 99) thisPage = 1

				const controlId = this.page.getControlIdAt({
					pageNumber: thisPage,
					column: x2 + xOffset,
					row: y2 + yOffset,
				})

				this.controls.rotateControl(controlId, direction, this.deviceId)
				this.logger.debug(`Rotary ${thisPage}/${x2 + xOffset}/${y2 + yOffset} rotated ${direction ? 'right' : 'left'}`)
			} else {
				// Ignore when locked out
			}
		} catch (e) {
			this.logger.error(`Click failed: ${e}`)
		}
	}

	#onSetVariable(name, value) {
		this.instance.variable.setVariableValues('internal', {
			[name]: value,
		})
	}

	#onXkeysSubscribePages(pageCount) {
		this.#xkeysPageCount = pageCount

		this.#xkeysDrawPages()
	}

	#xkeysDrawPages() {
		for (let page = 0; page < this.#xkeysPageCount; page++) {
			for (let bank = 0; bank < LEGACY_MAX_BUTTONS; bank++) {
				const xy = oldBankIndexToXY(bank)
				if (xy) {
					const render = this.graphics.getBank({
						pageNumber: this.currentPage + page,
						column: xy[0],
						row: xy[1],
					})

					const [transformedX, transformedY] = rotateXYForPanel(
						...xy,
						this.panelGridSize,
						this.panelconfig.config.rotation
					)

					this.panel.drawColor(page, transformedX, transformedY, render.style?.bgcolor || 0)
				}
			}
		}
	}

<<<<<<< HEAD
	#onXkeysSetVariable(name, value) {
		this.instance.variable.setVariableValues('internal', {
			[name]: value,
		})
=======
	doPageDown() {
		if (this.userconfig.getKey('page_direction_flipped') === true) {
			this.#deviceIncreasePage()
		} else {
			this.#deviceDecreasePage()
		}
	}

	setCurrentPage(page, defer = false) {
		this.currentPage = page
		if (this.currentPage == 100) {
			this.currentPage = 1
		}
		if (this.currentPage == 0) {
			this.currentPage = 99
		}
		this.#storeNewDevicePage(this.currentPage, defer)
	}

	getCurrentPage() {
		return this.currentPage
	}

	doPageUp() {
		if (this.userconfig.getKey('page_direction_flipped') === true) {
			this.#deviceDecreasePage()
		} else {
			this.#deviceIncreasePage()
		}
>>>>>>> abf9c43e
	}

	resetConfig() {
		this.setPanelConfig(cloneDeep(SurfaceHandler.PanelDefaults))
	}

	saveConfig() {
		const deviceConfig = this.db.getKey('deviceconfig', {})
		deviceConfig[this.deviceId] = this.panelconfig
		this.db.setKey('deviceconfig', deviceConfig)
	}

	setPanelConfig(newconfig) {
		if (!newconfig.use_last_page && newconfig.page !== undefined && newconfig.page !== this.panelconfig.config.page) {
			// Startup page has changed, so change over to it
			this.storeNewDevicePage(newconfig.page)
		}

		let redraw = false
		if (newconfig.xOffset != this.panelconfig.config.xOffset || newconfig.yOffset != this.panelconfig.config.yOffset)
			redraw = true
		if (newconfig.rotation != this.panelconfig.config.rotation) redraw = true

		if (newconfig.never_lock && newconfig.never_lock != this.panelconfig.config.never_lock) {
			this.isSurfaceLocked = false
			redraw = true
		}

		this.panelconfig.config = newconfig
		this.saveConfig()

		if (this.panel.setConfig) {
			this.panel.setConfig(newconfig)
		}

		if (redraw) {
			this.drawPage()
		}
	}

	setPanelName(newname) {
		if (typeof newname === 'string') {
			this.panelconfig.name = newname

			// save it
			this.saveConfig()
		}
	}

	storeNewDevicePage(newpage, defer = false) {
		this.panelconfig.page = this.currentPage = newpage
		this.saveConfig()

		this.surfaces.emit('surface_page', this.deviceId, newpage)

		if (defer) {
			setImmediate(() => {
				this.drawPage()
			})
		} else {
			this.drawPage()
		}
	}

	unload(purge) {
		this.logger.error(this.panel.info.type + ' disconnected')
		this.logger.silly('unloading for ' + this.panel.info.devicePath)
		this.graphics.off('button_drawn', this.onButtonDrawn)

		try {
			this.panel.quit()
		} catch (e) {}

		const deviceId = this.deviceId

		delete this.panel.device
		delete this.panel

		if (purge && deviceId) {
			this.panelconfig = undefined

			const deviceConfig = this.db.getKey('deviceconfig', {})
			delete deviceConfig[deviceId]
			this.db.setKey('deviceconfig', deviceConfig)
		}
	}
}

export default SurfaceHandler<|MERGE_RESOLUTION|>--- conflicted
+++ resolved
@@ -19,10 +19,7 @@
 import { oldBankIndexToXY } from '../Shared/ControlId.js'
 import { cloneDeep } from 'lodash-es'
 import { LEGACY_MAX_BUTTONS } from '../Util/Constants.js'
-<<<<<<< HEAD
-=======
 import { rotateXYForPanel, unrotateXYForPanel } from './Util.js'
->>>>>>> abf9c43e
 
 const PINCODE_NUMBER_POSITIONS = [
 	// 0
@@ -349,16 +346,13 @@
 
 	#onDeviceRemove() {
 		if (!this.panel) return
-<<<<<<< HEAD
+
 		try {
 			this.surfaces.removeDevice(this.panel.info.devicepath)
 		} catch (e) {
 			this.logger.error(`Remove failed: ${e}`)
 			console.log(e, e.stack, e.message)
 		}
-=======
-		this.surfaces.removeDevice(this.panel.info.devicePath)
->>>>>>> abf9c43e
 	}
 
 	#onDeviceResized() {
@@ -503,44 +497,6 @@
 		}
 	}
 
-<<<<<<< HEAD
-	#onXkeysSetVariable(name, value) {
-		this.instance.variable.setVariableValues('internal', {
-			[name]: value,
-		})
-=======
-	doPageDown() {
-		if (this.userconfig.getKey('page_direction_flipped') === true) {
-			this.#deviceIncreasePage()
-		} else {
-			this.#deviceDecreasePage()
-		}
-	}
-
-	setCurrentPage(page, defer = false) {
-		this.currentPage = page
-		if (this.currentPage == 100) {
-			this.currentPage = 1
-		}
-		if (this.currentPage == 0) {
-			this.currentPage = 99
-		}
-		this.#storeNewDevicePage(this.currentPage, defer)
-	}
-
-	getCurrentPage() {
-		return this.currentPage
-	}
-
-	doPageUp() {
-		if (this.userconfig.getKey('page_direction_flipped') === true) {
-			this.#deviceDecreasePage()
-		} else {
-			this.#deviceIncreasePage()
-		}
->>>>>>> abf9c43e
-	}
-
 	resetConfig() {
 		this.setPanelConfig(cloneDeep(SurfaceHandler.PanelDefaults))
 	}
