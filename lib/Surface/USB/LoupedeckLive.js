--- conflicted
+++ resolved
@@ -15,12 +15,7 @@
  *
  */
 
-<<<<<<< HEAD
-import { LoupedeckModelId, openLoupedeck } from '@loupedeck/node'
-=======
 import { LoupedeckBufferFormat, LoupedeckModelId, openLoupedeck } from '@loupedeck/node'
-import util from 'util'
->>>>>>> f7931c19
 import ImageWriteQueue from '../../Resources/ImageWriteQueue.js'
 import imageRs from '@julusian/image-rs'
 
