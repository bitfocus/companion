--- conflicted
+++ resolved
@@ -203,11 +203,7 @@
 		this.logger.debug(`Adding Loupedeck Live USB device ${devicePath}`)
 
 		this.info = {
-<<<<<<< HEAD
 			type: this.loupedeck.modelName,
-=======
-			type: `Loupedeck ${this.#loupedeck.modelName}`,
->>>>>>> 1402cc1b
 			devicePath: devicePath,
 			configFields: ['brightness'],
 			deviceId: `loupedeck:${serialNumber}`,
