// @ts-check

/*
 * This file is part of the Companion project
 * Copyright (c) 2022 VICREO BV
 * Author: Jeffrey Davidsz <jeffrey.davidsz@vicreo.eu>
 *
 * This program is free software.
 * You should have received a copy of the MIT license as well as the Bitfocus
 * Individual Contributor License Agreement for companion along with
 * this program.
 *
 * You can be released from the requirements of the license by purchasing
 * a commercial license. Buying such a license is mandatory as soon as you
 * develop commercial activities involving the Companion software without
 * disclosing the source code of your own applications.
 */

import { EventEmitter } from 'events'
import { setupXkeysPanel } from 'xkeys'
import LogController from '../../Log/Controller.js'
import { convertPanelIndexToXY, convertXYToIndexForPanel } from '../Util.js'
import { LEGACY_BUTTONS_PER_COLUMN, LEGACY_BUTTONS_PER_ROW, LEGACY_MAX_BUTTONS } from '../../Util/Constants.js'

/**
 * Creates an instance of xkeys.
 * @param {*} system
 * @param {*} devicePath
 * @memberof xkeys
 */
<<<<<<< HEAD
class SurfaceUSBXKeys extends EventEmitter {
	constructor(devicepath, panel, deviceId, options) {
		super()
=======
class SurfaceUSBXKeys {
	constructor(ipcWrapper, devicePath, panel, deviceId) {
		this.ipcWrapper = ipcWrapper
		this.myXkeysPanel = panel
>>>>>>> 9846d05e

		this.logger = LogController.createLogger(`Surface/USB/XKeys/${devicepath}`)

		this.myXkeysPanel = panel
		this.useLegacyLayout = !!options.useLegacyLayout
		this.mapDeviceToCompanion = []
		this.mapCompanionToDevice = []

		this.lastColors = []
		this.pressed = new Set()

		this.info = {
			type: `XKeys ${this.myXkeysPanel.info.name}`,
			devicePath: devicePath,
			configFields: ['brightness', 'illuminate_pressed'],
			deviceId: deviceId,
		}

		this.config = {
			brightness: 60,
			illuminate_pressed: true,
		}

		const { colCount, rowCount } = this.myXkeysPanel.info

		if (this.useLegacyLayout) {
			this.gridSize = {
				columns: LEGACY_BUTTONS_PER_ROW,
				rows: LEGACY_BUTTONS_PER_COLUMN,
			}

			// Mapping buttons
			for (var leftRight = 0; leftRight < colCount; leftRight++) {
				for (var topBottom = 0; topBottom < rowCount; topBottom++) {
					this.mapDeviceToCompanion.push(leftRight + topBottom * colCount)
				}
			}
			// Mapping for feedback
			for (let topBottom = 1; topBottom <= rowCount; topBottom++) {
				for (let leftRight = 0; leftRight < colCount; leftRight++) {
					this.mapCompanionToDevice.push(topBottom + leftRight * rowCount)
				}
			}
		} else {
			this.gridSize = {
				columns: colCount,
				rows: rowCount,
			}
		}

		// Blank out every key
		for (let keyIndex = 1; keyIndex <= colCount * rowCount; keyIndex++) {
			this.myXkeysPanel.setBacklight(keyIndex, false)
		}

		this.myXkeysPanel.on('disconnected', () => {
			this.logger.silly(`X-keys panel of type ${this.myXkeysPanel.info.name} was disconnected`)
			// Clean up stuff
			this.myXkeysPanel.removeAllListeners()
			this.emit('remove')
		})

		this.myXkeysPanel.on('error', (...errs) => {
			this.logger.error('X-keys error:', ...errs)
			this.emit('remove')
		})

		// Listen to pressed buttons:
		this.myXkeysPanel.on('down', (keyIndex, metadata) => {
			const location = this.#translateIndexToXY(keyIndex)
			if (!location) return

			const [x, y, pageOffset] = location

			this.logger.debug(`keyIndex: ${keyIndex}, companion button: ${y}/${x}`)
			this.pressed.add(keyIndex)

			this.emit('click', x, y, true, pageOffset)

			// Light up a button when pressed:
			try {
				this.myXkeysPanel.setIndicatorLED(1, true)
				if (this.config.illuminate_pressed) {
					this.myXkeysPanel.setBacklight(keyIndex, 'red')
				}
			} catch (e) {
				this.logger.debug(`Failed to set indicator: ${e}`)
			}
		})

		// Listen to released buttons:
		this.myXkeysPanel.on('up', (keyIndex, metadata) => {
			const location = this.#translateIndexToXY(keyIndex)
			if (!location) return

			const [x, y, pageOffset] = location

			this.logger.debug(`keyIndex: ${keyIndex}, companion button: ${y}/${x}`)
			this.pressed.delete(keyIndex)

			this.emit('click', x, y, false, pageOffset)

			// Turn off button light when released:
			try {
				this.myXkeysPanel.setIndicatorLED(1, false)
				if (this.config.illuminate_pressed) {
					this.myXkeysPanel.setBacklight(keyIndex, this.lastColors[keyIndex] || false)
				}
			} catch (e) {
				this.logger.debug(`Failed to set indicator: ${e}`)
			}
		})

		// Listen to jog wheel changes:
		this.myXkeysPanel.on('jog', (index, deltaPos, metadata) => {
<<<<<<< HEAD
			this.logger.silly(`Jog ${index} position has changed`, deltaPos, metadata)
			this.emit('xkeys-setVariable', 'jog', deltaPos)
			setTimeout(() => {
				this.emit('xkeys-setVariable', 'jog', 0)
=======
			console.log(`Jog ${index} position has changed`, deltaPos, metadata)
			this.ipcWrapper.setVariable('jog', deltaPos)
			setTimeout(() => {
				this.ipcWrapper.setVariable('jog', 0)
>>>>>>> 9846d05e
			}, 20)
		})
		// Listen to shuttle changes:
		this.myXkeysPanel.on('shuttle', (index, shuttlePos, metadata) => {
<<<<<<< HEAD
			this.logger.silly(`Shuttle ${index} position has changed`, shuttlePos, metadata)
			this.emit('xkeys-setVariable', 'shuttle', shuttlePos)
=======
			console.log(`Shuttle ${index} position has changed`, shuttlePos, metadata)
			this.ipcWrapper.setVariable('shuttle', shuttlePos)
>>>>>>> 9846d05e
		})
		// Listen to joystick changes:
		this.myXkeysPanel.on('joystick', (index, position, metadata) => {
			this.logger.silly(`Joystick ${index} position has changed`, position, metadata) // {x, y, z}
			//TODO
<<<<<<< HEAD
			// this.emit('xkeys-setVariable', 'joystick', position)
		})
		// Listen to t-bar changes:
		this.myXkeysPanel.on('tbar', (index, position, metadata) => {
			this.logger.silly(`T-bar ${index} position has changed`, position, metadata)
			this.emit('xkeys-setVariable', 't-bar', position)
=======
			// this.ipcWrapper.setVariable('joystick', position)
		})
		// Listen to t-bar changes:
		this.myXkeysPanel.on('tbar', (index, position, metadata) => {
			console.log(`T-bar ${index} position has changed`, position, metadata)
			this.ipcWrapper.setVariable('t-bar', position)
>>>>>>> 9846d05e
		})
	}

	#translateIndexToXY(keyIndex) {
		if (this.useLegacyLayout) {
			const key = this.mapDeviceToCompanion[keyIndex - 1]
			if (key === undefined) {
				return
			}

			const pageOffset = Math.floor(key / LEGACY_MAX_BUTTONS)
			const localKey = key % LEGACY_MAX_BUTTONS

			const xy = convertPanelIndexToXY(localKey, this.gridSize)
			if (xy) {
				return [...xy, pageOffset]
			}
		} else {
			const gridSize = this.gridSize
			keyIndex -= 1
			if (isNaN(keyIndex) || keyIndex < 0 || keyIndex >= gridSize.columns * gridSize.rows) return undefined
			const x = Math.floor(keyIndex / gridSize.rows)
			const y = keyIndex % gridSize.rows
			return [x, y, undefined]
		}
	}

	async #init() {
		this.logger.debug(`Xkeys ${this.myXkeysPanel.info.name} detected`)

		if (this.useLegacyLayout) {
			setTimeout(() => {
				const { colCount, rowCount } = this.myXkeysPanel.info
				// Ask companion to provide colours for enough pages of buttons
				this.emit('xkeys-subscribePage', Math.ceil((colCount * rowCount) / LEGACY_MAX_BUTTONS))
			}, 1000)
		}
	}

<<<<<<< HEAD
	static async create(devicepath, options) {
		const panel = await setupXkeysPanel(devicepath)

		try {
			const deviceId = `xkeys:${panel.info.productId}-${panel.info.unitId}` // TODO - this needs some additional uniqueness to the sufix
			// (${devicepath.slice(0, -1).slice(-10)})` // This suffix produces `dev/hidraw` on linux, which is not useful.

			const self = new SurfaceUSBXKeys(devicepath, panel, deviceId, options || {})

			await self.#init()
=======
	static async create(ipcWrapper, devicePath) {
		const panel = await setupXkeysPanel(devicePath)

		const deviceId = `xkeys:${panel.info.productId}-${panel.info.unitId}` // TODO - this needs some additional uniqueness to the sufix
		// (${devicePath.slice(0, -1).slice(-10)})` // This suffix produces `dev/hidraw` on linux, which is not useful.

		const self = new SurfaceUSBXKeys(ipcWrapper, devicePath, panel, deviceId)
>>>>>>> 9846d05e

			return self
		} catch (e) {
			panel.close()

			throw e
		}
	}

	/**
	 * Process the information from the GUI and what is saved in database
	 * @param {object} config
	 * @returns false when nothing happens
	 */
	setConfig(config) {
		try {
			if (
				(this.config.brightness != config.brightness && config.brightness !== undefined) ||
				this.config.illuminate_pressed !== config.illuminate_pressed
			) {
				const intensity = config.brightness * 2.55
				this.myXkeysPanel.setBacklightIntensity(intensity, config.illuminate_pressed ? 255 : intensity)
			} else if (config.brightness === undefined) {
				this.myXkeysPanel.setBacklightIntensity(60, config.illuminate_pressed ? 255 : 60)
			}
		} catch (e) {
			this.logger.debug(`Failed to set backlight: ${e}`)
		}

		this.config = config
	}

	/**
	 * When quit is called, close the deck
	 */
	quit() {
		const xkeys = this.myXkeysPanel

		if (xkeys) {
			try {
				xkeys.close()
			} catch (e) {}
		}
	}

	draw(x, y, render) {
		// Should never be used for legacy layout
		if (this.useLegacyLayout) return

		const gridSize = this.gridSize
		if (x < 0 || y < 0 || x >= gridSize.columns || y >= gridSize.rows) return

		const buttonIndex = x * gridSize.rows + y + 1
		const color = render?.style?.bgcolor ?? 0
		this.#drawColorAtIndex(buttonIndex, color)
	}

	drawColor(page, x, y, color) {
		if (!this.useLegacyLayout) return

		const key = convertXYToIndexForPanel(x, y, this.gridSize)
		if (key === undefined) return

		const buttonNumber = page * LEGACY_MAX_BUTTONS + key + 1
		if (buttonNumber <= this.mapCompanionToDevice.length) {
			const buttonIndex = this.mapCompanionToDevice[buttonNumber - 1]

			this.#drawColorAtIndex(buttonIndex, color)
		}
	}

	#drawColorAtIndex(buttonIndex, color) {
		if (buttonIndex === undefined) return

		// Feedback
		const color2 = {
			r: (color >> 16) & 0xff,
			g: 0, // (color >> 8) & 0xff,
			b: color & 0xff,
		}

		const tmpColor = { ...color2 }
		if (this.pressed.has(buttonIndex) && this.config.illuminate_pressed) tmpColor.r = 255

		try {
			this.myXkeysPanel.setBacklight(buttonIndex, tmpColor)
		} catch (e) {
			this.logger.debug(`Failed to set backlight: ${e}`)
		}

		this.lastColors[buttonIndex] = color2
	}
}

export default SurfaceUSBXKeys<|MERGE_RESOLUTION|>--- conflicted
+++ resolved
@@ -28,18 +28,11 @@
  * @param {*} devicePath
  * @memberof xkeys
  */
-<<<<<<< HEAD
 class SurfaceUSBXKeys extends EventEmitter {
-	constructor(devicepath, panel, deviceId, options) {
+	constructor(devicePath, panel, deviceId, options) {
 		super()
-=======
-class SurfaceUSBXKeys {
-	constructor(ipcWrapper, devicePath, panel, deviceId) {
-		this.ipcWrapper = ipcWrapper
-		this.myXkeysPanel = panel
->>>>>>> 9846d05e
-
-		this.logger = LogController.createLogger(`Surface/USB/XKeys/${devicepath}`)
+
+		this.logger = LogController.createLogger(`Surface/USB/XKeys/${devicePath}`)
 
 		this.myXkeysPanel = panel
 		this.useLegacyLayout = !!options.useLegacyLayout
@@ -153,48 +146,27 @@
 
 		// Listen to jog wheel changes:
 		this.myXkeysPanel.on('jog', (index, deltaPos, metadata) => {
-<<<<<<< HEAD
 			this.logger.silly(`Jog ${index} position has changed`, deltaPos, metadata)
-			this.emit('xkeys-setVariable', 'jog', deltaPos)
+			this.emit('setVariable', 'jog', deltaPos)
 			setTimeout(() => {
-				this.emit('xkeys-setVariable', 'jog', 0)
-=======
-			console.log(`Jog ${index} position has changed`, deltaPos, metadata)
-			this.ipcWrapper.setVariable('jog', deltaPos)
-			setTimeout(() => {
-				this.ipcWrapper.setVariable('jog', 0)
->>>>>>> 9846d05e
+				this.emit('setVariable', 'jog', 0)
 			}, 20)
 		})
 		// Listen to shuttle changes:
 		this.myXkeysPanel.on('shuttle', (index, shuttlePos, metadata) => {
-<<<<<<< HEAD
 			this.logger.silly(`Shuttle ${index} position has changed`, shuttlePos, metadata)
-			this.emit('xkeys-setVariable', 'shuttle', shuttlePos)
-=======
-			console.log(`Shuttle ${index} position has changed`, shuttlePos, metadata)
-			this.ipcWrapper.setVariable('shuttle', shuttlePos)
->>>>>>> 9846d05e
+			this.emit('setVariable', 'shuttle', shuttlePos)
 		})
 		// Listen to joystick changes:
 		this.myXkeysPanel.on('joystick', (index, position, metadata) => {
 			this.logger.silly(`Joystick ${index} position has changed`, position, metadata) // {x, y, z}
 			//TODO
-<<<<<<< HEAD
-			// this.emit('xkeys-setVariable', 'joystick', position)
+			// this.emit('setVariable', 'joystick', position)
 		})
 		// Listen to t-bar changes:
 		this.myXkeysPanel.on('tbar', (index, position, metadata) => {
 			this.logger.silly(`T-bar ${index} position has changed`, position, metadata)
-			this.emit('xkeys-setVariable', 't-bar', position)
-=======
-			// this.ipcWrapper.setVariable('joystick', position)
-		})
-		// Listen to t-bar changes:
-		this.myXkeysPanel.on('tbar', (index, position, metadata) => {
-			console.log(`T-bar ${index} position has changed`, position, metadata)
-			this.ipcWrapper.setVariable('t-bar', position)
->>>>>>> 9846d05e
+			this.emit('setVariable', 't-bar', position)
 		})
 	}
 
@@ -234,26 +206,16 @@
 		}
 	}
 
-<<<<<<< HEAD
-	static async create(devicepath, options) {
-		const panel = await setupXkeysPanel(devicepath)
+	static async create(devicePath, options) {
+		const panel = await setupXkeysPanel(devicePath)
 
 		try {
 			const deviceId = `xkeys:${panel.info.productId}-${panel.info.unitId}` // TODO - this needs some additional uniqueness to the sufix
-			// (${devicepath.slice(0, -1).slice(-10)})` // This suffix produces `dev/hidraw` on linux, which is not useful.
-
-			const self = new SurfaceUSBXKeys(devicepath, panel, deviceId, options || {})
+			// (${devicePath.slice(0, -1).slice(-10)})` // This suffix produces `dev/hidraw` on linux, which is not useful.
+
+			const self = new SurfaceUSBXKeys(devicePath, panel, deviceId, options || {})
 
 			await self.#init()
-=======
-	static async create(ipcWrapper, devicePath) {
-		const panel = await setupXkeysPanel(devicePath)
-
-		const deviceId = `xkeys:${panel.info.productId}-${panel.info.unitId}` // TODO - this needs some additional uniqueness to the sufix
-		// (${devicePath.slice(0, -1).slice(-10)})` // This suffix produces `dev/hidraw` on linux, which is not useful.
-
-		const self = new SurfaceUSBXKeys(ipcWrapper, devicePath, panel, deviceId)
->>>>>>> 9846d05e
 
 			return self
 		} catch (e) {
