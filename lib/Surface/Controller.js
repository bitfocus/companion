/*
 * This file is part of the Companion project
 * Copyright (c) 2018 Bitfocus AS
 * Authors: William Viker <william@bitfocus.io>, Håkon Nessjøen <haakon@bitfocus.io>
 *
 * This program is free software.
 * You should have received a copy of the MIT licence as well as the Bitfocus
 * Individual Contributor License Agreement for companion along with
 * this program.
 *
 * You can be released from the requirements of the license by purchasing
 * a commercial license. Buying such a license is mandatory as soon as you
 * develop commercial activities involving the Companion software without
 * disclosing the source code of your own applications.
 *
 */

import findProcess from 'find-process'
import HID from 'node-hid'
import semver from 'semver'
import os from 'os'
import jsonPatch from 'fast-json-patch'
import { cloneDeep } from 'lodash-es'
import { nanoid } from 'nanoid'
import pDebounce from 'p-debounce'
import { getStreamDeckDeviceInfo } from '@elgato-stream-deck/node'
import { usb } from 'usb'
import { listLoupedecks, LoupedeckModelId } from '@loupedeck/node'

import SurfaceHandler from './Handler.js'
import SurfaceUSBController from './USB/Controller.js'
import SurfaceIPElgatoEmulator, { EmulatorRoom } from './IP/ElgatoEmulator.js'
import SurfaceIPElgatoPlugin from './IP/ElgatoPlugin.js'
import SurfaceIPSatellite from './IP/Satellite.js'

import CoreBase from '../Core/Base.js'

// Force it to load the hidraw driver just in case
HID.setDriverType('hidraw')
HID.devices()

const SurfacesRoom = 'surfaces'

class SurfaceController extends CoreBase {
	/**
	 * The last sent json object
	 * @access private
	 */
	#lastSentJson = null

	/**
	 * Whether usb hotplug is currently configured and running
	 * @access private
	 */
	#runningUsbHotplug = false

	/**
	 * Whether a usb scan is currently in progress
	 * @access private
	 */
	#runningRefreshDevices = false

	constructor(registry) {
		super(registry, 'surfaces', 'Surface/Controller')

		this.instances = {}

		// Setup defined emulators
		{
			const instances = this.db.getKey('deviceconfig')
			for (const id of Object.keys(instances)) {
				// If the id starts with 'emulator:' then re-add it
				if (id.startsWith('emulator:')) {
					this.addEmulator(id.substring(9))
				}
			}
		}

		// Initial search for USB devices
		this.#refreshDevices().catch((e) => {
			this.logger.warn('Initial USB scan failed')
		})

		setImmediate(() => {
			this.updateDevicesList()
		})

		this.triggerRefreshDevices = pDebounce(async () => this.#refreshDevices(), 50, {
			before: false,
		})

		this.triggerRefreshDevicesEvent = this.triggerRefreshDevicesEvent.bind(this)

		const runHotplug = this.userconfig.getKey('usb_hotplug')
		if (runHotplug) {
			usb.on('attach', this.triggerRefreshDevicesEvent)
			this.#runningUsbHotplug = true
		}
	}

	updateUserConfig(key, value) {
		if (key === 'usb_hotplug') {
			if (!value && this.#runningUsbHotplug) {
				// Stop watching
				usb.off('attach', this.triggerRefreshDevicesEvent)
				this.#runningUsbHotplug = false
			} else if (value && !this.#runningUsbHotplug) {
				// Start watching
				usb.on('attach', this.triggerRefreshDevicesEvent)
				this.#runningUsbHotplug = true
			}
		}
	}

	triggerRefreshDevicesEvent() {
		this.triggerRefreshDevices().catch((e) => {
			this.logger.warn(`Hotplug device refresh failed: ${e}`)
		})
	}

	addEmulator(id, skipUpdate) {
		const fullId = EmulatorRoom(id)
		if (this.instances[fullId]) {
			throw new Error(`Emulator "${id}" already exists!`)
		}

		this.instances[fullId] = new SurfaceHandler(
			this.registry,
			'emulator',
			new SurfaceIPElgatoEmulator(this.registry, id)
		)

		if (!skipUpdate) this.updateDevicesList()
	}

	/**
	 * Setup a new socket client's events
	 * @param {SocketIO} client - the client socket
	 * @access public
	 */
	clientConnect(client) {
		client.onPromise('emulator:startup', (id) => {
			const fullId = EmulatorRoom(id)

			const instance = this.instances[fullId]
			if (!instance) {
				throw new Error(`Emulator "${id}" does not exist!`)
			}

			// Subscribe to the bitmaps
			client.join(fullId)

			return instance.panel.setupClient(client)
		})

		client.onPromise('emulator:press', (id, keyIndex) => {
			const fullId = EmulatorRoom(id)

			const instance = this.instances[fullId]
			if (!instance) {
				throw new Error(`Emulator "${id}" does not exist!`)
			}

			instance.panel.emit('click', keyIndex, true)
		})

		client.onPromise('emulator:release', (id, keyIndex) => {
			const fullId = EmulatorRoom(id)

			const instance = this.instances[fullId]
			if (!instance) {
				throw new Error(`Emulator "${id}" does not exist!`)
			}

			instance.panel.emit('click', keyIndex, false)
		})

		client.onPromise('emulator:stop', (id) => {
			const fullId = EmulatorRoom(id)

			client.leave(fullId)
		})

		client.onPromise('surfaces:subscribe', () => {
			client.join(SurfacesRoom)

			return this.#lastSentJson
		})
		client.onPromise('surfaces:unsubscribe', () => {
			client.leave(SurfacesRoom)
		})

		client.onPromise('surfaces:rescan', async () => {
			try {
				return this.triggerRefreshDevices()
			} catch (e) {
				return errMsg
			}
		})

		client.onPromise('surfaces:set-name', (id, name) => {
			for (let instance of Object.values(this.instances)) {
				if (instance.deviceId == id) {
					instance.setPanelName(name)
					this.updateDevicesList()
				}
			}
		})

		client.onPromise('surfaces:config-get', (id) => {
			for (let instance of Object.values(this.instances)) {
				if (instance.deviceId == id) {
					return [instance.getPanelConfig(), instance.getPanelInfo()]
				}
			}
			return null
		})

		client.onPromise('surfaces:config-set', (id, config) => {
			for (let instance of Object.values(this.instances)) {
				if (instance.deviceId == id) {
					instance.setPanelConfig(config)
					return instance.getPanelConfig()
				}
			}
			return 'device not found'
		})

		client.onPromise('surfaces:emulator-add', () => {
			// TODO - should this do friendlier ids?
			const id = nanoid()
			this.addEmulator(id)

			return id
		})

		client.onPromise('surfaces:emulator-remove', (id) => {
			if (id.startsWith('emulator:') && this.instances[id]) {
				this.removeDevice(id, true)

				return true
			} else {
				return false
			}
		})

		client.onPromise('surfaces:forget', (id) => {
			for (let instance of Object.values(this.instances)) {
				if (instance.deviceId == id) {
					return 'device is active'
				}
			}

			const config = this.db.getKey('deviceconfig', {})
			if (config[id]) {
				delete config[id]
				this.db.setKey('deviceconfig', config)

				this.updateDevicesList()

				return true
			}

			return 'device not found'
		})
	}

	getDevicesList() {
		const availableDevicesInfo = []
		const offlineDevicesInfo = []

		const config = this.db.getKey('deviceconfig', {})

		const instanceMap = new Map()
		for (const instance of Object.values(this.instances)) {
			instanceMap.set(instance.deviceId, instance)
		}

		const surfaceIds = Array.from(new Set([...Object.keys(config), ...instanceMap.keys()]))
		for (const id of surfaceIds) {
			const instance = instanceMap.get(id)
			const conf = config[id]

			const commonInfo = {
				id: id,
				type: conf?.type || 'Unknown',
				integrationType: conf?.integrationType || '',
				name: conf?.name || '',
			}

			if (instance) {
				let location = instance.panel.info.location
				if (location && location.startsWith('::ffff:')) location = location.substring(7)

				availableDevicesInfo.push({
<<<<<<< HEAD
					...commonInfo,
=======
					id: id,
					type: conf?.type || 'Unknown',
					location: location || 'Local',
					name: conf?.name || '',
>>>>>>> a50f0656
					configFields: instance.panel.info.configFields || [],
				})
			} else {
				offlineDevicesInfo.push({
					...commonInfo,
				})
			}
		}

		function sortDevices(a, b) {
			// emulator must be first
			if (a.id === 'emulator') {
				return -1
			} else if (b.id === 'emulator') {
				return 1
			}

			// sort by type first
			const type = a.type.localeCompare(b.type)
			if (type !== 0) {
				return type
			}

			// then by serial
			return a.id.localeCompare(b.id)
		}
		availableDevicesInfo.sort(sortDevices)
		offlineDevicesInfo.sort(sortDevices)

		const res = {
			available: {},
			offline: {},
		}
		availableDevicesInfo.forEach((info, index) => {
			res.available[info.id] = {
				...info,
				index,
			}
		})
		offlineDevicesInfo.forEach((info, index) => {
			res.offline[info.id] = {
				...info,
				index,
			}
		})

		return res
	}

	updateDevicesList() {
		const newJson = cloneDeep(this.getDevicesList())

		if (this.io.countRoomMembers(SurfacesRoom) > 0) {
			const patch = jsonPatch.compare(this.#lastSentJson || {}, newJson || {})
			if (patch.length > 0) {
				this.io.emitToRoom(SurfacesRoom, `surfaces:patch`, patch)
			}
		}
		this.#lastSentJson = newJson
	}

	async #refreshDevices() {
		// Ensure only one scan is being run at a time
		if (this.#runningRefreshDevices) {
			return this.triggerRefreshDevices()
		}

		try {
			this.#runningRefreshDevices = true

			let streamDeckSoftwareRunning = false
			const streamdeckDisabled = !!this.userconfig.getKey('elgato_plugin_enable')

			try {
				// Make sure we don't try to take over stream deck devices when the stream deck application
				// is running on windows.
				if (!streamdeckDisabled && process.platform === 'win32') {
					// findProcess is broken on windows7, so only do the check if newer
					const parsed = semver.parse(os.release())
					if (!parsed || semver.satisfies(parsed, '> 6.2')) {
						const list = await findProcess('name', 'Stream Deck')
						if (typeof list === 'object' && list.length > 0) {
							streamDeckSoftwareRunning = true
							this.logger.silly('Elgato software detected, ignoring stream decks')
						}
					}
				}
			} catch (e) {
				// scan for all usb devices anyways
			}

			// Now do the scan
			try {
				const ignoreStreamDeck = streamDeckSoftwareRunning || streamdeckDisabled
				const scanForLoupedeck = !!this.userconfig.getKey('loupedeck_enable')

				this.logger.silly('USB: checking devices (blocking call)')

				await Promise.allSettled(
					HID.devices().map(async (deviceInfo) => {
						if (this.instances[deviceInfo.path] === undefined) {
							if (!ignoreStreamDeck) {
								if (getStreamDeckDeviceInfo(deviceInfo)) {
									await this.#addDevice(deviceInfo, 'elgato-streamdeck')
									return
								}
							}

							if (
								deviceInfo.vendorId === 0xffff &&
								(deviceInfo.productId === 0x1f40 || deviceInfo.productId === 0x1f41)
							) {
								await this.#addDevice(deviceInfo, 'infinitton')
							} else if (deviceInfo.vendorId === 1523 && deviceInfo.interface === 0) {
								if (this.userconfig.getKey('xkeys_enable')) {
									await this.#addDevice(deviceInfo, 'xkeys')
								}
							}
						}
					}),
					scanForLoupedeck
						? listLoupedecks().then((deviceInfos) =>
								Promise.allSettled(
									deviceInfos.map(async (deviceInfo) => {
										console.log('found loupedeck', deviceInfo)
										if (this.instances[deviceInfo.path] === undefined) {
											if (deviceInfo.model === LoupedeckModelId.LoupedeckLive) {
												await this.#addDevice(deviceInfo, 'loupedeck-live', true)
											}
										}
									})
								)
						  )
						: null
				)
				console.log('scanForLoupedeck', scanForLoupedeck)

				this.logger.silly('USB: done')

				if (streamdeckDisabled) {
					return 'Ignoring Stream Decks devices as the plugin has been enabled'
				} else if (ignoreStreamDeck) {
					return 'Ignoring Stream Decks devices as the stream deck app is running'
				} else {
					return undefined
				}
			} catch (e) {
				this.logger.silly('USB: scan failed ' + e)
				throw 'Scan failed'
			}
		} finally {
			this.#runningRefreshDevices = false
		}
	}

	addSatelliteDevice(deviceInfo) {
		this.removeDevice(deviceInfo.path)

		const device = new SurfaceIPSatellite(deviceInfo)

		this.instances[deviceInfo.path] = new SurfaceHandler(this.registry, 'satellite', device)

		setImmediate(() => {
			this.updateDevicesList()
		})

		return device
	}

	addElgatoPluginDevice(devicePath, socket) {
		this.removeDevice(devicePath)

		const device = new SurfaceIPElgatoPlugin(this.registry, devicePath, socket)

		this.instances[devicePath] = new SurfaceHandler(this.registry, 'elgato-plugin', device)

		setImmediate(() => {
			this.updateDevicesList()
		})

		return device
	}

	async #addDevice(deviceInfo, type, skipHidAccessCheck) {
		this.removeDevice(deviceInfo.path)

		this.logger.silly('add device ' + deviceInfo.path)

		if (!skipHidAccessCheck) {
			// Check if we have access to the device
			try {
				const devicetest = new HID.HID(deviceInfo.path)
				devicetest.close()
			} catch (e) {
				this.logger.error(
					`Found "${type}" device, but no access. Please quit any other applications using the device, and try again.`
				)
				return
			}
		}

		try {
			const dev = await SurfaceUSBController.openDevice(type, deviceInfo.path)
			this.instances[deviceInfo.path] = new SurfaceHandler(this.registry, type, dev)

			setImmediate(() => {
				this.updateDevicesList()
			})
		} catch (e) {
			this.logger.error(`Failed to add "${type}" device: ${e}`)
		}
	}

	removeDevice(devicePath, purge) {
		if (this.instances[devicePath] !== undefined) {
			this.logger.silly('remove device ' + devicePath)

			try {
				this.instances[devicePath].unload(purge)
			} catch (e) {
				// Ignore for now
			}
			delete this.instances[devicePath]
		}

		this.updateDevicesList()
	}

	quit() {
		for (let devicePath in this.instances) {
			try {
				this.removeDevice(devicePath)
			} catch (e) {}
		}
	}

	getDeviceIdFromIndex(index) {
		for (const dev of Object.values(this.getDevicesList().available)) {
			if (dev.index === index) {
				return dev.id
			}
		}
		return undefined
	}

	devicePageUp(deviceId) {
		deviceId = this.fixupDeviceId(deviceId)
		const device = Object.values(this.instances).find((d) => d.deviceId === deviceId)
		if (device) {
			device.doPageUp()
		}
	}
	devicePageDown(deviceId) {
		deviceId = this.fixupDeviceId(deviceId)
		const device = Object.values(this.instances).find((d) => d.deviceId === deviceId)
		if (device) {
			device.doPageDown()
		}
	}
	devicePageSet(deviceId, page) {
		deviceId = this.fixupDeviceId(deviceId)
		const device = Object.values(this.instances).find((d) => d.deviceId === deviceId)
		if (device) {
			device.setCurrentPage(page)
		}
	}
	devicePageGet(deviceId) {
		deviceId = this.fixupDeviceId(deviceId)
		const device = Object.values(this.instances).find((d) => d.deviceId === deviceId)
		if (device) {
			return device.getCurrentPage()
		} else {
			return undefined
		}
	}

	setAllLocked(locked) {
		for (const device of Object.values(this.instances)) {
			device.setLocked(!!locked)
		}
	}

	setDeviceLocked(deviceId, locked) {
		deviceId = this.fixupDeviceId(deviceId)
		const device = Object.values(this.instances).find((d) => d.deviceId === deviceId)
		if (device) {
			device.setLocked(!!locked)
		}
	}

	setDeviceBrightness(deviceId, brightness) {
		deviceId = this.fixupDeviceId(deviceId)
		const device = Object.values(this.instances).find((d) => d.deviceId === deviceId)
		if (device) {
			device.setBrightness(brightness)
		}
	}

	fixupDeviceId(deviceId) {
		if (deviceId === 'emulator') return 'emulator:emulator'
		return deviceId
	}
}

export default SurfaceController<|MERGE_RESOLUTION|>--- conflicted
+++ resolved
@@ -293,14 +293,8 @@
 				if (location && location.startsWith('::ffff:')) location = location.substring(7)
 
 				availableDevicesInfo.push({
-<<<<<<< HEAD
 					...commonInfo,
-=======
-					id: id,
-					type: conf?.type || 'Unknown',
 					location: location || 'Local',
-					name: conf?.name || '',
->>>>>>> a50f0656
 					configFields: instance.panel.info.configFields || [],
 				})
 			} else {
