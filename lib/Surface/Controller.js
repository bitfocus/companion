// @ts-check
/*
 * This file is part of the Companion project
 * Copyright (c) 2018 Bitfocus AS
 * Authors: William Viker <william@bitfocus.io>, Håkon Nessjøen <haakon@bitfocus.io>
 *
 * This program is free software.
 * You should have received a copy of the MIT licence as well as the Bitfocus
 * Individual Contributor License Agreement for companion along with
 * this program.
 *
 * You can be released from the requirements of the license by purchasing
 * a commercial license. Buying such a license is mandatory as soon as you
 * develop commercial activities involving the Companion software without
 * disclosing the source code of your own applications.
 *
 */

import findProcess from 'find-process'
import HID from 'node-hid'
import jsonPatch from 'fast-json-patch'
import { cloneDeep } from 'lodash-es'
import { nanoid } from 'nanoid'
import pDebounce from 'p-debounce'
import { getStreamDeckDeviceInfo } from '@elgato-stream-deck/node'
import { usb } from 'usb'
// @ts-ignore
import shuttleControlUSB from 'shuttle-control-usb'
import { listLoupedecks, LoupedeckModelId } from '@loupedeck/node'
import SurfaceHandler, { getSurfaceName } from './Handler.js'
import SurfaceIPElgatoEmulator, { EmulatorRoom } from './IP/ElgatoEmulator.js'
import SurfaceIPElgatoPlugin from './IP/ElgatoPlugin.js'
import SurfaceIPSatellite from './IP/Satellite.js'
import ElgatoStreamDeckDriver from './USB/ElgatoStreamDeck.js'
import InfinittonDriver from './USB/Infinitton.js'
import XKeysDriver from './USB/XKeys.js'
import LoupedeckLiveDriver from './USB/LoupedeckLive.js'
import SurfaceUSBLoupedeckCt from './USB/LoupedeckCt.js'
import ContourShuttleDriver from './USB/ContourShuttle.js'
import SurfaceIPVideohubPanel from './IP/VideohubPanel.js'
import CoreBase from '../Core/Base.js'
import { SurfaceGroup } from './Group.js'

// Force it to load the hidraw driver just in case
HID.setDriverType('hidraw')
HID.devices()

const SurfacesRoom = 'surfaces'

class SurfaceController extends CoreBase {
	/**
	 * The last sent json object
	 * @type {ClientDevicesListItem[] | null}
	 * @access private
	 */
	#lastSentJson = null

	/**
	 * All the opened and active surfaces
	 * @type {Map<string, SurfaceHandler>}
	 * @access private
	 */
	#surfaceHandlers = new Map()

	/**
	 * The surface groups wrapping the surface handlers
	 * @type {Map<string, SurfaceGroup>}
	 * @access private
	 */
	#surfaceGroups = new Map()

	/**
	 * Last time each surface was interacted with, for lockouts
	 * The values get cleared when a surface is locked, and remains while unlocked
	 * @type {Map<string, number>}
	 * @access private
	 */
	#surfacesLastInteraction = new Map()

	/**
	 * Timer for lockout checking
	 * @type {NodeJS.Timeout | null}
	 * @access private
	 */
	#surfaceLockoutTimer = null

	/**
	 * If lockouts are linked, track whether they are currently locked
	 * @type {boolean}
	 * @access private
	 */
	#surfacesAllLocked = false

	/**
	 * Whether usb hotplug is currently configured and running
	 * @type {boolean}
	 * @access private
	 */
	#runningUsbHotplug = false

	/**
	 * Whether a usb scan is currently in progress
	 * @type {boolean}
	 * @access private
	 */
	#runningRefreshDevices = false

	/**
	 * @param {import('../Registry.js').default} registry
	 */
	constructor(registry) {
		super(registry, 'surfaces', 'Surface/Controller')

		this.#surfacesAllLocked = !!this.userconfig.getKey('link_lockouts')

		setImmediate(() => {
			// Setup groups
			const groupsConfigs = this.db.getKey('surface-groups', {})
			for (const groupId of Object.keys(groupsConfigs)) {
				const newGroup = new SurfaceGroup(this.registry, groupId, null, this.isPinLockEnabled())
				this.#surfaceGroups.set(groupId, newGroup)
			}

			// Setup defined emulators
			const instances = this.db.getKey('deviceconfig', {}) || {}
			for (const id of Object.keys(instances)) {
				// If the id starts with 'emulator:' then re-add it
				if (id.startsWith('emulator:')) {
					this.addEmulator(id.substring(9))
				}
			}

			// Initial search for USB devices
			this.#refreshDevices().catch(() => {
				this.logger.warn('Initial USB scan failed')
			})

			this.updateDevicesList()

			this.#startStopLockoutTimer()
		})

		this.triggerRefreshDevicesEvent = this.triggerRefreshDevicesEvent.bind(this)

		const runHotplug = this.userconfig.getKey('usb_hotplug')
		if (runHotplug) {
			usb.on('attach', this.triggerRefreshDevicesEvent)
			this.#runningUsbHotplug = true
		}
	}

	/**
	 * Trigger a rescan of connected devices
	 * @type {() => Promise<void | string>}
	 * @access public
	 */
	triggerRefreshDevices = pDebounce(async () => this.#refreshDevices(), 50, {
		before: false,
	})

	/**
	 * Process an updated userconfig value and update as necessary.
	 * @param {string} key - the saved key
	 * @param {(boolean|number|string)} value - the saved value
	 * @access public
	 */
	updateUserConfig(key, value) {
		if (key === 'usb_hotplug') {
			if (!value && this.#runningUsbHotplug) {
				// Stop watching
				usb.off('attach', this.triggerRefreshDevicesEvent)
				this.#runningUsbHotplug = false
			} else if (value && !this.#runningUsbHotplug) {
				// Start watching
				usb.on('attach', this.triggerRefreshDevicesEvent)
				this.#runningUsbHotplug = true
			}
		} else if (key === 'pin_enable' || key === 'pin_timeout') {
			this.#startStopLockoutTimer()

			if (!this.isPinLockEnabled()) {
				// Ensure all are unlocked
				this.setAllLocked(false, true)
			}
		}
	}

	#startStopLockoutTimer() {
		// Stop existing timer
		if (this.#surfaceLockoutTimer) {
			clearInterval(this.#surfaceLockoutTimer)
			this.#surfaceLockoutTimer = null
		}

		// Start new timer
		const timeout = Number(this.userconfig.getKey('pin_timeout')) * 1000
		if (!isNaN(timeout) && timeout > 0 && !!this.userconfig.getKey('pin_enable')) {
			this.#surfaceLockoutTimer = setInterval(() => {
				if (this.userconfig.getKey('link_lockouts')) {
					if (this.#surfacesAllLocked) return

					let doLockout = false
					for (const surfaceGroup of this.#surfaceGroups.values()) {
						if (this.#isSurfaceGroupTimedOut(surfaceGroup.groupId, timeout)) {
							doLockout = true
							this.#surfacesLastInteraction.delete(surfaceGroup.groupId)
						}
					}

					if (doLockout) {
						this.setAllLocked(true)
					}
				} else {
					for (const surfaceGroup of this.#surfaceGroups.values()) {
						if (this.#isSurfaceGroupTimedOut(surfaceGroup.groupId, timeout)) {
							this.#surfacesLastInteraction.delete(surfaceGroup.groupId)
							this.setSurfaceOrGroupLocked(surfaceGroup.groupId, true)
						}
					}
				}
			}, 1000)
		}
	}

	/**
	 * Check if a surface should be timed out
	 * @param {string} groupId
	 * @param {number} timeout
	 * @returns {boolean}
	 */
	#isSurfaceGroupTimedOut(groupId, timeout) {
		if (!this.isPinLockEnabled()) return false

		const lastInteraction = this.#surfacesLastInteraction.get(groupId) || 0
		return lastInteraction + timeout < Date.now()
	}

	triggerRefreshDevicesEvent() {
		this.triggerRefreshDevices().catch((e) => {
			this.logger.warn(`Hotplug device refresh failed: ${e}`)
		})
	}

	/**
	 * Add an emulator
	 * @param {string} id base id of the emulator
	 * @param {boolean} skipUpdate Skip emitting an update to the devices list
	 */
	addEmulator(id, skipUpdate = false) {
		const fullId = EmulatorRoom(id)
		if (this.#surfaceHandlers.has(fullId)) {
			throw new Error(`Emulator "${id}" already exists!`)
		}

		this.#createSurfaceHandler(fullId, 'emulator', new SurfaceIPElgatoEmulator(this.registry.io, id))

		if (!skipUpdate) this.updateDevicesList()
	}

	/**
	 * Create a `SurfaceHandler` for a `SurfacePanel`
	 * @param {string} surfaceId
	 * @param {string} integrationType
	 * @param {import('./Handler.js').SurfacePanel} panel
	 * @returns {void}
	 */
	#createSurfaceHandler(surfaceId, integrationType, panel) {
		const surfaceConfig = this.getDeviceConfig(panel.info.deviceId)
		if (!surfaceConfig) {
			this.logger.silly(`Creating config for newly discovered device ${panel.info.deviceId}`)
		} else {
			this.logger.silly(`Reusing config for device ${panel.info.deviceId}`)
		}

		const handler = new SurfaceHandler(this.registry, integrationType, panel, surfaceConfig)
		handler.on('interaction', () => {
			const groupId = handler.getGroupId() || handler.surfaceId
			this.#surfacesLastInteraction.set(groupId, Date.now())
		})
		handler.on('configUpdated', (newConfig) => {
			this.setDeviceConfig(handler.surfaceId, newConfig)
		})
		handler.on('unlocked', () => {
			const groupId = handler.getGroupId() || handler.surfaceId
			this.#surfacesLastInteraction.set(groupId, Date.now())

			if (this.userconfig.getKey('link_lockouts')) {
				this.setAllLocked(false)
			} else {
				this.setSurfaceOrGroupLocked(groupId, false)
			}
		})

		this.#surfaceHandlers.set(surfaceId, handler)

		// Update the group to have the new surface
		this.#attachSurfaceToGroup(handler)
	}

	/**
	 * Setup a new socket client's events
	 * @param {import('../UI/Handler.js').ClientSocket} client - the client socket
	 * @access public
	 */
	clientConnect(client) {
		client.onPromise(
			'emulator:startup',
			/**
			 * @param {string} id
			 * @returns {import('../Shared/Model/Common.js').EmulatorConfig}
			 */
			(id) => {
				const fullId = EmulatorRoom(id)

				const surface = this.#surfaceHandlers.get(fullId)
				if (!surface || !(surface.panel instanceof SurfaceIPElgatoEmulator)) {
					throw new Error(`Emulator "${id}" does not exist!`)
				}

				// Subscribe to the bitmaps
				client.join(fullId)

				return surface.panel.setupClient(client)
			}
		)

		client.onPromise(
			'emulator:press',
			/**
			 * @param {string} id
			 * @param {number} x
			 * @param {number} y
			 * @returns {void}
			 */
			(id, x, y) => {
				const fullId = EmulatorRoom(id)

				const surface = this.#surfaceHandlers.get(fullId)
				if (!surface) {
					throw new Error(`Emulator "${id}" does not exist!`)
				}

				surface.panel.emit('click', x, y, true)
			}
		)

		client.onPromise(
			'emulator:release',
			/**
			 * @param {string} id
			 * @param {number} x
			 * @param {number} y
			 * @returns {void}
			 */
			(id, x, y) => {
				const fullId = EmulatorRoom(id)

				const surface = this.#surfaceHandlers.get(fullId)
				if (!surface) {
					throw new Error(`Emulator "${id}" does not exist!`)
				}

				surface.panel.emit('click', x, y, false)
			}
		)

		client.onPromise(
			'emulator:stop',
			/**
			 * @param {string} id
			 * @returns {void}
			 */
			(id) => {
				const fullId = EmulatorRoom(id)

				client.leave(fullId)
			}
		)

		client.onPromise('surfaces:subscribe', () => {
			client.join(SurfacesRoom)

			return this.#lastSentJson
		})
		client.onPromise('surfaces:unsubscribe', () => {
			client.leave(SurfacesRoom)
		})

		client.onPromise('surfaces:rescan', async () => {
			try {
				return this.triggerRefreshDevices()
			} catch (/** @type {any} */ e) {
				return e.message
			}
		})

		client.onPromise(
			'surfaces:set-name',
			/**
			 * @param {string} id
			 * @param {string} name
			 * @returns {void}
			 */
			(id, name) => {
				// Find a matching group
				const group = this.#surfaceGroups.get(id)
				if (group && !group.isAutoGroup) {
					group.setName(name)
					this.updateDevicesList()
					return
				}

				// Find a connected surface
				for (let surface of this.#surfaceHandlers.values()) {
					if (surface && surface.surfaceId == id) {
						surface.setPanelName(name)
						this.updateDevicesList()
						return
					}
				}

				// Find a disconnected surface
				const configs = this.db.getKey('deviceconfig', {})
				if (configs[id]) {
					configs[id].name = name
					this.db.setKey('deviceconfig', configs)
					this.updateDevicesList()
					return
				}

				throw new Error('not found')
			}
		)

		client.onPromise(
			'surfaces:config-get',
			/**
			 * @param {string} id
			 * @returns {[config: unknown, info: unknown] | null}
			 */
			(id) => {
				for (const surface of this.#surfaceHandlers.values()) {
					if (surface && surface.surfaceId == id) {
						return surface.getPanelConfig()
					}
				}
				return null
			}
		)

		client.onPromise(
			'surfaces:config-set',
			/**
			 * @param {string} id
			 * @param {unknown} config
			 * @returns {string | undefined}
			 */
			(id, config) => {
				for (let surface of this.#surfaceHandlers.values()) {
					if (surface && surface.surfaceId == id) {
						surface.setPanelConfig(config)
						return surface.getPanelConfig()
					}
				}
				return 'device not found'
			}
		)

		client.onPromise(
			'surfaces:emulator-add',
			/**
			 * @returns {string}
			 */
			() => {
				// TODO - should this do friendlier ids?
				const id = nanoid()
				this.addEmulator(id)

				return id
			}
		)

		client.onPromise(
			'surfaces:emulator-remove',
			/**
			 * @param {string} id
			 * @returns {boolean}
			 */
			(id) => {
				if (id.startsWith('emulator:') && this.#surfaceHandlers.has(id)) {
					this.removeDevice(id, true)

					return true
				} else {
					return false
				}
			}
		)

		client.onPromise(
			'surfaces:forget',
			/**
			 * @param {string} id
			 * @returns {string | true}
			 */
			(id) => {
				for (let surface of this.#surfaceHandlers.values()) {
					if (surface.surfaceId == id) {
						return 'device is active'
					}
				}

				if (this.setDeviceConfig(id, undefined)) {
					this.updateDevicesList()

					return true
				}

				return 'device not found'
			}
		)

		client.onPromise(
			'surfaces:group-add',
			/**
			 * @param {string} name
			 * @returns {string}
			 */
			(name) => {
				if (!name || typeof name !== 'string') throw new Error('Invalid name')

				// TODO - should this do friendlier ids?
				const groupId = `group:${nanoid()}`

				const newGroup = new SurfaceGroup(this.registry, groupId, null, this.isPinLockEnabled())
				newGroup.setName(name)
				this.#surfaceGroups.set(groupId, newGroup)

				this.updateDevicesList()

				return groupId
			}
		)

		client.onPromise(
			'surfaces:group-remove',
			/**
			 * @param {string} groupId
			 * @returns {string}
			 */
			(groupId) => {
				const group = this.#surfaceGroups.get(groupId)
				if (!group || group.isAutoGroup) throw new Error(`Group does not exist`)

				// Clear the group for all surfaces
				for (const surfaceHandler of group.surfaceHandlers) {
					surfaceHandler.setGroupId(null)
					this.#attachSurfaceToGroup(surfaceHandler)
				}

				group.dispose()
				group.forgetConfig()
				this.#surfaceGroups.delete(groupId)

				this.updateDevicesList()

				return groupId
			}
		)

		client.onPromise(
			'surfaces:add-to-group',
			/**
			 * @param {string} groupId
			 * @param {string} surfaceId
			 * @returns {void}
			 */
			(groupId, surfaceId) => {
				const group = groupId ? this.#surfaceGroups.get(groupId) : null
				if (groupId && !group) throw new Error(`Group does not exist: ${groupId}`)

				const surfaceHandler = Array.from(this.#surfaceHandlers.values()).find(
					(surface) => surface.surfaceId === surfaceId
				)
				if (!surfaceHandler) throw new Error(`Surface does not exist or is not connected: ${surfaceId}`)
				// TODO - we can handle this if it is still in the config

				this.#detachSurfaceFromGroup(surfaceHandler)

				surfaceHandler.setGroupId(groupId)

				this.#attachSurfaceToGroup(surfaceHandler)

				this.updateDevicesList()
			}
		)

		client.onPromise(
			'surfaces:group-config-get',
			/**
			 * @param {string} groupId
			 * @returns {any}
			 */
			(groupId) => {
				const group = this.#surfaceGroups.get(groupId)
				if (!group) throw new Error(`Group does not exist: ${groupId}`)

				return group.groupConfig
			}
		)

		client.onPromise(
			'surfaces:group-config-set',
			/**
			 * @param {string} groupId
			 * @param {string} key
			 * @param {any} value
			 * @returns {any}
			 */
			(groupId, key, value) => {
				const group = this.#surfaceGroups.get(groupId)
				if (!group) throw new Error(`Group does not exist: ${groupId}`)

				const err = group.setGroupConfigValue(key, value)
				if (err) return err

				return group.groupConfig
			}
		)
	}

	/**
	 * Attach a `SurfaceHandler` to its `SurfaceGroup`
	 * @param {SurfaceHandler} surfaceHandler
	 * @returns {void}
	 */
	#attachSurfaceToGroup(surfaceHandler) {
		const rawSurfaceGroupId = surfaceHandler.getGroupId()
		const surfaceGroupId = rawSurfaceGroupId || surfaceHandler.surfaceId
		const existingGroup = this.#surfaceGroups.get(surfaceGroupId)
		if (existingGroup) {
			existingGroup.attachSurface(surfaceHandler)
		} else {
			let isLocked = false
			if (this.isPinLockEnabled()) {
				const timeout = Number(this.userconfig.getKey('pin_timeout')) * 1000
				if (this.userconfig.getKey('link_lockouts')) {
					isLocked = this.#surfacesAllLocked
				} else if (timeout && !isNaN(timeout)) {
					isLocked = this.#isSurfaceGroupTimedOut(surfaceGroupId, timeout)
				} else {
					isLocked = !this.#surfacesLastInteraction.has(surfaceGroupId)
				}
			}

			if (!isLocked) {
				// If not already locked, keep it unlocked for the full timeout
				this.#surfacesLastInteraction.set(surfaceGroupId, Date.now())
			}

			const newGroup = new SurfaceGroup(
				this.registry,
				surfaceGroupId,
				!rawSurfaceGroupId ? surfaceHandler : null,
				isLocked
			)
			this.#surfaceGroups.set(surfaceGroupId, newGroup)
		}
	}

	/**
	 * Detach a `SurfaceHandler` from its `SurfaceGroup`
	 * @param {SurfaceHandler} surfaceHandler
	 * @returns {void}
	 */
	#detachSurfaceFromGroup(surfaceHandler) {
		const existingGroupId = surfaceHandler.getGroupId() || surfaceHandler.surfaceId
		const existingGroup = existingGroupId ? this.#surfaceGroups.get(existingGroupId) : null
		if (!existingGroup) return

		existingGroup.detachSurface(surfaceHandler)

		// Cleanup an auto surface group
		if (existingGroup.isAutoGroup) {
			existingGroup.dispose()
			this.#surfaceGroups.delete(existingGroupId)
		}
	}

	/**
	 * Get the config object for a surface
	 * @param {string} surfaceId
	 * @returns {any} Config object, or undefined
	 */
	getDeviceConfig(surfaceId) {
		const config = this.db.getKey('deviceconfig', {})
		return config[surfaceId]
	}

	/**
	 * Set the config object for a surface
	 * @param {string} surfaceId
	 * @param {any | undefined} surfaceConfig
	 * @returns {boolean} Already had config
	 */
	setDeviceConfig(surfaceId, surfaceConfig) {
		const config = this.db.getKey('deviceconfig', {})
		const exists = !!config[surfaceId]

		if (surfaceConfig) {
			config[surfaceId] = surfaceConfig
		} else {
			delete config[surfaceId]
		}

		this.db.setKey('deviceconfig', config)
		return exists
	}

	/**
	 *
	 * @returns {ClientDevicesListItem[]}
	 */
	getDevicesList() {
		/**
		 *
		 * @param {string} id
		 * @param {Record<string, any>} config
		 * @param {SurfaceHandler | null} surfaceHandler
		 * @returns {ClientSurfaceItem}
		 */
		function translateSurfaceConfig(id, config, surfaceHandler) {
			/** @type {ClientSurfaceItem} */
			const surfaceInfo = {
				id: id,
				type: config?.type || 'Unknown',
				integrationType: config?.integrationType || '',
				name: config?.name || '',
				// location: 'Offline',
				configFields: [],
				isConnected: !!surfaceHandler,
				displayName: getSurfaceName(config, id),
				location: null,
			}

			if (surfaceHandler) {
				let location = surfaceHandler.panel.info.location
				if (location && location.startsWith('::ffff:')) location = location.substring(7)

				surfaceInfo.location = location || null
				surfaceInfo.configFields = surfaceHandler.panel.info.configFields || []
			}

			return surfaceInfo
		}

		/** @type {ClientDevicesListItem[]} */
		const result = []

		const surfaceGroups = Array.from(this.#surfaceGroups.values())
		surfaceGroups.sort(
			/**
			 * @param {SurfaceGroup} a
			 * @param {SurfaceGroup} b
			 * @returns -1 | 0 | 1
			 */
			(a, b) => {
				// manual groups must be first
				if (!a.isAutoGroup && b.isAutoGroup) {
					return -1
				} else if (!b.isAutoGroup && a.isAutoGroup) {
					return 1
				}

				const aIsEmulator = a.groupId.startsWith('emulator:')
				const bIsEmulator = b.groupId.startsWith('emulator:')

				// emulator must be first
				if (aIsEmulator && !bIsEmulator) {
					return -1
				} else if (bIsEmulator && !aIsEmulator) {
					return 1
				}

				// then by id
				return a.groupId.localeCompare(b.groupId)
			}
		)

		const groupsMap = new Map()
		surfaceGroups.forEach((group, index) => {
			/** @type {ClientDevicesListItem} */
			const groupResult = {
				id: group.groupId,
				index: index,
				displayName: group.displayName,
				isAutoGroup: group.isAutoGroup,
				surfaces: group.surfaceHandlers.map((handler) =>
					translateSurfaceConfig(handler.surfaceId, handler.getFullConfig(), handler)
				),
			}
			result.push(groupResult)
			groupsMap.set(group.groupId, groupResult)
		})

		const mappedSurfaceId = new Set()
		for (const group of result) {
			for (const surface of group.surfaces) {
				mappedSurfaceId.add(surface.id)
			}
		}

		// Add any automatic groups for offline surfaces
		const config = this.db.getKey('deviceconfig', {})
		for (const [surfaceId, surface] of Object.entries(config)) {
			if (mappedSurfaceId.has(surfaceId)) continue

			const groupId = surface.groupId || surfaceId

			const existingGroup = groupsMap.get(groupId)
			if (existingGroup) {
				existingGroup.surfaces.push(translateSurfaceConfig(surfaceId, surface, null))
			} else {
				/** @type {ClientDevicesListItem} */
				const groupResult = {
					id: groupId,
					index: result.length,
					displayName: `${surface.name || surface.type} (${surfaceId}) - Offline`,
					isAutoGroup: true,
					surfaces: [translateSurfaceConfig(surfaceId, surface, null)],
				}
				result.push(groupResult)
				groupsMap.set(groupId, groupResult)
			}
		}

		return result
	}

	reset() {
		// Each active handler will re-add itself when doing the save as part of its own reset
		this.db.setKey('deviceconfig', {})
		this.db.setKey('surface-groups', {})
		this.#resetAllDevices()
		this.updateDevicesList()
	}

	updateDevicesList() {
		const newJson = cloneDeep(this.getDevicesList())

		if (this.io.countRoomMembers(SurfacesRoom) > 0) {
			const patch = jsonPatch.compare(this.#lastSentJson || {}, newJson || {})
			if (patch.length > 0) {
				this.io.emitToRoom(SurfacesRoom, `surfaces:patch`, patch)
			}
		}
		this.#lastSentJson = newJson
	}

	async #refreshDevices() {
		// Ensure only one scan is being run at a time
		if (this.#runningRefreshDevices) {
			return this.triggerRefreshDevices()
		}

		try {
			this.#runningRefreshDevices = true

			let streamDeckSoftwareRunning = false
			const streamdeckDisabled = !!this.userconfig.getKey('elgato_plugin_enable')

			try {
				// Make sure we don't try to take over stream deck devices when the stream deck application
				// is running on windows.
				if (!streamdeckDisabled && process.platform === 'win32') {
					const list = await findProcess('name', 'Stream Deck')
					if (typeof list === 'object' && list.length > 0) {
						streamDeckSoftwareRunning = true
						this.logger.silly('Elgato software detected, ignoring stream decks')
					}
				}
			} catch (e) {
				// scan for all usb devices anyways
			}

			// Now do the scan
			const scanForLoupedeck = !!this.userconfig.getKey('loupedeck_enable')
			this.logger.silly('scanForLoupedeck', scanForLoupedeck)
			const ignoreStreamDeck = streamDeckSoftwareRunning || streamdeckDisabled
			this.logger.silly('USB: checking devices')

			try {
				await Promise.allSettled([
					HID.devicesAsync().then(async (deviceInfos) =>
						Promise.allSettled(
							deviceInfos.map(async (deviceInfo) => {
								if (deviceInfo.path && !this.#surfaceHandlers.has(deviceInfo.path)) {
									if (!ignoreStreamDeck) {
										if (getStreamDeckDeviceInfo(deviceInfo)) {
											await this.#addDevice(
												{
													path: deviceInfo.path,
													options: {},
												},
												'elgato-streamdeck',
												ElgatoStreamDeckDriver
											)
											return
										}
									}

									if (
										deviceInfo.vendorId === 0xffff &&
										(deviceInfo.productId === 0x1f40 || deviceInfo.productId === 0x1f41)
									) {
										await this.#addDevice(
											{
												path: deviceInfo.path,
												options: {},
											},
											'infinitton',
											InfinittonDriver
										)
									} else if (deviceInfo.vendorId === 1523 && deviceInfo.interface === 0) {
										if (this.userconfig.getKey('xkeys_enable')) {
											await this.#addDevice(
												{
													path: deviceInfo.path,
													options: {
														useLegacyLayout: !!this.userconfig.getKey('xkeys_legacy_layout'),
													},
												},
												'xkeys',
												XKeysDriver
											)
										}
									} else if (
										deviceInfo.vendorId === shuttleControlUSB.vids.CONTOUR &&
										(deviceInfo.productId === shuttleControlUSB.pids.SHUTTLEXPRESS ||
											deviceInfo.productId === shuttleControlUSB.pids.SHUTTLEPRO_V1 ||
											deviceInfo.productId === shuttleControlUSB.pids.SHUTTLEPRO_V2)
									) {
										if (this.userconfig.getKey('contour_shuttle_enable')) {
											await this.#addDevice(
												{
													path: deviceInfo.path,
													options: {},
												},
												'contour-shuttle',
												ContourShuttleDriver
											)
										}
									}
								}
							})
						)
					),
					scanForLoupedeck
						? listLoupedecks().then((deviceInfos) =>
								Promise.allSettled(
									deviceInfos.map(async (deviceInfo) => {
										this.logger.info('found loupedeck', deviceInfo)
										if (!this.#surfaceHandlers.has(deviceInfo.path)) {
											if (
												deviceInfo.model === LoupedeckModelId.LoupedeckLive ||
												deviceInfo.model === LoupedeckModelId.LoupedeckLiveS ||
												deviceInfo.model === LoupedeckModelId.RazerStreamController ||
												deviceInfo.model === LoupedeckModelId.RazerStreamControllerX
											) {
												await this.#addDevice(
													{
														path: deviceInfo.path,
														options: {},
													},
													'loupedeck-live',
													LoupedeckLiveDriver,
													true
												)
											} else if (deviceInfo.model === LoupedeckModelId.LoupedeckCt) {
												await this.#addDevice(
													{
														path: deviceInfo.path,
														options: {},
													},
													'loupedeck-ct',
													SurfaceUSBLoupedeckCt,
													true
												)
											}
										}
									})
								)
						  )
						: null,
				])

				this.logger.silly('USB: done')

				if (streamdeckDisabled) {
					return 'Ignoring Stream Decks devices as the plugin has been enabled'
				} else if (ignoreStreamDeck) {
					return 'Ignoring Stream Decks devices as the stream deck app is running'
				} else {
					return undefined
				}
			} catch (e) {
				this.logger.silly('USB: scan failed ' + e)
				throw 'Scan failed'
			}
		} finally {
			this.#runningRefreshDevices = false
		}
	}

	/**
	 * Add a satellite device
	 * @param {import('./IP/Satellite.js').SatelliteDeviceInfo} deviceInfo
	 * @returns {SurfaceIPSatellite}
	 */
	addSatelliteDevice(deviceInfo) {
		this.removeDevice(deviceInfo.path)

		const device = new SurfaceIPSatellite(deviceInfo)

		this.#createSurfaceHandler(deviceInfo.path, 'satellite', device)

		setImmediate(() => {
			this.updateDevicesList()
		})

		return device
	}

	/**
	 * Add a new videohub panel
	 * @param {import('./IP/VideohubPanel.js').VideohubPanelDeviceInfo} deviceInfo
	 * @returns {SurfaceIPVideohubPanel}
	 */
	addVideohubPanelDevice(deviceInfo) {
		this.removeDevice(deviceInfo.path)

		const device = new SurfaceIPVideohubPanel(deviceInfo)

		this.#createSurfaceHandler(deviceInfo.path, 'videohub-panel', device)

		setImmediate(() => {
			this.updateDevicesList()
		})

		return device
	}

	/**
	 * Add the elgato plugin connection
	 * @param {string} devicePath
	 * @param {import('../Service/ElgatoPlugin.js').ServiceElgatoPluginSocket} socket
	 * @returns
	 */
	addElgatoPluginDevice(devicePath, socket) {
		this.removeDevice(devicePath)

		const device = new SurfaceIPElgatoPlugin(this.registry, devicePath, socket)

		this.#createSurfaceHandler(devicePath, 'elgato-plugin', device)

		setImmediate(() => {
			this.updateDevicesList()
		})

		return device
	}

	/**
	 *
	 * @param {LocalUSBDeviceInfo} deviceInfo
	 * @param {string} type
	 * @param {{ create: (path: string, options: LocalUSBDeviceOptions) => Promise<import('./Handler.js').SurfacePanel>}} factory
	 * @param {boolean} skipHidAccessCheck
	 * @returns
	 */
	async #addDevice(deviceInfo, type, factory, skipHidAccessCheck = false) {
		this.removeDevice(deviceInfo.path)

		this.logger.silly('add device ' + deviceInfo.path)

		if (!skipHidAccessCheck) {
			// Check if we have access to the device
			try {
				const devicetest = new HID.HID(deviceInfo.path)
				devicetest.close()
			} catch (e) {
				this.logger.error(
					`Found "${type}" device, but no access. Please quit any other applications using the device, and try again.`
				)
				return
			}
		}

		try {
			const dev = await factory.create(deviceInfo.path, deviceInfo.options)
			this.#createSurfaceHandler(deviceInfo.path, type, dev)

			setImmediate(() => {
				this.updateDevicesList()
			})
		} catch (e) {
			this.logger.error(`Failed to add "${type}" device: ${e}`)
		}
	}

	exportAll(clone = true) {
		const obj = this.db.getKey('deviceconfig', {}) || {}
		return clone ? cloneDeep(obj) : obj
	}

	exportAllGroups(clone = true) {
		const obj = this.db.getKey('surface-groups', {}) || {}
		return clone ? cloneDeep(obj) : obj
	}

	/**
	 * Import a surface configuration
	 * @param {Record<string, *>} surfaceGroups
	 * @param {Record<string, *>} surfaces
	 * @returns {void}
	 */
	importSurfaces(surfaceGroups, surfaces) {
		for (const [id, surfaceGroup] of Object.entries(surfaceGroups)) {
			let group = this.#getGroupForId(id, true)
			if (!group) {
				// Group does not exist
				group = new SurfaceGroup(this.registry, id, null, this.isPinLockEnabled())
				this.#surfaceGroups.set(id, group)
			}

			// Sync config
			group.setName(surfaceGroup.name ?? '')
			for (const [key, value] of Object.entries(surfaceGroup)) {
				if (key === 'name') continue
				group.setGroupConfigValue(key, value)
			}
		}

		for (const [surfaceId, surfaceConfig] of Object.entries(surfaces)) {
			const surface = this.#getSurfaceHandlerForId(surfaceId, true)
			if (surface) {
				// Device is currently loaded
				surface.setPanelConfig(surfaceConfig.config)
				surface.saveGroupConfig(surfaceConfig.groupConfig)
				surface.setPanelName(surfaceConfig.name)

				// Update the groupId
				const newGroupId = surfaceConfig.groupId ?? null
				if (surface.getGroupId() !== newGroupId && this.#getGroupForId(newGroupId)) {
					this.#detachSurfaceFromGroup(surface)
					surface.setGroupId(newGroupId)
					this.#attachSurfaceToGroup(surface)
				}
			} else {
				// Device is not loaded
				this.setDeviceConfig(surfaceId, surfaceConfig)
			}
		}

		this.updateDevicesList()
	}

	/**
	 * Remove a surface
	 * @param {string} devicePath
	 * @param {boolean=} purge
	 * @returns {void}
	 */
	removeDevice(devicePath, purge) {
		const surfaceHandler = this.#surfaceHandlers.get(devicePath)
		if (surfaceHandler) {
			this.logger.silly('remove device ' + devicePath)

			// Detach surface from any group
			this.#detachSurfaceFromGroup(surfaceHandler)

			try {
				surfaceHandler.unload(purge)
			} catch (e) {
				// Ignore for now
			}

			surfaceHandler.removeAllListeners()

			this.#surfaceHandlers.delete(devicePath)
		}

		this.updateDevicesList()
	}

	quit() {
		for (const surface of this.#surfaceHandlers.values()) {
			if (!surface) continue
			try {
				surface.unload()
			} catch (e) {
				// Ignore for now
			}
		}

		this.#surfaceHandlers.clear()
		this.updateDevicesList()
	}

	/**
	 * Find surfaceId by index
	 * @param {number} index
	 * @returns {string | undefined}
	 */
	getDeviceIdFromIndex(index) {
<<<<<<< HEAD
		for (const dev of Object.values(this.getDevicesList().available)) {
			if (dev && dev.index === index) {
=======
		for (const dev of this.getDevicesList()) {
			if (dev.index === index) {
>>>>>>> 22a61fda
				return dev.id
			}
		}
		return undefined
	}

	/**
	 * Perform page-up for a surface
	 * @param {string} surfaceOrGroupId
	 * @param {boolean=} looseIdMatching
	 * @returns {void}
	 */
	devicePageUp(surfaceOrGroupId, looseIdMatching) {
		const surfaceGroup = this.#getGroupForId(surfaceOrGroupId, looseIdMatching)
		if (surfaceGroup) {
			surfaceGroup.doPageUp()
		}
	}
	/**
	 * Perform page-down for a surface
	 * @param {string} surfaceOrGroupId
	 * @param {boolean=} looseIdMatching
	 * @returns {void}
	 */
	devicePageDown(surfaceOrGroupId, looseIdMatching) {
		const surfaceGroup = this.#getGroupForId(surfaceOrGroupId, looseIdMatching)
		if (surfaceGroup) {
			surfaceGroup.doPageDown()
		}
	}
	/**
	 * Set the page number for a surface
	 * @param {string} surfaceOrGroupId
	 * @param {number} page
	 * @param {boolean=} looseIdMatching
	 * @param {boolean=} defer Defer the drawing to the next tick
	 * @returns {void}
	 */
	devicePageSet(surfaceOrGroupId, page, looseIdMatching, defer = false) {
		const surfaceGroup = this.#getGroupForId(surfaceOrGroupId, looseIdMatching)
		if (surfaceGroup) {
			surfaceGroup.setCurrentPage(page, defer)
		}
	}
	/**
	 * Get the page number of a surface
	 * @param {string} surfaceOrGroupId
	 * @param {boolean=} looseIdMatching
	 * @returns {number | undefined}
	 */
	devicePageGet(surfaceOrGroupId, looseIdMatching = false) {
		const surfaceGroup = this.#getGroupForId(surfaceOrGroupId, looseIdMatching)
		if (surfaceGroup) {
			return surfaceGroup.getCurrentPage()
		} else {
			return undefined
		}
	}

	#resetAllDevices() {
		// Destroy any groups and detach their contents
		for (const surfaceGroup of this.#surfaceGroups.values()) {
			for (const surface of surfaceGroup.surfaceHandlers) {
				surfaceGroup.detachSurface(surface)
			}
			surfaceGroup.dispose()
		}
		this.#surfaceGroups.clear()

		// Re-attach in auto-groups
		for (const surface of this.#surfaceHandlers.values()) {
			try {
				surface.resetConfig()

				this.#attachSurfaceToGroup(surface)
			} catch (e) {
				this.logger.warn('Could not reattach a surface')
			}
		}
	}

	/**
	 * Is pin lock enabled
	 * @returns {boolean}
	 */
	isPinLockEnabled() {
		return !!this.userconfig.getKey('pin_enable')
	}

	/**
	 * Set the locked state of all surfaces
	 * @param {boolean} locked
	 * @param {boolean} forceUnlock Force all surfaces to be unlocked
	 * @returns
	 */
	setAllLocked(locked, forceUnlock = false) {
		if (forceUnlock) {
			locked = false
		} else {
			if (!this.isPinLockEnabled()) return
		}

		this.#surfacesAllLocked = !!locked

		for (const surfaceGroup of this.#surfaceGroups.values()) {
			this.#surfacesLastInteraction.set(surfaceGroup.groupId, Date.now())

			surfaceGroup.setLocked(!!locked)
		}
	}

	/**
	 * Set all surfaces as locked
	 * @param {string} surfaceOrGroupId
	 * @param {boolean} locked
	 * @param {boolean} looseIdMatching
	 * @returns {void}
	 */
	setSurfaceOrGroupLocked(surfaceOrGroupId, locked, looseIdMatching = false) {
		if (!this.isPinLockEnabled()) return

		if (this.userconfig.getKey('link_lockouts')) {
			this.setAllLocked(locked)
		} else {
			this.#surfacesAllLocked = false

			// Track the lock/unlock state, even if the device isn't online
			if (locked) {
				this.#surfacesLastInteraction.delete(surfaceOrGroupId)
			} else {
				this.#surfacesLastInteraction.set(surfaceOrGroupId, Date.now())
			}

			const surfaceGroup = this.#getGroupForId(surfaceOrGroupId, looseIdMatching)
			if (surfaceGroup) {
				surfaceGroup.setLocked(!!locked)
			}
		}
	}

	/**
	 * Set the brightness of a surface
	 * @param {string} surfaceId
	 * @param {number} brightness 0-100
	 * @param {boolean} looseIdMatching
	 * @returns {void}
	 */
	setDeviceBrightness(surfaceId, brightness, looseIdMatching = false) {
		const device = this.#getSurfaceHandlerForId(surfaceId, looseIdMatching)
		if (device) {
			device.setBrightness(brightness)
		}
	}

	/**
	 * Get the `SurfaceGroup` for a surfaceId or groupId
	 * @param {string} surfaceOrGroupId
	 * @param {boolean} looseIdMatching
	 * @returns {SurfaceGroup | undefined}
	 */
	#getGroupForId(surfaceOrGroupId, looseIdMatching = false) {
		const matchingGroup = this.#surfaceGroups.get(surfaceOrGroupId)
		if (matchingGroup) return matchingGroup

		const surface = this.#getSurfaceHandlerForId(surfaceOrGroupId, looseIdMatching)
		if (surface) {
			const groupId = surface.getGroupId() || surface.surfaceId
			return this.#surfaceGroups.get(groupId)
		}

		return undefined
	}

	/**
	 * Get the `SurfaceHandler` for a surfaceId
	 * @param {string} surfaceId
	 * @param {boolean} looseIdMatching Loosely match the id, to handle old device naming
	 * @returns
	 */
	#getSurfaceHandlerForId(surfaceId, looseIdMatching) {
		if (surfaceId === 'emulator') surfaceId = 'emulator:emulator'

		const surfaces = Array.from(this.#surfaceHandlers.values())

		// try and find exact match
		let surface = surfaces.find((d) => d.surfaceId === surfaceId)
		if (surface) return surface

		// only try more variations if the id isnt new format
		if (!looseIdMatching || surfaceId.includes(':')) return undefined

		// try the most likely streamdeck prefix
		let surfaceId2 = `streamdeck:${surfaceId}`
		surface = surfaces.find((d) => d.surfaceId === surfaceId2)
		if (surface) return surface

		// it is unlikely, but it could be a loupedeck
		surfaceId2 = `loupedeck:${surfaceId}`
		surface = surfaces.find((d) => d.surfaceId === surfaceId2)
		if (surface) return surface

		// or maybe a satellite?
		surfaceId2 = `satellite-${surfaceId}`
		return surfaces.find((d) => d.surfaceId === surfaceId2)
	}
}

export default SurfaceController

/**
<<<<<<< HEAD
 * @typedef {import('../Shared/Model/Surfaces.js').BaseDeviceInfo} BaseDeviceInfo
 * @typedef {import('../Shared/Model/Surfaces.js').OfflineDeviceInfo} OfflineDeviceInfo
 * @typedef {import('../Shared/Model/Surfaces.js').AvailableDeviceInfo} AvailableDeviceInfo
 * @typedef {import('../Shared/Model/Surfaces.js').ClientDevicesList} ClientDevicesList
=======
 * @typedef {{
 *   id: string
 *   type: string
 *   integrationType: string
 *   name: string
 *   index: number
 * }} BaseDeviceInfo
 *
 * @typedef {BaseDeviceInfo} OfflineDeviceInfo
 *
 * @typedef {{
 *   location: string
 *   configFields: string[]
 * } & BaseDeviceInfo} AvailableDeviceInfo
 *
 * @typedef {{
 *   id: string
 *   type: string
 *   integrationType: string
 *   name: string
 *   configFields: string[]
 *   isConnected: boolean
 *   displayName: string
 *   location: string | null
 * }} ClientSurfaceItem
 *
 * @typedef {{
 *   id: string
 *   index: number
 *   displayName: string
 *   isAutoGroup: boolean
 *   surfaces: ClientSurfaceItem[]
 * }} ClientDevicesListItem
>>>>>>> 22a61fda
 */

/**
 * @typedef {{
 *   path: string
 *   options: LocalUSBDeviceOptions
 * }} LocalUSBDeviceInfo
 *
 * @typedef {{
 *   useLegacyLayout?: boolean
 * }} LocalUSBDeviceOptions
 */<|MERGE_RESOLUTION|>--- conflicted
+++ resolved
@@ -1213,14 +1213,9 @@
 	 * @returns {string | undefined}
 	 */
 	getDeviceIdFromIndex(index) {
-<<<<<<< HEAD
-		for (const dev of Object.values(this.getDevicesList().available)) {
-			if (dev && dev.index === index) {
-=======
-		for (const dev of this.getDevicesList()) {
-			if (dev.index === index) {
->>>>>>> 22a61fda
-				return dev.id
+		for (const group of this.getDevicesList()) {
+			if (group.index === index) {
+				return group.id
 			}
 		}
 		return undefined
@@ -1430,46 +1425,8 @@
 export default SurfaceController
 
 /**
-<<<<<<< HEAD
- * @typedef {import('../Shared/Model/Surfaces.js').BaseDeviceInfo} BaseDeviceInfo
- * @typedef {import('../Shared/Model/Surfaces.js').OfflineDeviceInfo} OfflineDeviceInfo
- * @typedef {import('../Shared/Model/Surfaces.js').AvailableDeviceInfo} AvailableDeviceInfo
- * @typedef {import('../Shared/Model/Surfaces.js').ClientDevicesList} ClientDevicesList
-=======
- * @typedef {{
- *   id: string
- *   type: string
- *   integrationType: string
- *   name: string
- *   index: number
- * }} BaseDeviceInfo
- *
- * @typedef {BaseDeviceInfo} OfflineDeviceInfo
- *
- * @typedef {{
- *   location: string
- *   configFields: string[]
- * } & BaseDeviceInfo} AvailableDeviceInfo
- *
- * @typedef {{
- *   id: string
- *   type: string
- *   integrationType: string
- *   name: string
- *   configFields: string[]
- *   isConnected: boolean
- *   displayName: string
- *   location: string | null
- * }} ClientSurfaceItem
- *
- * @typedef {{
- *   id: string
- *   index: number
- *   displayName: string
- *   isAutoGroup: boolean
- *   surfaces: ClientSurfaceItem[]
- * }} ClientDevicesListItem
->>>>>>> 22a61fda
+ * @typedef {import('../Shared/Model/Surfaces.js').ClientSurfaceItem} ClientSurfaceItem
+ * @typedef {import('../Shared/Model/Surfaces.js').ClientDevicesListItem} ClientDevicesListItem
  */
 
 /**
