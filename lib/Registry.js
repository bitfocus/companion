--- conflicted
+++ resolved
@@ -10,6 +10,7 @@
 import DataDatabase from './Data/Database.js'
 import DataUserConfig from './Data/UserConfig.js'
 import InstanceController from './Instance/Controller.js'
+import InternalController from './Internal/Controller'
 import PageController from './Page/Controller.js'
 import ServiceController from './Service/Controller.js'
 import SurfaceController from './Surface/Controller.js'
@@ -18,29 +19,7 @@
 import UIHandler from './UI/Handler.js'
 import UILog from './UI/Log.js'
 
-<<<<<<< HEAD
-const BankController = require('./Bank/Controller')
-const CloudController = require('./Cloud/Controller')
-const GraphicsController = require('./Graphics/Controller')
-const GraphicsPreview = require('./Graphics/Preview')
-const DataCache = require('./Data/Cache')
-const DataController = require('./Data/Controller')
-const DataDatabase = require('./Data/Database')
-const DataUserConfig = require('./Data/UserConfig')
-const InstanceController = require('./Instance/Controller')
-const InternalController = require('./Internal/Controller')
-const PageController = require('./Page/Controller')
-const ServiceController = require('./Service/Controller')
-const SurfaceController = require('./Surface/Controller')
-const TriggersController = require('./Triggers/Controller')
-const UIController = require('./UI/Controller')
-const UIHandler = require('./UI/Handler')
-const UILog = require('./UI/Log')
-
-const EventEmitter = require('events')
-=======
 import EventEmitter from 'events'
->>>>>>> 74ae480b
 
 global.MAX_BUTTONS = 32
 global.MAX_BUTTONS_PER_ROW = 8
@@ -186,17 +165,16 @@
 	userconfig
 
 	/**
-<<<<<<< HEAD
 	 * The 'internal' module
 	 * @type {InternalController}
 	 * @access public
 	 */
 	internalModule
-=======
+
+	/*
 	 * Express Router for /int api endpoints
 	 */
 	api_router
->>>>>>> 74ae480b
 
 	/**
 	 * Create a new application <code>Registry</code> with defaults
