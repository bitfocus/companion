--- conflicted
+++ resolved
@@ -17,84 +17,45 @@
 
 var debug = require('debug')('lib/log')
 
-<<<<<<< HEAD
 class log {
+	constructor(system, io) {
+		this.system = system
+		this.io = io
+		this.history = [[Date.now(), 'log', 'info', 'Application started']]
 
-	constructor(system,io) {
-		this.system = system;
-		this.io = io;
-		this.history = [
-			[Date.now(), 'log', 'info', 'Application started']
-		];
-
-		this.system.on('log', this.add.bind(this));
+		this.system.on('log', this.add.bind(this))
 
 		system.on('io_connect', (client) => {
 			client.on('log_clear', () => {
-				client.broadcast.emit('log_clear');
-				this.clear();
-			});
+				client.broadcast.emit('log_clear')
+				this.clear()
+			})
 
 			client.on('log_catchup', () => {
 				for (var n in this.history) {
-					var arr = this.history[n];
-					client.emit('log', arr[0], arr[1], arr[2], arr[3]);
+					var arr = this.history[n]
+					client.emit('log', arr[0], arr[1], arr[2], arr[3])
 				}
-			});
-		});
+			})
+		})
 	}
 
 	add(source, level, message) {
-
 		if (level) {
-			var now = Date.now();
-			this.io.emit('log', now, source, level, message);
+			var now = Date.now()
+			this.io.emit('log', now, source, level, message)
 			this.history.push([now, source, level, message])
 
 			if (this.history.length > 500) {
-				this.history.shift();
+				this.history.shift()
 			}
 		}
 	}
 
 	clear() {
-		this.history = [];
-		this.io.emit('log', Date.now(), 'log', 'info', 'Log cleared');
+		this.history = []
+		this.io.emit('log', Date.now(), 'log', 'info', 'Log cleared')
 	}
-=======
-function log(system, io) {
-	var self = this
-	self.system = system
-	self.io = io
-	self.history = [[Date.now(), 'log', 'info', 'Application started']]
-
-	self.system.on('log', function (source, level, message) {
-		if (level) {
-			var now = Date.now()
-			io.emit('log', now, source, level, message)
-			self.history.push([now, source, level, message])
-			if (self.history.length > 500) {
-				self.history.shift()
-			}
-		}
-	})
-
-	system.on('io_connect', function (client) {
-		client.on('log_clear', function () {
-			client.broadcast.emit('log_clear')
-			self.history = []
-			self.io.emit('log', Date.now(), 'log', 'info', 'Log cleared')
-		})
-		client.on('log_catchup', function () {
-			for (var n in self.history) {
-				var arr = self.history[n]
-				client.emit('log', arr[0], arr[1], arr[2], arr[3])
-			}
-		})
-	})
-
-	return self
->>>>>>> 768a5675
 }
 
 exports = module.exports = function (system, io) {
