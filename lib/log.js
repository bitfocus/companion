--- conflicted
+++ resolved
@@ -17,28 +17,7 @@
 
 var debug   = require('debug')('lib/log');
 
-<<<<<<< HEAD
 class log {
-=======
-function log(system,io) {
-	var self = this;
-	self.system = system;
-	self.io = io;
-	self.history = [
-		[Date.now(), 'log', 'info', 'Application started']
-	];
-
-	self.system.on('log', function(source, level, message) {
-		if (level) {
-			var now = Date.now();
-			io.emit('log',now,source,level,message);
-			self.history.push([now,source,level,message])
-			if (self.history.length > 500) {
-				self.history.shift();
-			}
-		}
-	});
->>>>>>> f58289e9
 
 	constructor(system,io) {
 		this.system = system;
@@ -65,12 +44,15 @@
 	}
 
 	add(source, level, message) {
-		var now = Date.now();
-		this.io.emit('log', now, source, level, message);
-		this.history.push([now, source, level, message])
 
-		if (this.history.length > 500) {
-			this.history.shift();
+		if (level) {
+			var now = Date.now();
+			this.io.emit('log', now, source, level, message);
+			this.history.push([now, source, level, message])
+
+			if (this.history.length > 500) {
+				this.history.shift();
+			}
 		}
 	}
 
