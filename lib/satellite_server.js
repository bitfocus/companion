/*
 * This file is part of the Companion project
 * Copyright (c) 2018 Bitfocus AS
 * Authors: Håkon Nessjøen <haakon@bitfocus.io>, William Viker <william@bitfocus.io>
 *
 * This program is free software.
 * You should have received a copy of the MIT licence as well as the Bitfocus
 * Individual Contributor License Agreement for companion along with
 * this program.
 *
 * You can be released from the requirements of the license by purchasing
 * a commercial license. Buying such a license is mandatory as soon as you
 * develop commercial activities involving the Companion software without
 * disclosing the source code of your own applications.
 *
 */
var debug    = require('debug')('lib/satellite_server');
var net      = require('net');
var protocol = require('./satellite_protocol');

class satellite_server {

	constructor(system) {

		this.ready = true;
		this.system = system;
		this.clients = [];
		this.devices = {};

		this.elgatoDM = require('./elgato_dm')(system);

		this.server = net.createServer((socket) => {
			socket.name = socket.remoteAddress + ":" + socket.remotePort;

			this.initSocket(socket);
		});
		this.server.on('error', (e) => {
			debug("listen-socket error: ", e);
		});

		try {
			this.server.listen(37133);
		}
		catch (e) {
			debug('ERROR opening port 37133 for companion satellite devices');
		}
	}

<<<<<<< HEAD
	findNewId() {
		var i = 1;
=======
	socket.buffer = Buffer.from('');
>>>>>>> 9f2fab17

		do {
			if (this.devices[i] === undefined) {
				return i;
			}
		} while (i++);
	}

	findPackets(socket) {
		var header = protocol.readHeader(socket.buffer);

		// not enough data
		if (header === false) {
			return;
		}

		// out of sync
		if (header === -1) {
			debug('Out of sync, trying to find next valid packet');
			// Try to find next start of packet
			socket.buffer = socket.buffer.slice(1);

			// Loop until it is found or we are out of buffer-data
			this.findPackets(socket);
			return;
		}

		if (header.length + 6 <= socket.buffer.length) {
			this.parsePacket(socket, header);
			socket.buffer = socket.buffer.slice(header.length + 6);

			this.findPackets(socket);
		}
	}

	handleButton(packet, socket) {
		var obj = protocol.SCMD_BUTTON_PARSER.parse(packet);

		if (this.devices[obj.deviceId] !== undefined) {
			this.system.emit(this.devices[obj.deviceId].id + '_button', obj.keyIndex, obj.state == 1);
		}
	}

	handleVersion(packet, socket) {

		let abort = () => {
			socket.end();

			for (var key in this.devices) {
				if (this.devices[key].socket === socket) {
					this.elgatoDM.removeDevice(this.devices[key].id);
					this.system.removeAllListeners(this.devices[key].id + '_button');
					delete this.devices[key];
				}
			}

			socket.removeAllListeners('data');
			socket.removeAllListeners('close');
		}

		var obj = protocol.SCMD_VERSION_PARSER.parse(packet);

		if (obj.versionMajor > protocol.SUPPORTED_MAJOR) {
			debug('Too new version on satellite device');
			return abort();
		}

		if (obj.versionMajor == protocol.SUPPORTED_MAJOR && obj.versionMinior > protocol.SUPPORTED_MINIOR) {
			debug('Too new version on satellite device');
			return abort();
		}

		obj.versionMajor = protocol.SUPPORTED_MAJOR;
		obj.versionMinior = protocol.SUPPORTED_MINIOR;

		var buffer = protocol.SCMD_VERSION_PARSER.serialize(obj);
		protocol.sendPacket(socket, protocol.SCMD_VERSION, buffer);
	}

	initSocket(socket) {
		debug('new connection from ' + socket.name);

		socket.buffer = new Buffer('');

		socket.on('data', (data) => {
			socket.buffer = Buffer.concat([ socket.buffer, data ]);

			this.findPackets(socket);
		});

		socket.on('error', (e) => {
			debug('socket error:', e);
		});

		socket.on('close', () => {
			for (var key in this.devices) {
				if (this.devices[key].socket === socket) {
					this.elgatoDM.removeDevice(this.devices[key].id);
					this.system.removeAllListeners(this.devices[key].id + '_button');
					delete this.devices[key];
				}
			}

			socket.removeAllListeners('data');
			socket.removeAllListeners('close');
		});
	}

	newDevice(packet, socket) {
		var data = protocol.SCMD_ADDDEVICE_PARSER.parse(packet);

		var internalId = this.newDevice_inner(data, socket)

		// Rewrite packet, and send back as ack
		data.deviceId = internalId;
		protocol.SCMD_ADDDEVICE_PARSER.serialize(data, packet);
		protocol.sendPacket(socket, protocol.SCMD_ADDDEVICE, packet);
	}

	newDevice2(packet, socket) {
		var data = protocol.SCMD_ADDDEVICE2_PARSER.parse(packet);

		var internalId = this.newDevice_inner(data, socket)

		// Rewrite packet, and send back as ack
		data.deviceId = internalId;
		protocol.SCMD_ADDDEVICE2_PARSER.serialize(data, packet);
		protocol.sendPacket(socket, protocol.SCMD_ADDDEVICE2, packet);
	}


	newDevice_inner(data, socket) {
		var internalId = this.findNewId();

		debug('add device: ' + socket.remoteAddress, data.serialNumber);

		// Use ip right now, since the pluginUUID is new on each boot and makes Companion
		// forget all settings for the device. (page and orientation)
		var id = 'satellite-' + data.serialNumber;

		const existing = Object.entries(this.devices).find(([internalId, dev]) => dev.id === id && dev.socket === socket)

		if (existing) {
			// Reuse the existing, to avoid duplicates issues
			setImmediate(() => {
				this.system.emit('elgato_ready', id);
			})
			return existing[0]
		}

		this.devices[internalId] = {
			id: id,
			socket: socket
		};

		this.elgatoDM.addDevice({ path: id, keysTotal: data.keysTotal, keysPerRow: data.keysPerRow }, 'satellite_device');

		setImmediate(() => {
			// Give satellite_device reference to socket
			this.system.emit(id + '_satellite_startup', socket, internalId);
		})

		return internalId
	}

	parsePacket(socket, header) {
		var crc = protocol.calcCRC(socket.buffer.slice(5, 5 + header.length));

		if (crc != socket.buffer[5 + header.length]) {
			debug('CRC Error in received packet from ' + socket.name);
			return;
		}

		var packet = socket.buffer.slice(5, 5 + header.length);

		switch (header.command) {
			case protocol.SCMD_PING:
				protocol.sendPacket(socket, protocol.SCMD_PONG, []);
				break;
			case protocol.SCMD_VERSION:
				this.handleVersion(packet, socket);
				break;
			case protocol.SCMD_ADDDEVICE:
				this.newDevice(packet, socket);
				break;
			case protocol.SCMD_ADDDEVICE2:
				this.newDevice2(packet, socket);
				break;
			case protocol.SCMD_REMOVEDEVICE:
				this.removeDevice(packet, socket);
				break;
			case protocol.SCMD_BUTTON:
				this.handleButton(packet, socket);
				break;
			default:
				debug('Unknown command in packet: ' + header.command);
		}
	}

	removeDevice(packet, socket) {
		var data = protocol.SCMD_REMOVEDEVICE_PARSER.parse(packet);

		if (this.devices[data.deviceId] !== undefined) {
			this.system.removeAllListeners(this.devices[data.deviceId].id + '_button');
			this.elgatoDM.removeDevice(this.devices[data.deviceId].id);
			delete this.devices[data.deviceId];
			delete socket.device;
		}

		protocol.sendPacket(socket, protocol.SCMD_REMOVEDEVICE, packet);
	}
}

exports = module.exports = function (system) {
	return new satellite_server(system);
};<|MERGE_RESOLUTION|>--- conflicted
+++ resolved
@@ -46,12 +46,8 @@
 		}
 	}
 
-<<<<<<< HEAD
 	findNewId() {
 		var i = 1;
-=======
-	socket.buffer = Buffer.from('');
->>>>>>> 9f2fab17
 
 		do {
 			if (this.devices[i] === undefined) {
@@ -134,7 +130,7 @@
 	initSocket(socket) {
 		debug('new connection from ' + socket.name);
 
-		socket.buffer = new Buffer('');
+		socket.buffer = Buffer.from('');
 
 		socket.on('data', (data) => {
 			socket.buffer = Buffer.concat([ socket.buffer, data ]);
