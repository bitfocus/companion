<<<<<<< HEAD
//
=======
// @ts-check
>>>>>>> 0f06a1ee
import fs from 'fs-extra'
import path from 'path'
import { cloneDeep } from 'lodash-es'
import LogController from '../Log/Controller.js'
import { showErrorMessage } from '../Resources/Util.js'

/**
 * Abstract class to be extended by the flat file DB classes.
 * See {@link DataCache} and {@link DataDatabase}
 *
 * @author Håkon Nessjøen <haakon@bitfocus.io>
 * @author Keith Rocheck <keith.rocheck@gmail.com>
 * @author William Viker <william@bitfocus.io>
 * @author Julian Waller <me@julusian.co.uk>
 * @since 2.3.0
 * @copyright 2022 Bitfocus AS
 * @license
 * This program is free software.
 * You should have received a copy of the MIT licence as well as the Bitfocus
 * Individual Contributor License Agreement for Companion along with
 * this program.
 *
 * You can be released from the requirements of the license by purchasing
 * a commercial license. Buying such a license is mandatory as soon as you
 * develop commercial activities involving the Companion software without
 * disclosing the source code of your own applications.
 */
class DataStoreBase {
	/**
	 * The full backup file path
	 * @type {string}
	 * @access protected
	 */
	cfgBakFile = ''
	/**
	 * The full corrupt file path
	 * @type {string}
	 * @access protected
	 */
	cfgCorruptFile = ''
	/**
	 * The config directory
	 * @type {string}
	 * @access protected
	 */
	cfgDir = ''
	/**
	 * The full main file path
	 * @type {string}
	 * @access protected
	 */
	cfgFile = ''
	/**
	 * The full temporary file path
	 * @type {string}
	 * @access protected
	 */
	cfgTmpFile = ''
	/**
	 * The stored defaults for a new store
	 * @type {Object}
	 * @access protected
	 */
	defaults = {}
	/**
	 * Flag to tell the <code>saveInternal</code> there's
	 * changes to save to disk
	 * @type {boolean}
	 * @access protected
	 */
	dirty = false
	/**
	 * Flag if this database was created fresh on this run
	 * @type {boolean}
	 * @access protected
	 */
	isFirstRun = false
	/**
	 * Timestamp of last save to disk
	 * @type {number}
	 * @access protected
	 */
	lastsave = Date.now()
	/**
	 * The name to use for the file and logging
	 * @type {string}
	 * @access protected
	 */
	name = ''

	/**
	 * The time to use for the save interval
<<<<<<< HEAD
	 * @type {?NodeJS.Timeout}
=======
	 * @type {?NodeJS.Timer}
>>>>>>> 0f06a1ee
	 * @access protected
	 */
	saveCycle

	/**
	 * The interval to fire a save to disk when dirty
	 * @type {number}
	 * @access protected
	 */
	saveInterval

	/**
	 * Semaphore while the store is saving to disk
	 * @type {boolean}
	 * @access protected
	 */
	saving = false

	/**
	 * The flat file DB in RAM
	 * @type {Record<string, any>}
	 * @access protected
	 */
	store = {}

	/**
	 * This needs to be called in the extending class
	 * using <code>super(registry, name, saveInterval, defaults, debug)</code>.
	 * @param {string} configDir - the root config directory
	 * @param {string} name - the name of the flat file
	 * @param {number} saveInterval - minimum interval in ms to save to disk
	 * @param {Object} defaults - the default data to use when making a new file
	 * @param {string} debug - module path to be used in the debugger
	 */
	constructor(configDir, name, saveInterval, defaults, debug) {
		this.logger = LogController.createLogger(debug)

		this.cfgDir = configDir
		this.name = name
		this.saveInterval = saveInterval
		this.defaults = defaults

<<<<<<< HEAD
		this.cfgDir = configDir
=======
>>>>>>> 0f06a1ee
		this.cfgFile = path.join(this.cfgDir, this.name)
		this.cfgBakFile = path.join(this.cfgDir, this.name + '.bak')
		this.cfgCorruptFile = path.join(this.cfgDir, this.name + '.corrupt')
		this.cfgTmpFile = path.join(this.cfgDir, this.name + '.tmp')
	}

	/**
	 * Delete a key/value pair
	 * @param {string} key - the key to be delete
	 * @access public
	 */
	deleteKey(key) {
		this.logger.silly(`${this.name}_del (${key})`)
		if (key !== undefined) {
			delete this.store[key]
			this.setDirty()
		}
	}

	/**
	 * Save the database to file making a `FILE.bak` version then moving it into place
	 * @async
	 * @param {boolean} [withBackup = true] - can be set to <code>false</code> if the current file should not be moved to `FILE.bak`
	 * @access protected
	 */
	async doSave(withBackup) {
		const jsonSave = JSON.stringify(this.store)
		this.dirty = false
		this.lastsave = Date.now()

		if (withBackup === true) {
			try {
				const file = await fs.readFile(this.cfgFile, 'utf8')

				if (file.trim().length > 0) {
					JSON.parse(file) // just want to see if a parse error is thrown so we don't back up a corrupted db

					try {
						await fs.copy(this.cfgFile, this.cfgBakFile)
						this.logger.silly(`${this.name}_save: backup written`)
					} catch (err) {
						this.logger.silly(`${this.name}_save: Error making backup copy: ${err}`)
					}
				}
			} catch (err) {
				this.logger.silly(`${this.name}_save: Error checking db file for backup: ${err}`)
			}
		}

		try {
			await fs.writeFile(this.cfgTmpFile, jsonSave)
		} catch (err) {
			this.logger.silly(`${this.name}_save: Error saving: ${err}`)
			throw 'Error saving: ' + err
		}

		this.logger.silly(`${this.name}_save: written`)

		try {
			await fs.rename(this.cfgTmpFile, this.cfgFile)
		} catch (err) {
			this.logger.silly(`${this.name}_save: Error renaming ${this.name}.tmp: ` + err)
			throw `Error renaming ${this.name}.tmp: ` + err
		}

		this.logger.silly(`${this.name}_save: renamed`)
	}

	/**
	 * Get the entire database
	 * @param {boolean} [clone = false] - <code>true</code> if a clone is needed instead of a link
	 * @returns {Record<string, any>} the database
	 * @access public
	 */
	getAll(clone = false) {
		let out
		this.logger.silly(`${this.name}_all`)

		if (clone === true) {
			out = cloneDeep(this.store)
		} else {
			out = this.store
		}

		return out
	}

	/**
	 * @returns {string} the directory of the flat file
	 * @access public
	 */
	getCfgDir() {
		return this.cfgDir
	}

	/**
	 * @returns {string} the flat file
	 * @access public
	 */
	getCfgFile() {
		return this.cfgFile
	}

	/**
	 * @returns {boolean} the 'is first run' flag
	 * @access public
	 */
	getIsFirstRun() {
		return this.isFirstRun
	}

	/**
<<<<<<< HEAD
	 * @returns {string | void} JSON of the database
=======
	 * @returns {string | undefined} JSON of the database
>>>>>>> 0f06a1ee
	 * @access public
	 */
	getJSON() {
		try {
			return JSON.stringify(this.store)
		} catch (e) {
			this.logger.silly(`JSON error: ${e}`)
		}
	}

	/**
	 * Get a value from the database
	 * @param {string} key - the key to be retrieved
	 * @param {?any} defaultValue - the default value to use if the key doesn't exist
	 * @param {boolean} [clone = false] - <code>true</code> if a clone is needed instead of a link
	 * @access public
	 */
	getKey(key, defaultValue, clone = false) {
		let out
		this.logger.silly(`${this.name}_get(${key})`)

		if (this.store[key] === undefined && defaultValue !== undefined) {
			this.store[key] = defaultValue
			this.setDirty()
		}

		if (clone === true) {
			out = cloneDeep(this.store[key])
		} else {
			out = this.store[key]
		}

		return out
	}

	/**
	 * Checks if the database has a value
	 * @param {string} key - the key to be checked
	 * @access public
	 */
	hasKey(key) {
		return this.store[key] !== undefined
	}

	/**
	 * Attempt to load the database from disk
	 * @access protected
	 */
	loadSync() {
		if (fs.existsSync(this.cfgFile)) {
			this.logger.silly(this.cfgFile, 'exists. trying to read')

			try {
				let data = fs.readFileSync(this.cfgFile, 'utf8')

				if (data.trim().length > 0 || data.startsWith('\0')) {
					this.store = JSON.parse(data)
					this.logger.silly('parsed JSON')
				} else {
					this.logger.warn(`${this.name} was empty.  Attempting to recover the configuration.`)
					this.loadBackupSync()
				}
			} catch (e) {
				try {
					fs.copyFileSync(this.cfgFile, this.cfgCorruptFile)
					this.logger.error(`${this.name} could not be parsed.  A copy has been saved to ${this.cfgCorruptFile}.`)
					fs.rmSync(this.cfgFile)
				} catch (err) {
					this.logger.silly(`${this.name}_load`, `Error making or deleting corrupted backup: ${err}`)
				}

				this.loadBackupSync()
			}
		} else if (fs.existsSync(this.cfgBakFile)) {
			this.logger.warn(`${this.name} is missing.  Attempting to recover the configuration.`)
			this.loadBackupSync()
		} else {
			this.logger.silly(this.cfgFile, `doesn't exist. loading defaults`, this.defaults)
			this.loadDefaults()
		}

		this.setSaveCycle()
	}

	/**
	 * Attempt to load the backup file from disk as a recovery
	 * @access protected
	 */
	loadBackupSync() {
		if (fs.existsSync(this.cfgBakFile)) {
			this.logger.silly(this.cfgBakFile, 'exists. trying to read')
			let data = fs.readFileSync(this.cfgBakFile, 'utf8')

			try {
				if (data.trim().length > 0 || data.startsWith('\0')) {
					this.store = JSON.parse(data)
					this.logger.silly('parsed JSON')
					this.logger.warn(`${this.name}.bak has been used to recover the configuration.`)
					this.save(false)
				} else {
					this.logger.warn(`${this.name} was empty.  Creating a new db.`)
					this.loadDefaults()
				}
			} catch (e) {
				showErrorMessage('Error starting companion', 'Could not load database backup  file. Resetting configuration')

				console.error('Could not load database backup file')
				this.loadDefaults()
			}
		} else {
			showErrorMessage('Error starting companion', 'Could not load database backup  file. Resetting configuration')

			console.error('Could not load database file')
			this.loadDefaults()
		}
	}

	/**
	 * Save the defaults since a file could not be found/loaded/parses
	 * @access protected
	 */
	loadDefaults() {
		this.store = cloneDeep(this.defaults)
		this.isFirstRun = true
		this.save()
	}

	/**
	 * Save the database to file
	 * @param {boolean} [withBackup = true] - can be set to `false` if the current file should not be moved to `FILE.bak`
	 * @access protected
	 */
	save(withBackup = true) {
		if (this.saving === false) {
			this.logger.silly(`${this.name}_save: begin`)
			this.saving = true

			this.doSave(withBackup)
				.catch((err) => {
					try {
						this.logger.error(err)
					} catch (err2) {
						this.logger.silly(`${this.name}_save: Error reporting save failure: ${err2}`)
					}
				})
				.then(() => {
					// This will run even if the catch caught an error
					this.saving = false
				})
		}
	}

	/**
	 * Execute a save if the database is dirty
	 * @access public
	 */
	saveImmediate() {
		if (this.dirty === true) {
			this.save()
		}
	}

	/**
	 * Register that there are changes in the database that need to be saved as soon as possible
	 * @access protected
	 */
	setDirty() {
		this.dirty = true
	}

	/**
	 * Save/update a key/value pair to the database
	 * @param {(number|string|string[])} key - the key to save under
	 * @param {Object | undefined} value - the object to save
	 * @access public
	 */
	setKey(key, value) {
		this.logger.silly(`${this.name}_set(${key}, ${value})`)

		if (key !== undefined) {
			if (Array.isArray(key)) {
				if (key.length > 0) {
					const keyStr = key.join(':')
					const lastK = key.pop()

					// Find or create the parent object
					let dbObj = this.store
					for (const k of key) {
						if (!dbObj || typeof dbObj !== 'object') throw new Error(`Unable to set db path: ${keyStr}`)
						if (!dbObj[k]) dbObj[k] = {}
						dbObj = dbObj[k]
					}

					// @ts-ignore
					dbObj[lastK] = value
					this.setDirty()
				}
			} else {
				this.store[key] = value
				this.setDirty()
			}
		}
	}

	// /**
	//  * Save/update multiple key/value pairs to the database
	//  * @param {Array.<(number|string),Object>} keyvalueobj - the key to save under
	//  * @access public
	//  */
	// setKeys(keyvalueobj) {
	// 	this.logger.silly(`${this.name}_set_multiple:`)

	// 	if (keyvalueobj !== undefined && typeof keyvalueobj == 'object' && keyvalueobj.length > 0) {
	// 		for (let key in keyvalueobj) {
	// 			this.logger.silly(`${this.name}_set(${key}, ${keyvalueobj[key]})`)
	// 			this.store[key] = keyvalueobj[key]
	// 		}

	// 		this.setDirty()
	// 	}
	// }

	/**
	 * Setup the save cycle interval
	 * @access protected
	 */
	setSaveCycle() {
		if (this.saveCycle) return

		this.saveCycle = setInterval(() => {
			// See if the database is dirty and needs to be saved
			if (Date.now() - this.lastsave > this.saveInterval && this.dirty) {
				this.save()
			}
		}, this.saveInterval)
	}
}

export default DataStoreBase<|MERGE_RESOLUTION|>--- conflicted
+++ resolved
@@ -1,8 +1,3 @@
-<<<<<<< HEAD
-//
-=======
-// @ts-check
->>>>>>> 0f06a1ee
 import fs from 'fs-extra'
 import path from 'path'
 import { cloneDeep } from 'lodash-es'
@@ -95,11 +90,7 @@
 
 	/**
 	 * The time to use for the save interval
-<<<<<<< HEAD
 	 * @type {?NodeJS.Timeout}
-=======
-	 * @type {?NodeJS.Timer}
->>>>>>> 0f06a1ee
 	 * @access protected
 	 */
 	saveCycle
@@ -142,10 +133,6 @@
 		this.saveInterval = saveInterval
 		this.defaults = defaults
 
-<<<<<<< HEAD
-		this.cfgDir = configDir
-=======
->>>>>>> 0f06a1ee
 		this.cfgFile = path.join(this.cfgDir, this.name)
 		this.cfgBakFile = path.join(this.cfgDir, this.name + '.bak')
 		this.cfgCorruptFile = path.join(this.cfgDir, this.name + '.corrupt')
@@ -258,11 +245,7 @@
 	}
 
 	/**
-<<<<<<< HEAD
 	 * @returns {string | void} JSON of the database
-=======
-	 * @returns {string | undefined} JSON of the database
->>>>>>> 0f06a1ee
 	 * @access public
 	 */
 	getJSON() {
