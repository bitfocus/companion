/*
 * This file is part of the Companion project
 * Copyright (c) 2018 Bitfocus AS
 * Authors: William Viker <william@bitfocus.io>, Håkon Nessjøen <haakon@bitfocus.io>
 *
 * This program is free software.
 * You should have received a copy of the MIT licence as well as the Bitfocus
 * Individual Contributor License Agreement for companion along with
 * this program.
 *
 * You can be released from the requirements of the license by purchasing
 * a commercial license. Buying such a license is mandatory as soon as you
 * develop commercial activities involving the Companion software without
 * disclosing the source code of your own applications.
 *
 */

import crypto from 'crypto'
import CoreBase from '../Core/Base.js'
import got from 'got'

class DataMetrics extends CoreBase {
	/**
	 * @param {import('../Registry.js').default} registry - the application core
	 */
	constructor(registry) {
		super(registry, 'metrics', 'Data/Metrics')
	}

	/**
	 * Run reporting cycle
	 */
	#cycle() {
		this.logger.silly('cycle')

<<<<<<< HEAD
		let relevantDevices = []
=======
		const devices = this.surfaces.getDevicesList().available

		/**
		 * @type {string[]}
		 */
		const relevantDevices = []
>>>>>>> 1402cc1b

		try {
			const surfaceGroups = this.surfaces.getDevicesList()
			for (const surfaceGroup of surfaceGroups) {
				if (!surfaceGroup.surfaces) continue

				// TODO-groups test this
				for (const surface of surfaceGroup.surfaces) {
					if (surface.id && surface.isConnected && !surface.id.startsWith('emulator:')) {
						// remove leading "satellite-" from satellite device serial numbers.
						const serialNumber = surface.id.replace('satellite-', '')
						// normalize serialnumber by md5 hashing it, we don't want/need the specific serialnumber anyways.
						const deviceHash = crypto.createHash('md5').update(serialNumber).digest('hex')
						if (deviceHash && deviceHash.length === 32) relevantDevices.push(deviceHash)
					}
				}
			}
		} catch (e) {
			// don't care
		}

		const instanceCount = this.instance.getInstancesMetrics()

		try {
			const payload = {
				i: this.registry.appInfo.machineId,
				r: process.uptime(),
				m: instanceCount,
				d: relevantDevices,
			}

			// push metrics back home - if we can!
			this.#pushMetrics(payload)
		} catch (e) {
			// don't care
		}
	}

	/**
	 * Submit metrics
	 * @param {Record<string, any>} payload
	 */
	#pushMetrics(payload) {
		got
			.post('https://updates.bitfocus.io/companion/metrics', {
				json: payload,
				responseType: 'json',
			})
			.catch(() => {
				// don't care.
			})
	}

	/**
	 * Start the reporting cycle
	 */
	startCycle() {
		// don't bother with pushing metrics in the startup phase, let's give the system a chance to start up
		setTimeout(() => this.#cycle(), 1000 * 120)

		// after this, we'll push metrics every 60 minutes
		setInterval(() => this.#cycle(), 1000 * 60 * 60)
	}
}

export default DataMetrics<|MERGE_RESOLUTION|>--- conflicted
+++ resolved
@@ -33,16 +33,10 @@
 	#cycle() {
 		this.logger.silly('cycle')
 
-<<<<<<< HEAD
-		let relevantDevices = []
-=======
-		const devices = this.surfaces.getDevicesList().available
-
 		/**
 		 * @type {string[]}
 		 */
 		const relevantDevices = []
->>>>>>> 1402cc1b
 
 		try {
 			const surfaceGroups = this.surfaces.getDevicesList()
