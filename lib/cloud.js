--- conflicted
+++ resolved
@@ -120,7 +120,7 @@
 			this.setState({ uuid: this.state.uuid })
 		})
 
-		this.system.emit('config_get', 'cloud_servers', (regions) => {
+		this.system.emit('db_get', 'cloud_servers', (regions) => {
 			if (regions !== undefined) {
 				for (const id in regions) {
 					let region = regions[id]
@@ -150,57 +150,15 @@
 			}
 		})
 
-		this.handleCloudInfrastructure()
+		this.handleCloudInfrastructureRefresh()
 
 		// Refresh every 24 hours
 		setInterval(this.handlePeriodicRefresh.bind(this), 3600e3 * 24)
-
-		// Refresh every 24 hours
-		setInterval(() => this.handlePeriodicInfrastructureRefresh(), 3600e3 * 6);
-		this.handlePeriodicInfrastructureRefresh();
 		
 		// Ping every second, if someone is watching
 		setInterval(this.timerTick.bind(this), 1000)
 
-<<<<<<< HEAD
-	async handlePeriodicInfrastructureRefresh() {
-		this.system.emit('update_get', (update) => {
-			this.system.emit(
-				'rest_get',
-				'https://api.bitfocus.io/v1/infrastructure/companion?build=' + update.build,
-				(err, res) => {
-					if (err) {
-						console.error('infrastructure response error 1:', err)
-					} else {
-						if (res.data !== undefined && res.data.cloud !== undefined) {
-							this.system.emit('config_set', 'infrastructure', res.data)
-							console.log('infrastructure data updated')
-						} else {
-							console.error('infrastructure response error 2:', res.data)
-						}
-					}
-				}
-			)
-		})
-	}
-
-	timerTick() {
-		for (let socket in this.sockets) {
-			if (this.sockets[socket] && this.state.ping) {
-				(async () => {
-					const startTime = Date.now()
-					const result = await this.sockets[socket].invoke('ping', startTime)
-
-					if (result && this.state[socket + 'Enabled']) {
-						this.setState({ pingResults: { ...this.state.pingResults, [socket]: (Date.now() - result) }})
-					}
-				})()
-			}
-		}
-	}
-=======
 		this.system.on('graphics_bank_redrawn', this.updateBank.bind(this))
->>>>>>> 3697b65b
 
 		this.updateAllBanks()
 	}
@@ -259,7 +217,7 @@
 	 * @async
 	 * @access protected
 	 */
-	async handleCloudInfrastructure() {
+	async handleCloudInfrastructureRefresh() {
 		let response
 
 		// For transparency, show the user that we're refreshing
@@ -280,7 +238,7 @@
 			if (result.cloud && result.cloud.regions) {
 				const regions = result.cloud.regions
 
-				this.system.emit('config_set', 'cloud_servers', regions)
+				this.system.emit('db_set', 'cloud_servers', regions)
 
 				Cloud.Regions = {}
 
@@ -521,7 +479,7 @@
 	 */
 	async handlePeriodicRefresh() {
 		if (this.data.token) {
-			await this.handleCloudInfrastructure()
+			await this.handleCloudInfrastructureRefresh()
 			await this.handleCloudRefresh(this.data.token)
 		}
 	}
