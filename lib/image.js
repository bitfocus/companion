/*
 * This file is part of the Companion project
 * Copyright (c) 2018 Bitfocus AS
 * Authors: William Viker <william@bitfocus.io>, Håkon Nessjøen <haakon@bitfocus.io>
 *
 * This program is free software.
 * You should have received a copy of the MIT licence as well as the Bitfocus
 * Individual Contributor License Agreement for companion along with
 * this program.
 *
 * You can be released from the requirements of the license by purchasing
 * a commercial license. Buying such a license is mandatory as soon as you
 * develop commercial activities involving the Companion software without
 * disclosing the source code of your own applications.
 *
 */

// Super primitive drawing library!

<<<<<<< HEAD
var fs    = require('fs');
var PNG   = require('pngjs').PNG;
var debug = require('debug')('lib/image');
var font  = require('./font')();

var rgb = function(r, g, b) {
	return (
		((r & 0xff) << 16) |
		((g & 0xff) << 8) |
		(b & 0xff)
	);
}

var rgbRev = function(dec) {
	dec = Math.round(dec);

	return  {
		r: (dec & 0xff0000) >> 16,
		g: (dec & 0x00ff00) >> 8,
		b: (dec & 0x0000ff)
	};
}

var argb = function(a, r, g, b) {
	return (
		a * 0x1000000 + rgb(r,g,b) // bitwise doesn't work because JS bitwise is working with 32bit signed int
	);
}

class image {

	constructor(width, height) {
		this.rgb = rgb;
		this.rgbRev = rgbRev;
		this.argb = argb;

		/* Defaults for custom images from modules */
		if (width === undefined) {
			width = 72;
		}

		if (height === undefined) {
			height = 58;
=======
var fs = require('fs')
var PNG = require('pngjs').PNG
var debug = require('debug')('lib/image')
var font = require('./font')()

function image(width, height) {
	var self = this

	/* Defaults for custom images from modules */
	if (width === undefined) {
		width = 72
	}
	if (height === undefined) {
		height = 58
	}

	self.lastUpdate = Date.now()
	self.width = width
	self.height = height
	self.canvas = []
	self.lastBackgroundColor = self.rgb(0, 0, 0)

	for (var y = 0; y < self.height; y++) {
		var buf = Buffer.alloc(self.width * 3) // * 3 for RGB.
		self.canvas.push(buf)
	}

	return self
}

image.prototype.backgroundColor = function (backgroundColor) {
	var self = this
	self.lastBackgroundColor = backgroundColor

	for (var y = 0; y < self.height; y++) {
		for (var x = 0; x < self.width; x++) {
			self.pixel(x, y, backgroundColor)
>>>>>>> 768a5675
		}

<<<<<<< HEAD
		this.lastUpdate = Date.now();
		this.width  = width;
		this.height = height;
		this.canvas = [];
		this.lastBackgroundColor = this.rgb(0,0,0);

		for (var y = 0; y < this.height; y++) {
			var buf = Buffer.alloc(this.width * 3); // * 3 for RGB.
			this.canvas.push(buf);
		}
	}

	//-----------
	// Static methods are for backwards compatibility ... needs to be revisited
	//-----------

	static rgb(r, g, b) {
		return (
			((r & 0xff) << 16) |
			((g & 0xff) << 8) |
			(b & 0xff)
		);
	}
	
	static rgbRev(dec) {
		dec = Math.round(dec);

		return  {
			r: (dec & 0xff0000) >> 16,
			g: (dec & 0x00ff00) >> 8,
			b: (dec & 0x0000ff)
		};
	}

	static argb(a, r, g, b) {
		return (
			a * 0x1000000 + rgb(r,g,b) // bitwise doesn't work because JS bitwise is working with 32bit signed int
		);
	}

	//-----------

	backgroundColor(backgroundColor) {
		this.lastBackgroundColor = backgroundColor;

		for (var y = 0; y < this.height; y++) {
			for (var x = 0; x < this.width; x++) {
				this.pixel(x, y, backgroundColor);
			}
		}

		return true;
	}

	boxFilled(x1, y1, x2, y2, color) {

		for (var y = y1; y <= y2; y++) {
			for (var x = x1; x <= x2; x++) {
				this.pixel(x, y, color);
			}
=======
	return true
}

image.prototype.pixel = function (x, y, color) {
	var self = this

	if (x >= self.width) return
	if (y >= self.height) return

	var line = self.canvas[y]
	if (color <= 0xffffff) {
		line.writeUIntBE(color & 0xffffff, x * 3, 3)
	} else {
		var alpha = Math.floor(color / 0x1000000) / 0xff
		var oldr = line.readUInt8(x * 3)
		var oldg = line.readUInt8(x * 3 + 1)
		var oldb = line.readUInt8(x * 3 + 2)
		var newr = (color >> 16) & 0xff
		var newg = (color >> 8) & 0xff
		var newb = color & 0xff
		line.writeUIntBE(
			rgb(oldr * (1 - alpha) + newr * alpha, oldg * (1 - alpha) + newg * alpha, oldb * (1 - alpha) + newb * alpha),
			x * 3,
			3
		)
	}

	self.lastUpdate = Date.now()

	return true
}

image.prototype.horizontalLine = function (y, color) {
	var self = this

	for (var x = 0; x < self.width; x++) {
		self.pixel(x, y, color)
	}

	return true
}

image.prototype.verticalLine = function (x, color) {
	var self = this

	for (var y = 0; y < self.height; y++) {
		self.pixel(x, y, color)
	}

	return true
}

image.prototype.boxFilled = function (x1, y1, x2, y2, color) {
	var self = this

	for (var y = y1; y <= y2; y++) {
		for (var x = x1; x <= x2; x++) {
			self.pixel(x, y, color)
>>>>>>> 768a5675
		}

		return true;
	}

<<<<<<< HEAD
	boxLine(x1, y1, x2, y2, color) {

		for (var y = y1; y <= y2; y++) {
			var line = this.canvas[y];

			// draw horizontal lines
			if (y == y1 || y == y2) {
				for (var x = x1; x <= x2; x++) {
					this.pixel(x, y, color);
				}
			}

			// draw vertical lines
			if (y > y1 || y < y2) {
				this.pixel(x1, y, color);
				this.pixel(x2, y, color);
			}
		}

		return true;
	}

	buffer() {
		return Buffer.concat(this.canvas);
	}

	bufferAndTime() {
		return { updated: this.lastUpdate, buffer: this.buffer() };
	}

	/*
		Draws aligned text in an boxed area.
		int x: bounding box top left horizontal value
		int y: bounding box top left vertical value
		int w: bounding box width
		int h: bounding box height
		string text: the text to drawBank
		rgb-array color: color of the text
		string fontindex: index of font, either 'icon' or something else
		int spacing: how much space should be between letters, leave undefined for spacing of font
		int size: font size multiplier
		string halign: horizontal alignment left, center, right
		string valign: vertical alignment top, center, bottom
		bool dummy: don't actually draw anything if true, just return if the text fits

		returns true if text fits
	*/
	drawAlignedText(x=0, y=0, w=72, h=72, text, color, fontindex='', spacing, size=1, halign='center', valign='center', dummy=false) {
		var textFits = true;
		var double;
		var lineheight;
		var linespacing;
		var charspacing;

		if (size === 2) {
			double = true;
		}
		else {
			double = false;
		}

		if (fontindex === 'auto') {
			fontindex = 0;
=======
	return true
}

image.prototype.boxLine = function (x1, y1, x2, y2, color) {
	var self = this

	for (var y = y1; y <= y2; y++) {
		var line = self.canvas[y]

		// draw horizontal lines
		if (y == y1 || y == y2) {
			for (var x = x1; x <= x2; x++) {
				self.pixel(x, y, color)
			}
		}

		// draw vertical lines
		if (y > y1 || y < y2) {
			self.pixel(x1, y, color)
			self.pixel(x2, y, color)
		}
	}

	return true
}

var rgb = (image.prototype.rgb = function (r, g, b) {
	var self = this

	return ((r & 0xff) << 16) | ((g & 0xff) << 8) | (b & 0xff)
})

var rgbRev = (image.prototype.rgbRev = function (dec) {
	var self = this
>>>>>>> 768a5675

			for (let checksize of [44, 30, 24, 18, 14]) {

<<<<<<< HEAD
				if (this.drawAlignedText(x, y, w, h, text, color, checksize, spacing, size, halign, valign, true) === true) {
					fontindex = checksize;
					break;
				}
			}
		}

		lineheight = font[fontindex].lineheight;
		linespacing = font[fontindex].linespacing;

		if (spacing !== undefined) {
			charspacing = spacing;
		}
		else {
			charspacing = font[fontindex].charspacing;
		}

		var displayText = text.trim(); // remove leading and trailing spaces for display

		var xSize = this.drawTextLine(0, 0, displayText, color, fontindex, charspacing, double, true);

		// breakup text in pieces
		var breakPos = [0];
		var lastBreakPos = 0;
		var lineWidth = 0;

		for (var i = 0; i < displayText.length; i++) {

			if (displayText.charCodeAt(i) === 32 || displayText.charCodeAt(i) === 45 || displayText.charCodeAt(i) === 95 || displayText.charCodeAt(i) === 58 || displayText.charCodeAt(i) === 126 ) {
				lastBreakPos = i; // remember the latest position where break is possible
			}

			// Support \n as line breaker
			if (displayText.substr(i, 2) === '\\n') {
				lastBreakPos = i;
				displayText = displayText.slice(0, lastBreakPos) + displayText.slice(lastBreakPos + 2);
				i--;
				breakPos.push(lastBreakPos);
				lastBreakPos = 0;
			}

			if (this.drawTextLine(0, 0, displayText.slice(breakPos[breakPos.length - 1], i + 1), color, fontindex, charspacing, double, true) > w) {

				if (lastBreakPos > 0) { // if line is getting too long and there was a good wrap position, wrap it at that position

					if (displayText.charCodeAt(lastBreakPos) === 32) { // if the break position was a space we want to get rid of it
						displayText = displayText.slice(0, lastBreakPos) + displayText.slice(lastBreakPos + 1);
						i--;
					}
					else {
						if ((i - lastBreakPos) > 0) { // if we can afford we want to have the breaking character in the top line, otherwise it gets wrapped (ugly, but better for space usage)
							lastBreakPos += 1; 
						}
					}

					breakPos.push(lastBreakPos);
					lastBreakPos = 0;
				}
				else {
					breakPos.push(i); // if there has been no good break position, just wrap it anyway
					lastBreakPos = 0;
				}
			}
		}

		breakPos.push(displayText.length);

		var lines = breakPos.length -1;

		if ((lines * lineheight * (double ? 2 : 1) + (lines-1) * linespacing * (double ? 2 : 1)) > h) {
			lines = parseInt((h + linespacing * (double ? 2 : 1)) / ((lineheight + linespacing) * (double ? 2 : 1)) );
			textFits = false;
		}

		if (lines === 0) {
			return true;
		}

		if (dummy !== true) {

			for (var line = 1; line <= lines; line++) {
				xSize = this.drawTextLine(0, 0, displayText.slice(breakPos[line - 1], breakPos[line]), color, fontindex, charspacing, double, true);
				var xStart, yStart;

				switch (halign) {
					case 'left':
						xStart = x;
						break;
					case 'center':
						xStart = x + parseInt((w - xSize) / 2);
						break;
					case 'right':
						xStart = x + w - xSize;
						break;
				}

				switch (valign) {
					case 'top':
						yStart = y + (line - 1) * (lineheight + linespacing) * (double ? 2 : 1);
						break;
					case 'center':
						yStart = y + parseInt((h - (lines * lineheight * (double ? 2 : 1) + (lines - 1) * linespacing * (double ? 2 : 1))) / 2) + (line - 1) * (lineheight + linespacing) * (double ? 2 : 1);
						break;
					case 'bottom':
						yStart = y + h - (lines - line + 1) * (lineheight + linespacing) * (double ? 2 : 1);
						break;
				}

				var linetext = displayText.slice(breakPos[line - 1], breakPos[line]);
				this.drawTextLine(xStart, yStart, linetext, color, fontindex, charspacing, double);
			}
		}

		return textFits;
	}

	drawBorder(depth=0, color) {

		if (depth > 0) {

			if ( depth * 2 < this.width ) {
				for (var x = 0; x < depth; x++) {
					this.verticalLine(x, color);
				}

				for (var x = this.width - depth; x < this.width; x++) {
					this.verticalLine(x, color);
				}
			}
			else {
				for (var x = 0; x < this.width; x++) {
					this.verticalLine(x, color);
				}
=======
	return {
		r: (dec & 0xff0000) >> 16,
		g: (dec & 0x00ff00) >> 8,
		b: dec & 0x0000ff,
	}
})

var argb = (image.prototype.argb = function (a, r, g, b) {
	var self = this

	return (
		a * 0x1000000 + rgb(r, g, b) // bitwise doesn't work because JS bitwise is working with 32bit signed int
	)
})

image.prototype.drawFromPNGdata = function (
	data,
	xStart = 0,
	yStart = 0,
	width = 72,
	height = 58,
	halign = 'center',
	valign = 'center'
) {
	var self = this
	var data, png
	var xouter, xinnner, youter, yinner, wouter, houter

	if (xStart + width > self.width) {
		width = self.width - xStart
	}
	if (yStart + height > self.height) {
		height = self.height - yStart
	}

	png = PNG.sync.read(data)

	if (png.width > width) {
		//image is broader than drawing pane
		switch (halign) {
			case 'left':
				xouter = 0
				xinner = 0
				wouter = width
				break
			case 'center':
				xouter = 0
				xinner = Math.round((png.width - width) / 2, 0)
				wouter = width
				break
			case 'right':
				xouter = 0
				xinner = png.width - width
				wouter = width
				break
		}
	} else {
		// image is narrower than drawing pane
		switch (halign) {
			case 'left':
				xouter = 0
				xinner = 0
				wouter = png.width
				break
			case 'center':
				xouter = Math.round((width - png.width) / 2, 0)
				xinner = 0
				wouter = png.width
				break
			case 'right':
				xouter = width - png.width
				xinner = 0
				wouter = png.width
				break
		}
	}

	if (png.height > height) {
		// image is taller than drawing pane
		switch (valign) {
			case 'top':
				youter = 0
				yinner = 0
				houter = height
				break
			case 'center':
				youter = 0
				yinner = Math.round((png.height - height) / 2, 0)
				houter = height
				break
			case 'bottom':
				youter = 0
				yinner = png.height - height
				houter = height
				break
		}
	} else {
		// image is smaller than drawing pane
		switch (valign) {
			case 'top':
				youter = 0
				yinner = 0
				houter = png.height
				break
			case 'center':
				youter = Math.round((height - png.height) / 2, 0)
				yinner = 0
				houter = png.height
				break
			case 'bottom':
				youter = height - png.height
				yinner = 0
				houter = png.height
				break
		}
	}

	for (var y = 0; y < houter; y++) {
		for (var x = 0; x < wouter; x++) {
			var idx = (png.width * (y + yinner) + x + xinner) << 2
			var r = png.data[idx]
			var g = png.data[idx + 1]
			var b = png.data[idx + 2]
			var a = png.data[idx + 3]

			if (png.data[idx + 3] > 0) {
				if (png.data[idx + 3] === 256) {
					self.pixel(xStart + xouter + x, yStart + youter + y, self.rgb(r, g, b))
				} else {
					self.pixel(xStart + xouter + x, yStart + youter + y, self.argb(a, r, g, b))
				}
			}
		}
	}
}

image.prototype.drawFromPNG = function (file, xStart, yStart) {
	var self = this
	var data, png

	try {
		data = fs.readFileSync(file)
		png = self.drawFromPNGdata(data, xStart, yStart)
	} catch (e) {
		debug('Error opening image file: ' + file, e)
		return
	}
}

image.prototype.drawText = function (x, y, text, color, fontindex, spacing, double, dummy) {
	/*
		DEPRECATED
		This function has several problems
		Use drawTextLine or drawAlignedText instead
	*/
	var self = this

	if (text === undefined || text.length == 0) return 0

	if (spacing === undefined) {
		spacing = 2
	}
	if (double === undefined) {
		double = false
	}

	var chars = text.split('')
	var max_x = 0
	var x_pos = 0
	var y_pos = y
	var just_wrapped = true

	for (var i in chars) {
		if (x + x_pos > self.width - (double ? 16 : 8) && dummy != true) {
			x_pos = 0
			y_pos += double ? 18 : 9
			just_wrapped = true
		}
		if (!(chars[i] == ' ' && just_wrapped == true)) {
			x_pos += (double ? 4 : 2) + self.drawLetter(x + x_pos, y_pos, chars[i], color, fontindex, double, dummy)
		}
		just_wrapped = false
		if (x_pos > max_x) max_x = x_pos
	}

	return max_x
}

image.prototype.drawTextLine = function (x, y, text, color, fontindex, spacing, double, dummy) {
	var self = this

	if (text === undefined || text.length == 0) return 0

	if (spacing === undefined) {
		spacing = 2
	}
	if (double === undefined) {
		double = false
	}

	var chars = text.split('')
	var max_x = 0
	var x_pos = 0
	var y_pos = y

	for (var i = 0; i < chars.length; i++) {
		var charcode = chars[i].charCodeAt(0)
		if (charcode >= 0xd800 && charcode <= 0xdbff && chars.length - 1 > i) {
			// check if this is the start of a surrogate pair
			var lead = charcode
			var tail = chars[i + 1].charCodeAt(0)
			if (tail >= 0xdc00 && tail <= 0xdfff) {
				// low surrogate
				charcode = (lead - 0xd800) * 0x400 + tail - 0xdc00 + 0x10000
				i++
>>>>>>> 768a5675
			}
		}

<<<<<<< HEAD
			if ( depth * 2 < this.height ) {
				for (var y = 0; y < depth; y++) {
					this.horizontalLine(y, color);
				}

				for (var y = this.height - depth; y < this.height; y++) {
					this.horizontalLine(y, color);
				}
			}
			else {
				for (var y = 0; y < this.height; y++) {
					this.horizontalLine(y, color);
				}
			}

			return true;
		}
		else {
			return false;
		}
	}

	drawCenterText(x,y,text,color,fontindex,spacing, double) {
		/*
			DEPRECATED
			This Function doesn't work with UTF16 text.
			Use drawAlignedText instead
		*/
		if (text == undefined || text == '') {
			return 0;
		}
		
		var xCenter = x;
		var maxWidth = x * 2; // maximum line width is only correct if text center position is left of image center
=======
		var width = self.drawChar(x + x_pos, y_pos, charcode, color, fontindex, double, dummy)
		x_pos += width ? width : 0
		if (i < chars.length - 1) {
			x_pos += width ? (double ? spacing * 2 : spacing) : 0
		}

		if (x_pos > max_x) max_x = x_pos
	}

	return max_x
}
>>>>>>> 768a5675

		if (maxWidth > this.width) { // correction of line width if text center is right of image center
			maxWidth = (this.width - x) * 2;
		}

<<<<<<< HEAD
		var displayText = text.trim();  // remove leading and trailing spaces for display
		// do we have more then one line?
		var xSize = this.drawText(0, 0, displayText, color, fontindex, spacing, double, true)

		if (xSize > maxWidth) {
			// breakup text in pieces
			//const breakChars = '\s-~,';
			var breakPos = [0];
			var lastBreakPos = 0;
			var lineWidth = 0;

			for (var i = 0; i< displayText.length; i++) {

					if (displayText.charCodeAt(i) == 32 || displayText.charCodeAt(i) == 45 || displayText.charCodeAt(i) == 95 || displayText.charCodeAt(i) == 58 || displayText.charCodeAt(i) == 126 ) {
						lastBreakPos = i; // remember the latest position where break is possible
					}

					if (this.drawText(0, 0, displayText.substr(breakPos[breakPos.length - 1], i + 1), color, fontindex, spacing, double, true) > maxWidth) {
		
						if (lastBreakPos > 0) { // if line is getting too long and there was a good wrap position, wrap it at that position
		
							if (displayText.charCodeAt(lastBreakPos) == 32) { // if the break position was a space we want to get rid of it
								displayText = displayText.slice(0, lastBreakPos) + displayText.slice(lastBreakPos + 1);
							}
							else {
								if (i - lastBreakPos > 0) { // if we can afford we want to have the breaking charakter in the top line, otherwise it gets wrapped (ugly, but better for space usage)
									lastBreakPos += 1; 
								}
							}

							breakPos.push(lastBreakPos);
						}
						else {
							breakPos.push(i - 1); // if there has been no good break position, just wrap it anyway
							lastBreakPos = 0;
						}
					}
			}

			breakPos.push(displayText.length);

			for (var lines = 1; lines < breakPos.length; lines++) {
				xSize = this.drawText(0, 0, displayText.substr(breakPos[lines - 1], breakPos[lines]), color, fontindex, spacing, double, true);
				var xStart = parseInt(xCenter - xSize / 2 );
				var yStart = y - parseInt(((breakPos.length - 1) * (double ? 14 : 7) + (breakPos.length - 2) * (double ? 4 : 2) ) / 2) + (lines - 1) * (double ? 18 : 9);
				this.drawText(xStart, yStart, displayText.substr(breakPos[lines - 1], breakPos[lines]), color, fontindex, spacing, double);
			}
		}
		else {
			// just draw one line
			var xStart = parseInt(xCenter - xSize / 2);
			return this.drawText(xStart, y - (double ? 7 : 4), displayText, color, fontindex, spacing, double);
=======
image.prototype.drawCenterText = function (x, y, text, color, fontindex, spacing, double) {
	/*
		DEPRECATED
		This Function doesn't work with UTF16 text.
		Use drawAlignedText instead
	*/

	if (text == undefined || text == '') {
		return 0
	}
	var self = this
	var xCenter = x
	var maxWidth = x * 2 // maximum line width is only correct if text center position is left of image center
	if (maxWidth > self.width) maxWidth = (self.width - x) * 2 // correction of line width if text center is right of image center
	var displayText = text.trim() // remove leading and trailing spaces for display
	// do we have more then one line?
	var xSize = self.drawText(0, 0, displayText, color, fontindex, spacing, double, true)
	if (xSize > maxWidth) {
		// breakup text in pieces
		//const breakChars = '\s-~,';
		var breakPos = [0]
		var lastBreakPos = 0
		var lineWidth = 0
		for (var i = 0; i < displayText.length; i++) {
			if (
				displayText.charCodeAt(i) == 32 ||
				displayText.charCodeAt(i) == 45 ||
				displayText.charCodeAt(i) == 95 ||
				displayText.charCodeAt(i) == 58 ||
				displayText.charCodeAt(i) == 126
			) {
				lastBreakPos = i // remember the latest position where break is possible
			}
			if (
				self.drawText(
					0,
					0,
					displayText.substr(breakPos[breakPos.length - 1], i + 1),
					color,
					fontindex,
					spacing,
					double,
					true
				) > maxWidth
			) {
				if (lastBreakPos > 0) {
					// if line is getting too long and there was a good wrap position, wrap it at that position
					if (displayText.charCodeAt(lastBreakPos) == 32) {
						// if the break position was a space we want to get rid of it
						displayText = displayText.slice(0, lastBreakPos) + displayText.slice(lastBreakPos + 1)
					} else {
						if (i - lastBreakPos > 0) lastBreakPos += 1 // if we can afford we want to have the breaking charakter in the top line, otherwise it gets wrapped (ugly, but better for space usage)
					}
					breakPos.push(lastBreakPos)
				} else {
					breakPos.push(i - 1) // if there has been no good break position, just wrap it anyway
					lastBreakPos = 0
				}
			}
>>>>>>> 768a5675
		}
	}

<<<<<<< HEAD
	drawChar(x, y, char, color, fontindex, double, dummy) {

		if (double === undefined) {
			double = false;
		}

		if (char === undefined) {
			return 0;
		}

		// dummy is for not drawing any actual pixels. just calculate the font size
		if (dummy === undefined) {
			dummy = false;
		}

		if (char == 32 || char == 160) { // return blanks for space
			return 2;
=======
		breakPos.push(displayText.length)

		for (var lines = 1; lines < breakPos.length; lines++) {
			xSize = self.drawText(
				0,
				0,
				displayText.substr(breakPos[lines - 1], breakPos[lines]),
				color,
				fontindex,
				spacing,
				double,
				true
			)
			var xStart = parseInt(xCenter - xSize / 2)
			var yStart =
				y -
				parseInt(((breakPos.length - 1) * (double ? 14 : 7) + (breakPos.length - 2) * (double ? 4 : 2)) / 2) +
				(lines - 1) * (double ? 18 : 9)
			self.drawText(
				xStart,
				yStart,
				displayText.substr(breakPos[lines - 1], breakPos[lines]),
				color,
				fontindex,
				spacing,
				double
			)
		}
	} else {
		// just draw one line
		var xStart = parseInt(xCenter - xSize / 2)
		return self.drawText(xStart, y - (double ? 7 : 4), displayText, color, fontindex, spacing, double)
	}
}

/*
	Draws aligned text in an boxed area.
	int x: bounding box top left horizontal value
	int y: bounding box top left vertical value
	int w: bounding box width
	int h: bounding box height
	string text: the text to drawBank
	rgb-array color: color of the text
	string fontindex: index of font, either 'icon' or something else
	int spacing: how much space should be between letters, leave undefined for spacing of font
	int size: font size multiplier
	string halign: horizontal alignment left, center, right
	string valign: vertical alignment top, center, bottom
	bool dummy: don't actually draw anything if true, just return if the text fits

	returns true if text fits
*/
image.prototype.drawAlignedText = function (
	x = 0,
	y = 0,
	w = 72,
	h = 72,
	text,
	color,
	fontindex = '',
	spacing,
	size = 1,
	halign = 'center',
	valign = 'center',
	dummy = false
) {
	var self = this
	var textFits = true
	var double
	var lineheight
	var linespacing
	var charspacing

	if (size === 2) {
		double = true
	} else {
		double = false
	}

	if (fontindex === 'auto') {
		fontindex = 0
		for (let checksize of [44, 30, 24, 18, 14]) {
			if (self.drawAlignedText(x, y, w, h, text, color, checksize, spacing, size, halign, valign, true) === true) {
				fontindex = checksize
				break
			}
>>>>>>> 768a5675
		}

<<<<<<< HEAD
		if (font[fontindex] === undefined) {
			return 0;
		}

		if ( char >= 0xD800 && char <= 0xDBFF ) { // most likely a lead surrogate of an UTF16 pair
			return 0;
		}

		if (font[fontindex][char] === undefined) {
			debug("trying to draw a character that doesnt exist in the font:", char, String.fromCharCode(parseInt(char)) );
			return 0;
		}

		var gfx = font[fontindex][char];
		var maxX = 0;

		for (var pixel in gfx) {

			if (double == true) {

				if ((gfx[pixel][0] + 1) * 2 > maxX) {
					maxX = (gfx[pixel][0] + 1) * 2;
				}

				if (dummy == false) {
					for (var len = 0; len < gfx[pixel][2]; len++) {
						this.pixel(x + (gfx[pixel][0] * 2), y + (gfx[pixel][1] * 2 + len * 2), color);
						this.pixel(x + (gfx[pixel][0] * 2) + 1, y + (gfx[pixel][1] * 2 + len * 2), color);
						this.pixel(x + (gfx[pixel][0] * 2), y + (gfx[pixel][1] * 2) + len * 2 + 1, color);
						this.pixel(x + (gfx[pixel][0] * 2) + 1, y + (gfx[pixel][1] * 2) + len * 2 + 1, color);
					}
				}
			}
			else {
				if (gfx[pixel][0] + 1 > maxX) {
					maxX = gfx[pixel][0] + 1;
				}

				if (dummy == false) {
					for (var len = 0; len < gfx[pixel][2]; len++) {
						this.pixel(x + gfx[pixel][0], y + gfx[pixel][1] + len, color);
					}
				}
			}
		}

		return maxX;
	}

	drawCornerTriangle(depth=0, color, halign='left', valign='top') {

		if (depth > 0 && (halign == 'left' || halign == 'right') && (valign == 'top' || valign == 'bottom')) {
			var maxY = (depth > this.height ? this.height : depth);

			for (var y = 0; y < maxY; y++) {
				var trueY = (valign == 'bottom' ? this.height - 1 - y : y);

				for (var x = 0; (x < (depth - y) && x < this.width); x++) {
					var trueX = (halign == 'right' ? this.width - 1 - x : x);

					this.pixel(trueX, trueY, color);
=======
	lineheight = font[fontindex].lineheight
	linespacing = font[fontindex].linespacing

	if (spacing !== undefined) {
		charspacing = spacing
	} else {
		charspacing = font[fontindex].charspacing
	}

	var displayText = text.trim() // remove leading and trailing spaces for display

	var xSize = self.drawTextLine(0, 0, displayText, color, fontindex, charspacing, double, true)

	// breakup text in pieces
	var breakPos = [0]
	var lastBreakPos = 0
	var lineWidth = 0
	for (var i = 0; i < displayText.length; i++) {
		if (
			displayText.charCodeAt(i) === 32 ||
			displayText.charCodeAt(i) === 45 ||
			displayText.charCodeAt(i) === 95 ||
			displayText.charCodeAt(i) === 58 ||
			displayText.charCodeAt(i) === 126
		) {
			lastBreakPos = i // remember the latest position where break is possible
		}

		// Support \n as line breaker
		if (displayText.substr(i, 2) === '\\n') {
			lastBreakPos = i
			displayText = displayText.slice(0, lastBreakPos) + displayText.slice(lastBreakPos + 2)
			i--
			breakPos.push(lastBreakPos)
			lastBreakPos = 0
		}

		if (
			self.drawTextLine(
				0,
				0,
				displayText.slice(breakPos[breakPos.length - 1], i + 1),
				color,
				fontindex,
				charspacing,
				double,
				true
			) > w
		) {
			if (lastBreakPos > 0) {
				// if line is getting too long and there was a good wrap position, wrap it at that position
				if (displayText.charCodeAt(lastBreakPos) === 32) {
					// if the break position was a space we want to get rid of it
					displayText = displayText.slice(0, lastBreakPos) + displayText.slice(lastBreakPos + 1)
					i--
				} else {
					if (i - lastBreakPos > 0) lastBreakPos += 1 // if we can afford we want to have the breaking character in the top line, otherwise it gets wrapped (ugly, but better for space usage)
>>>>>>> 768a5675
				}
				breakPos.push(lastBreakPos)
				lastBreakPos = 0
			} else {
				breakPos.push(i) // if there has been no good break position, just wrap it anyway
				lastBreakPos = 0
			}
<<<<<<< HEAD

			return true;
		}
		else {
			return false;
		}
	}

	drawFromPNG(file, xStart, yStart) {
		var data, png;

		try {
			data = fs.readFileSync(file);
			png = this.drawFromPNGdata(data, xStart, yStart);
		}
		catch (e) {
			debug("Error opening image file: " + file, e);
			return;
		}
	}

	drawFromPNGdata(data, xStart=0, yStart=0, width=72, height=58, halign='center', valign='center') {
		var data, png;
		var xouter, xinnner, youter, yinner, wouter, houter;

		if (xStart + width > this.width) {
			width = this.width - xStart;
		}

		if (yStart + height > this.height) {
			height = this.height - yStart;
		}

		png = PNG.sync.read(data);
=======
		}
	}

	breakPos.push(displayText.length)

	var lines = breakPos.length - 1
	if (lines * lineheight * (double ? 2 : 1) + (lines - 1) * linespacing * (double ? 2 : 1) > h) {
		lines = parseInt((h + linespacing * (double ? 2 : 1)) / ((lineheight + linespacing) * (double ? 2 : 1)))
		textFits = false
	}
	if (lines === 0) return true

	if (dummy !== true) {
		for (var line = 1; line <= lines; line++) {
			xSize = self.drawTextLine(
				0,
				0,
				displayText.slice(breakPos[line - 1], breakPos[line]),
				color,
				fontindex,
				charspacing,
				double,
				true
			)
			var xStart, yStart
>>>>>>> 768a5675

		if (png.width > width) { //image is broader than drawing pane
			switch (halign) {
				case 'left':
<<<<<<< HEAD
					xouter = 0;
					xinner = 0;
					wouter = width;
					break;
				case 'center':
					xouter = 0;
					xinner = Math.round((png.width - width) / 2, 0);
					wouter = width;
					break;
				case 'right':
					xouter = 0;
					xinner = png.width - width;
					wouter = width;
					break;
=======
					xStart = x
					break
				case 'center':
					xStart = x + parseInt((w - xSize) / 2)
					break
				case 'right':
					xStart = x + w - xSize
					break
>>>>>>> 768a5675
			}
		}
		else { // image is narrower than drawing pane
			switch (halign) {
				case 'left':
					xouter = 0;
					xinner = 0;
					wouter = png.width;
					break;
				case 'center':
					xouter = Math.round((width - png.width)/2 , 0);
					xinner = 0;
					wouter = png.width;
					break;
				case 'right':
					xouter = width - png.width;
					xinner = 0;
					wouter = png.width;
					break;
			}
		}

		if (png.height > height) { // image is taller than drawing pane
			switch (valign) {
				case 'top':
<<<<<<< HEAD
					youter = 0;
					yinner = 0;
					houter = height;
					break;
				case 'center':
					youter = 0;
					yinner = Math.round((png.height - height) / 2, 0);
					houter = height;
					break;
				case 'bottom':
					youter = 0;
					yinner = png.height - height;
					houter = height;
					break;
=======
					yStart = y + (line - 1) * (lineheight + linespacing) * (double ? 2 : 1)
					break
				case 'center':
					yStart =
						y +
						parseInt((h - (lines * lineheight * (double ? 2 : 1) + (lines - 1) * linespacing * (double ? 2 : 1))) / 2) +
						(line - 1) * (lineheight + linespacing) * (double ? 2 : 1)
					break
				case 'bottom':
					yStart = y + h - (lines - line + 1) * (lineheight + linespacing) * (double ? 2 : 1)
					break
>>>>>>> 768a5675
			}
		}
		else {
				switch (valign) { // image is smaller than drawing pane
					case 'top':
						youter = 0;
						yinner = 0;
						houter = png.height;
						break;
					case 'center':
						youter = Math.round((height - png.height) / 2, 0);
						yinner = 0;
						houter = png.height;
						break;
					case 'bottom':
						youter = height - png.height;
						yinner = 0;
						houter = png.height;
						break;
				}
		}

<<<<<<< HEAD
		for (var y = 0; y < houter; y++) {
			for (var x = 0; x < wouter; x++) {
				var idx = (png.width * (y + yinner) + x + xinner) << 2;
				var r = png.data[idx];
				var g = png.data[idx + 1];
				var b = png.data[idx + 2];
				var a = png.data[idx + 3];

				if (png.data[idx + 3] > 0) {
					if (png.data[idx + 3] === 256) {
						this.pixel(xStart + xouter + x, yStart + youter + y, this.rgb(r, g, b));
					}
					else {
						this.pixel(xStart + xouter + x, yStart + youter + y, this.argb(a, r, g, b));
					}
				}
			}
		}
	}

	drawLetter(x, y, letter, color, fontindex, double, dummy) {
		/*
			DEPRECATED
			This Function doesn't work with UTF16 chars
			Use drawChar instead
		*/
		if (double === undefined) {
			double = false;
		}

		if (letter === undefined || ((letter.length > 1 || letter.length == 0) && letter == 'icon')) {
			return 0;
		}

		// dummy is for not drawing any actual pixels. just calculate the font size
		if (dummy === undefined) {
			dummy = false;
		}

		var num;

		if (fontindex !== 'icon') {
			num = letter.charCodeAt(0);
		}
		else {
			num = letter;
		}

		return this.drawChar(x, y, num, color, fontindex, double, dummy);
	}

	/**
	 * drawPixeBuffer(x, y, width, height, buffer[, type])
	 *
	 * Buffer can be either a buffer, or base64 encoded string.
	 * Type can be set to either 'buffer' or 'base64' according to your input data.
	 * Width and height is information about your buffer, not scaling.
	 *
	 * The buffer data is expected to be RGB or ARGB data, 1 byte per color,
	 * horizontally. Top left is first three bytes.
	 */
	drawPixelBuffer(x, y, width, height, buffer, type) {

		if (type === undefined && typeof buffer == 'object' && buffer instanceof Buffer) {
			type = 'buffer';
		}
		else if (type === undefined && typeof buffer == 'string') {
			type = 'base64';
		}

		if (type === 'base64') {
			buffer = Buffer.from(buffer, 'base64');
		}

		if (buffer.length < width * height * 3) {
			throw new Error('Pixelbuffer of ' + buffer.length + ' bytes is less than expected ' + (width * height * 3) + ' bytes');
			return;
		}

    if (buffer.length == width * height * 4) { // ARGB
			var counter = 0;

			for (var y2 = 0; y2 < height; ++y2) {
				for (var x2 = 0; x2 < width; ++x2) {
					var color = buffer.readUInt32BE(counter);
					this.pixel(x + x2, y + y2, color);
					counter += 4;
				}
			}
		}
		else if (buffer.length == width * height * 3) { // RGB
			var counter = 0;
			for (var y2 = 0; y2 < height; ++y2) {
				for (var x2 = 0; x2 < width; ++x2) {
					var color = buffer.readUIntBE(counter, 3);
					this.pixel(x + x2, y + y2, color);
					counter += 3;
				}
			}
		}
		else {
			throw new Error('Pixelbuffer for a ' + width + 'x' + height + ' image should be either ' + (width * height * 3) + ' or ' + (width * height * 4) + ' bytes big. Not ' + buffer.length);
		}
	}

	drawText(x, y, text, color, fontindex, spacing, double, dummy) {
		/*
			DEPRECATED
			This function has several problems
			Use drawTextLine or drawAlignedText instead
		*/
		if (text === undefined || text.length == 0) {
			return 0;
		}

		if (spacing === undefined) {
			spacing = 2;
		}

		if (double === undefined) {
			double = false;
		}

		var chars = text.split("");
		var max_x = 0;
		var x_pos = 0;
		var y_pos = y;
		var just_wrapped = true;

		for (var i in chars) {

			if ((x + x_pos > this.width - (double ? 16 : 8)) && dummy != true ) {
				x_pos = 0;
				y_pos += (double ? 18 : 9);
				just_wrapped = true;
			}

			if (!(chars[i] == " " && just_wrapped == true)) {
				x_pos += (double ? 4 : 2) + this.drawLetter(x + x_pos, y_pos, chars[i], color, fontindex, double, dummy);
			}

			just_wrapped = false;

			if (x_pos > max_x) {
				max_x = x_pos;
			}
		}

		return max_x;
	}

	drawTextLine(x, y, text, color, fontindex, spacing, double, dummy) {

		if (text === undefined || text.length == 0) {
			return 0;
		}

		if (spacing === undefined) {
			spacing = 2;
		}

		if (double === undefined) {
			double = false;
		}

		var chars = text.split("");
		var max_x = 0;
		var x_pos = 0;
		var y_pos = y;

		for (var i = 0; i< chars.length; i++) {
				var charcode = chars[i].charCodeAt(0);
				if ( charcode >= 0xD800 && charcode <= 0xDBFF && chars.length-1 > i ) { // check if this is the start of a surrogate pair
					var lead = charcode;
					var tail = chars[i + 1].charCodeAt(0);

					if (tail >= 0xDC00 && tail <= 0xDFFF) { // low surrogate
						charcode = (lead - 0xD800) * 0x400 + tail - 0xDC00 + 0x10000;
						i++;
					}
				}


				var width = this.drawChar(x + x_pos, y_pos, charcode, color, fontindex, double, dummy);
				x_pos += width ? width : 0;

				if (i < chars.length - 1) {
					x_pos += (width ? (double ? spacing * 2 : spacing) : 0);
				}

			if (x_pos > max_x) {
				max_x = x_pos;
			}
		}

		return max_x;
	}

	horizontalLine(y, color) {

		for (var x = 0; x < this.width; x++) {
			this.pixel(x, y, color);
		}

		return true;
	}

	pixel(x, y, color) {

		if (x >= this.width) {
			return;
		}

		if (y >= this.height) {
			return;
		}

		var line = this.canvas[y];

		if (color <= 0xffffff) {
			line.writeUIntBE(color & 0xffffff, x * 3, 3);
		}
		else {
			var alpha = Math.floor(color / 0x1000000) / 0xff;
			var oldr = line.readUInt8(x*3);
			var oldg = line.readUInt8(x*3+1);
			var oldb = line.readUInt8(x*3+2);
			var newr = (color >> 16) & 0xff;
			var newg = (color >> 8) & 0xff;
			var newb = color & 0xff;
			line.writeUIntBE(rgb(oldr * (1 - alpha) + newr * alpha , oldg * (1 - alpha) + newg * alpha , oldb * (1 - alpha) + newb * alpha), x * 3, 3);
		}

		this.lastUpdate = Date.now();

		return true;
	}

	toBase64() {
		return Buffer.concat(this.canvas).toString('base64');
	}

	verticalLine(x, color) {

		for (var y = 0; y < this.height; y++) {
			this.pixel(x, y, color);
		}

		return true;
	}
}

exports = module.exports = image;
=======
			var linetext = displayText.slice(breakPos[line - 1], breakPos[line])
			self.drawTextLine(xStart, yStart, linetext, color, fontindex, charspacing, double)
		}
	}
	return textFits
}

image.prototype.drawLetter = function (x, y, letter, color, fontindex, double, dummy) {
	/*
		DEPRECATED
		This Function doesn't work with UTF16 chars
		Use drawChar instead
	*/
	var self = this

	if (double === undefined) double = false
	if (letter === undefined || ((letter.length > 1 || letter.length == 0) && letter == 'icon')) return 0

	// dummy is for not drawing any actual pixels. just calculate the font size
	if (dummy === undefined) dummy = false

	var num

	if (fontindex !== 'icon') {
		num = letter.charCodeAt(0)
	} else {
		num = letter
	}

	return self.drawChar(x, y, num, color, fontindex, double, dummy)
}

/**
 * drawPixeBuffer(x, y, width, height, buffer[, type])
 *
 * Buffer can be either a buffer, or base64 encoded string.
 * Type can be set to either 'buffer' or 'base64' according to your input data.
 * Width and height is information about your buffer, not scaling.
 *
 * The buffer data is expected to be RGB or ARGB data, 1 byte per color,
 * horizontally. Top left is first three bytes.
 */
image.prototype.drawPixelBuffer = function (x, y, width, height, buffer, type) {
	var self = this

	if (type === undefined && typeof buffer == 'object' && buffer instanceof Buffer) {
		type = 'buffer'
	} else if (type === undefined && typeof buffer == 'string') {
		type = 'base64'
	}

	if (type === 'base64') {
		buffer = Buffer.from(buffer, 'base64')
	}

	if (buffer.length < width * height * 3) {
		throw new Error('Pixelbuffer of ' + buffer.length + ' bytes is less than expected ' + width * height * 3 + ' bytes')
		return
	}

	if (buffer.length == width * height * 4) {
		// ARGB
		var counter = 0
		for (var y2 = 0; y2 < height; ++y2) {
			for (var x2 = 0; x2 < width; ++x2) {
				var color = buffer.readUInt32BE(counter)
				self.pixel(x + x2, y + y2, color)
				counter += 4
			}
		}
	} else if (buffer.length == width * height * 3) {
		// RGB
		var counter = 0
		for (var y2 = 0; y2 < height; ++y2) {
			for (var x2 = 0; x2 < width; ++x2) {
				var color = buffer.readUIntBE(counter, 3)
				self.pixel(x + x2, y + y2, color)
				counter += 3
			}
		}
	} else {
		throw new Error(
			'Pixelbuffer for a ' +
				width +
				'x' +
				height +
				' image should be either ' +
				width * height * 3 +
				' or ' +
				width * height * 4 +
				' bytes big. Not ' +
				buffer.length
		)
	}
}

image.prototype.drawChar = function (x, y, char, color, fontindex, double, dummy) {
	var self = this

	if (double === undefined) double = false
	if (char === undefined) return 0

	// dummy is for not drawing any actual pixels. just calculate the font size
	if (dummy === undefined) dummy = false

	if (char == 32 || char == 160) return 2 // return blanks for space
	if (font[fontindex] === undefined) return 0

	if (char >= 0xd800 && char <= 0xdbff) {
		// most likely a lead surrogate of an UTF16 pair
		return 0
	}

	if (font[fontindex][char] === undefined) {
		debug('trying to draw a character that doesnt exist in the font:', char, String.fromCharCode(parseInt(char)))
		return 0
	}

	var gfx = font[fontindex][char]
	var maxX = 0

	for (var pixel in gfx) {
		if (double == true) {
			if ((gfx[pixel][0] + 1) * 2 > maxX) maxX = (gfx[pixel][0] + 1) * 2
			if (dummy == false) {
				for (var len = 0; len < gfx[pixel][2]; len++) {
					self.pixel(x + gfx[pixel][0] * 2, y + (gfx[pixel][1] * 2 + len * 2), color)
					self.pixel(x + gfx[pixel][0] * 2 + 1, y + (gfx[pixel][1] * 2 + len * 2), color)
					self.pixel(x + gfx[pixel][0] * 2, y + gfx[pixel][1] * 2 + len * 2 + 1, color)
					self.pixel(x + gfx[pixel][0] * 2 + 1, y + gfx[pixel][1] * 2 + len * 2 + 1, color)
				}
			}
		} else {
			if (gfx[pixel][0] + 1 > maxX) maxX = gfx[pixel][0] + 1
			if (dummy == false) {
				for (var len = 0; len < gfx[pixel][2]; len++) {
					self.pixel(x + gfx[pixel][0], y + gfx[pixel][1] + len, color)
				}
			}
		}
	}

	return maxX
}

image.prototype.drawBorder = function (depth = 0, color) {
	var self = this

	if (depth > 0) {
		if (depth * 2 < self.width) {
			for (var x = 0; x < depth; x++) {
				self.verticalLine(x, color)
			}

			for (var x = self.width - depth; x < self.width; x++) {
				self.verticalLine(x, color)
			}
		} else {
			for (var x = 0; x < self.width; x++) {
				self.verticalLine(x, color)
			}
		}

		if (depth * 2 < self.height) {
			for (var y = 0; y < depth; y++) {
				self.horizontalLine(y, color)
			}

			for (var y = self.height - depth; y < self.height; y++) {
				self.horizontalLine(y, color)
			}
		} else {
			for (var y = 0; y < self.height; y++) {
				self.horizontalLine(y, color)
			}
		}

		return true
	} else {
		return false
	}
}

image.prototype.drawCornerTriangle = function (depth = 0, color, halign = 'left', valign = 'top') {
	var self = this

	if (depth > 0 && (halign == 'left' || halign == 'right') && (valign == 'top' || valign == 'bottom')) {
		var maxY = depth > self.height ? self.height : depth

		for (var y = 0; y < maxY; y++) {
			var trueY = valign == 'bottom' ? self.height - 1 - y : y

			for (var x = 0; x < depth - y && x < self.width; x++) {
				var trueX = halign == 'right' ? self.width - 1 - x : x

				self.pixel(trueX, trueY, color)
			}
		}

		return true
	} else {
		return false
	}
}

image.prototype.toBase64 = function () {
	var self = this

	return Buffer.concat(self.canvas).toString('base64')
}

image.prototype.buffer = function () {
	var self = this

	return Buffer.concat(self.canvas)
}

image.prototype.bufferAndTime = function () {
	var self = this

	return { updated: self.lastUpdate, buffer: self.buffer() }
}

image.rgb = image.prototype.rgb
image.rgbRev = image.prototype.rgbRev
exports = module.exports = image
>>>>>>> 768a5675
<|MERGE_RESOLUTION|>--- conflicted
+++ resolved
@@ -17,101 +17,55 @@
 
 // Super primitive drawing library!
 
-<<<<<<< HEAD
-var fs    = require('fs');
-var PNG   = require('pngjs').PNG;
-var debug = require('debug')('lib/image');
-var font  = require('./font')();
-
-var rgb = function(r, g, b) {
-	return (
-		((r & 0xff) << 16) |
-		((g & 0xff) << 8) |
-		(b & 0xff)
-	);
-}
-
-var rgbRev = function(dec) {
-	dec = Math.round(dec);
-
-	return  {
-		r: (dec & 0xff0000) >> 16,
-		g: (dec & 0x00ff00) >> 8,
-		b: (dec & 0x0000ff)
-	};
-}
-
-var argb = function(a, r, g, b) {
-	return (
-		a * 0x1000000 + rgb(r,g,b) // bitwise doesn't work because JS bitwise is working with 32bit signed int
-	);
-}
-
-class image {
-
-	constructor(width, height) {
-		this.rgb = rgb;
-		this.rgbRev = rgbRev;
-		this.argb = argb;
-
-		/* Defaults for custom images from modules */
-		if (width === undefined) {
-			width = 72;
-		}
-
-		if (height === undefined) {
-			height = 58;
-=======
 var fs = require('fs')
 var PNG = require('pngjs').PNG
 var debug = require('debug')('lib/image')
 var font = require('./font')()
 
-function image(width, height) {
-	var self = this
-
-	/* Defaults for custom images from modules */
-	if (width === undefined) {
-		width = 72
-	}
-	if (height === undefined) {
-		height = 58
-	}
-
-	self.lastUpdate = Date.now()
-	self.width = width
-	self.height = height
-	self.canvas = []
-	self.lastBackgroundColor = self.rgb(0, 0, 0)
-
-	for (var y = 0; y < self.height; y++) {
-		var buf = Buffer.alloc(self.width * 3) // * 3 for RGB.
-		self.canvas.push(buf)
-	}
-
-	return self
+var rgb = function (r, g, b) {
+	return ((r & 0xff) << 16) | ((g & 0xff) << 8) | (b & 0xff)
 }
 
-image.prototype.backgroundColor = function (backgroundColor) {
-	var self = this
-	self.lastBackgroundColor = backgroundColor
-
-	for (var y = 0; y < self.height; y++) {
-		for (var x = 0; x < self.width; x++) {
-			self.pixel(x, y, backgroundColor)
->>>>>>> 768a5675
-		}
-
-<<<<<<< HEAD
-		this.lastUpdate = Date.now();
-		this.width  = width;
-		this.height = height;
-		this.canvas = [];
-		this.lastBackgroundColor = this.rgb(0,0,0);
+var rgbRev = function (dec) {
+	dec = Math.round(dec)
+
+	return {
+		r: (dec & 0xff0000) >> 16,
+		g: (dec & 0x00ff00) >> 8,
+		b: dec & 0x0000ff,
+	}
+}
+
+var argb = function (a, r, g, b) {
+	return (
+		a * 0x1000000 + rgb(r, g, b) // bitwise doesn't work because JS bitwise is working with 32bit signed int
+	)
+}
+
+class image {
+	constructor(width, height) {
+		this.rgb = rgb
+		this.rgbRev = rgbRev
+		this.argb = argb
+
+		/* Defaults for custom images from modules */
+		if (width === undefined) {
+			width = 72
+		}
+
+		if (height === undefined) {
+			height = 58
+		}
+
+		this.lastUpdate = Date.now()
+		this.width = width
+		this.height = height
+		this.canvas = []
+		this.lastBackgroundColor = this.rgb(0, 0, 0)
 
 		for (var y = 0; y < this.height; y++) {
-			var buf = Buffer.alloc(this.width * 3); // * 3 for RGB.
-			this.canvas.push(buf);
+			var buf = Buffer.alloc(this.width * 3) // * 3 for RGB.
+			this.canvas.push(buf)
 		}
 	}
 
@@ -120,143 +74,76 @@
 	//-----------
 
 	static rgb(r, g, b) {
-		return (
-			((r & 0xff) << 16) |
-			((g & 0xff) << 8) |
-			(b & 0xff)
-		);
-	}
-	
+		return ((r & 0xff) << 16) | ((g & 0xff) << 8) | (b & 0xff)
+	}
+
 	static rgbRev(dec) {
-		dec = Math.round(dec);
-
-		return  {
+		dec = Math.round(dec)
+
+		return {
 			r: (dec & 0xff0000) >> 16,
 			g: (dec & 0x00ff00) >> 8,
-			b: (dec & 0x0000ff)
-		};
+			b: dec & 0x0000ff,
+		}
 	}
 
 	static argb(a, r, g, b) {
 		return (
-			a * 0x1000000 + rgb(r,g,b) // bitwise doesn't work because JS bitwise is working with 32bit signed int
-		);
+			a * 0x1000000 + rgb(r, g, b) // bitwise doesn't work because JS bitwise is working with 32bit signed int
+		)
 	}
 
 	//-----------
 
 	backgroundColor(backgroundColor) {
-		this.lastBackgroundColor = backgroundColor;
+		this.lastBackgroundColor = backgroundColor
 
 		for (var y = 0; y < this.height; y++) {
 			for (var x = 0; x < this.width; x++) {
-				this.pixel(x, y, backgroundColor);
-			}
-		}
-
-		return true;
+				this.pixel(x, y, backgroundColor)
+			}
+		}
+
+		return true
 	}
 
 	boxFilled(x1, y1, x2, y2, color) {
-
 		for (var y = y1; y <= y2; y++) {
 			for (var x = x1; x <= x2; x++) {
-				this.pixel(x, y, color);
-			}
-=======
-	return true
-}
-
-image.prototype.pixel = function (x, y, color) {
-	var self = this
-
-	if (x >= self.width) return
-	if (y >= self.height) return
-
-	var line = self.canvas[y]
-	if (color <= 0xffffff) {
-		line.writeUIntBE(color & 0xffffff, x * 3, 3)
-	} else {
-		var alpha = Math.floor(color / 0x1000000) / 0xff
-		var oldr = line.readUInt8(x * 3)
-		var oldg = line.readUInt8(x * 3 + 1)
-		var oldb = line.readUInt8(x * 3 + 2)
-		var newr = (color >> 16) & 0xff
-		var newg = (color >> 8) & 0xff
-		var newb = color & 0xff
-		line.writeUIntBE(
-			rgb(oldr * (1 - alpha) + newr * alpha, oldg * (1 - alpha) + newg * alpha, oldb * (1 - alpha) + newb * alpha),
-			x * 3,
-			3
-		)
-	}
-
-	self.lastUpdate = Date.now()
-
-	return true
-}
-
-image.prototype.horizontalLine = function (y, color) {
-	var self = this
-
-	for (var x = 0; x < self.width; x++) {
-		self.pixel(x, y, color)
-	}
-
-	return true
-}
-
-image.prototype.verticalLine = function (x, color) {
-	var self = this
-
-	for (var y = 0; y < self.height; y++) {
-		self.pixel(x, y, color)
-	}
-
-	return true
-}
-
-image.prototype.boxFilled = function (x1, y1, x2, y2, color) {
-	var self = this
-
-	for (var y = y1; y <= y2; y++) {
-		for (var x = x1; x <= x2; x++) {
-			self.pixel(x, y, color)
->>>>>>> 768a5675
-		}
-
-		return true;
-	}
-
-<<<<<<< HEAD
+				this.pixel(x, y, color)
+			}
+		}
+
+		return true
+	}
+
 	boxLine(x1, y1, x2, y2, color) {
-
 		for (var y = y1; y <= y2; y++) {
-			var line = this.canvas[y];
+			var line = this.canvas[y]
 
 			// draw horizontal lines
 			if (y == y1 || y == y2) {
 				for (var x = x1; x <= x2; x++) {
-					this.pixel(x, y, color);
+					this.pixel(x, y, color)
 				}
 			}
 
 			// draw vertical lines
 			if (y > y1 || y < y2) {
-				this.pixel(x1, y, color);
-				this.pixel(x2, y, color);
-			}
-		}
-
-		return true;
+				this.pixel(x1, y, color)
+				this.pixel(x2, y, color)
+			}
+		}
+
+		return true
 	}
 
 	buffer() {
-		return Buffer.concat(this.canvas);
+		return Buffer.concat(this.canvas)
 	}
 
 	bufferAndTime() {
-		return { updated: this.lastUpdate, buffer: this.buffer() };
+		return { updated: this.lastUpdate, buffer: this.buffer() }
 	}
 
 	/*
@@ -276,1002 +163,530 @@
 
 		returns true if text fits
 	*/
-	drawAlignedText(x=0, y=0, w=72, h=72, text, color, fontindex='', spacing, size=1, halign='center', valign='center', dummy=false) {
-		var textFits = true;
-		var double;
-		var lineheight;
-		var linespacing;
-		var charspacing;
+	drawAlignedText(
+		x = 0,
+		y = 0,
+		w = 72,
+		h = 72,
+		text,
+		color,
+		fontindex = '',
+		spacing,
+		size = 1,
+		halign = 'center',
+		valign = 'center',
+		dummy = false
+	) {
+		var textFits = true
+		var double
+		var lineheight
+		var linespacing
+		var charspacing
 
 		if (size === 2) {
-			double = true;
-		}
-		else {
-			double = false;
+			double = true
+		} else {
+			double = false
 		}
 
 		if (fontindex === 'auto') {
-			fontindex = 0;
-=======
-	return true
-}
-
-image.prototype.boxLine = function (x1, y1, x2, y2, color) {
-	var self = this
-
-	for (var y = y1; y <= y2; y++) {
-		var line = self.canvas[y]
-
-		// draw horizontal lines
-		if (y == y1 || y == y2) {
-			for (var x = x1; x <= x2; x++) {
-				self.pixel(x, y, color)
-			}
-		}
-
-		// draw vertical lines
-		if (y > y1 || y < y2) {
-			self.pixel(x1, y, color)
-			self.pixel(x2, y, color)
-		}
-	}
-
-	return true
-}
-
-var rgb = (image.prototype.rgb = function (r, g, b) {
-	var self = this
-
-	return ((r & 0xff) << 16) | ((g & 0xff) << 8) | (b & 0xff)
-})
-
-var rgbRev = (image.prototype.rgbRev = function (dec) {
-	var self = this
->>>>>>> 768a5675
+			fontindex = 0
 
 			for (let checksize of [44, 30, 24, 18, 14]) {
-
-<<<<<<< HEAD
 				if (this.drawAlignedText(x, y, w, h, text, color, checksize, spacing, size, halign, valign, true) === true) {
-					fontindex = checksize;
-					break;
-				}
-			}
-		}
-
-		lineheight = font[fontindex].lineheight;
-		linespacing = font[fontindex].linespacing;
+					fontindex = checksize
+					break
+				}
+			}
+		}
+
+		lineheight = font[fontindex].lineheight
+		linespacing = font[fontindex].linespacing
 
 		if (spacing !== undefined) {
-			charspacing = spacing;
-		}
-		else {
-			charspacing = font[fontindex].charspacing;
-		}
-
-		var displayText = text.trim(); // remove leading and trailing spaces for display
-
-		var xSize = this.drawTextLine(0, 0, displayText, color, fontindex, charspacing, double, true);
+			charspacing = spacing
+		} else {
+			charspacing = font[fontindex].charspacing
+		}
+
+		var displayText = text.trim() // remove leading and trailing spaces for display
+
+		var xSize = this.drawTextLine(0, 0, displayText, color, fontindex, charspacing, double, true)
 
 		// breakup text in pieces
-		var breakPos = [0];
-		var lastBreakPos = 0;
-		var lineWidth = 0;
+		var breakPos = [0]
+		var lastBreakPos = 0
+		var lineWidth = 0
 
 		for (var i = 0; i < displayText.length; i++) {
-
-			if (displayText.charCodeAt(i) === 32 || displayText.charCodeAt(i) === 45 || displayText.charCodeAt(i) === 95 || displayText.charCodeAt(i) === 58 || displayText.charCodeAt(i) === 126 ) {
-				lastBreakPos = i; // remember the latest position where break is possible
+			if (
+				displayText.charCodeAt(i) === 32 ||
+				displayText.charCodeAt(i) === 45 ||
+				displayText.charCodeAt(i) === 95 ||
+				displayText.charCodeAt(i) === 58 ||
+				displayText.charCodeAt(i) === 126
+			) {
+				lastBreakPos = i // remember the latest position where break is possible
 			}
 
 			// Support \n as line breaker
 			if (displayText.substr(i, 2) === '\\n') {
-				lastBreakPos = i;
-				displayText = displayText.slice(0, lastBreakPos) + displayText.slice(lastBreakPos + 2);
-				i--;
-				breakPos.push(lastBreakPos);
-				lastBreakPos = 0;
-			}
-
-			if (this.drawTextLine(0, 0, displayText.slice(breakPos[breakPos.length - 1], i + 1), color, fontindex, charspacing, double, true) > w) {
-
-				if (lastBreakPos > 0) { // if line is getting too long and there was a good wrap position, wrap it at that position
-
-					if (displayText.charCodeAt(lastBreakPos) === 32) { // if the break position was a space we want to get rid of it
-						displayText = displayText.slice(0, lastBreakPos) + displayText.slice(lastBreakPos + 1);
-						i--;
-					}
-					else {
-						if ((i - lastBreakPos) > 0) { // if we can afford we want to have the breaking character in the top line, otherwise it gets wrapped (ugly, but better for space usage)
-							lastBreakPos += 1; 
+				lastBreakPos = i
+				displayText = displayText.slice(0, lastBreakPos) + displayText.slice(lastBreakPos + 2)
+				i--
+				breakPos.push(lastBreakPos)
+				lastBreakPos = 0
+			}
+
+			if (
+				this.drawTextLine(
+					0,
+					0,
+					displayText.slice(breakPos[breakPos.length - 1], i + 1),
+					color,
+					fontindex,
+					charspacing,
+					double,
+					true
+				) > w
+			) {
+				if (lastBreakPos > 0) {
+					// if line is getting too long and there was a good wrap position, wrap it at that position
+
+					if (displayText.charCodeAt(lastBreakPos) === 32) {
+						// if the break position was a space we want to get rid of it
+						displayText = displayText.slice(0, lastBreakPos) + displayText.slice(lastBreakPos + 1)
+						i--
+					} else {
+						if (i - lastBreakPos > 0) {
+							// if we can afford we want to have the breaking character in the top line, otherwise it gets wrapped (ugly, but better for space usage)
+							lastBreakPos += 1
 						}
 					}
 
-					breakPos.push(lastBreakPos);
-					lastBreakPos = 0;
-				}
-				else {
-					breakPos.push(i); // if there has been no good break position, just wrap it anyway
-					lastBreakPos = 0;
-				}
-			}
-		}
-
-		breakPos.push(displayText.length);
-
-		var lines = breakPos.length -1;
-
-		if ((lines * lineheight * (double ? 2 : 1) + (lines-1) * linespacing * (double ? 2 : 1)) > h) {
-			lines = parseInt((h + linespacing * (double ? 2 : 1)) / ((lineheight + linespacing) * (double ? 2 : 1)) );
-			textFits = false;
+					breakPos.push(lastBreakPos)
+					lastBreakPos = 0
+				} else {
+					breakPos.push(i) // if there has been no good break position, just wrap it anyway
+					lastBreakPos = 0
+				}
+			}
+		}
+
+		breakPos.push(displayText.length)
+
+		var lines = breakPos.length - 1
+
+		if (lines * lineheight * (double ? 2 : 1) + (lines - 1) * linespacing * (double ? 2 : 1) > h) {
+			lines = parseInt((h + linespacing * (double ? 2 : 1)) / ((lineheight + linespacing) * (double ? 2 : 1)))
+			textFits = false
 		}
 
 		if (lines === 0) {
-			return true;
+			return true
 		}
 
 		if (dummy !== true) {
-
 			for (var line = 1; line <= lines; line++) {
-				xSize = this.drawTextLine(0, 0, displayText.slice(breakPos[line - 1], breakPos[line]), color, fontindex, charspacing, double, true);
-				var xStart, yStart;
+				xSize = this.drawTextLine(
+					0,
+					0,
+					displayText.slice(breakPos[line - 1], breakPos[line]),
+					color,
+					fontindex,
+					charspacing,
+					double,
+					true
+				)
+				var xStart, yStart
 
 				switch (halign) {
 					case 'left':
-						xStart = x;
-						break;
+						xStart = x
+						break
 					case 'center':
-						xStart = x + parseInt((w - xSize) / 2);
-						break;
+						xStart = x + parseInt((w - xSize) / 2)
+						break
 					case 'right':
-						xStart = x + w - xSize;
-						break;
+						xStart = x + w - xSize
+						break
 				}
 
 				switch (valign) {
 					case 'top':
-						yStart = y + (line - 1) * (lineheight + linespacing) * (double ? 2 : 1);
-						break;
+						yStart = y + (line - 1) * (lineheight + linespacing) * (double ? 2 : 1)
+						break
 					case 'center':
-						yStart = y + parseInt((h - (lines * lineheight * (double ? 2 : 1) + (lines - 1) * linespacing * (double ? 2 : 1))) / 2) + (line - 1) * (lineheight + linespacing) * (double ? 2 : 1);
-						break;
+						yStart =
+							y +
+							parseInt(
+								(h - (lines * lineheight * (double ? 2 : 1) + (lines - 1) * linespacing * (double ? 2 : 1))) / 2
+							) +
+							(line - 1) * (lineheight + linespacing) * (double ? 2 : 1)
+						break
 					case 'bottom':
-						yStart = y + h - (lines - line + 1) * (lineheight + linespacing) * (double ? 2 : 1);
-						break;
-				}
-
-				var linetext = displayText.slice(breakPos[line - 1], breakPos[line]);
-				this.drawTextLine(xStart, yStart, linetext, color, fontindex, charspacing, double);
-			}
-		}
-
-		return textFits;
-	}
-
-	drawBorder(depth=0, color) {
-
+						yStart = y + h - (lines - line + 1) * (lineheight + linespacing) * (double ? 2 : 1)
+						break
+				}
+
+				var linetext = displayText.slice(breakPos[line - 1], breakPos[line])
+				this.drawTextLine(xStart, yStart, linetext, color, fontindex, charspacing, double)
+			}
+		}
+
+		return textFits
+	}
+
+	drawBorder(depth = 0, color) {
 		if (depth > 0) {
-
-			if ( depth * 2 < this.width ) {
+			if (depth * 2 < this.width) {
 				for (var x = 0; x < depth; x++) {
-					this.verticalLine(x, color);
+					this.verticalLine(x, color)
 				}
 
 				for (var x = this.width - depth; x < this.width; x++) {
-					this.verticalLine(x, color);
-				}
-			}
-			else {
+					this.verticalLine(x, color)
+				}
+			} else {
 				for (var x = 0; x < this.width; x++) {
-					this.verticalLine(x, color);
-				}
-=======
-	return {
-		r: (dec & 0xff0000) >> 16,
-		g: (dec & 0x00ff00) >> 8,
-		b: dec & 0x0000ff,
-	}
-})
-
-var argb = (image.prototype.argb = function (a, r, g, b) {
-	var self = this
-
-	return (
-		a * 0x1000000 + rgb(r, g, b) // bitwise doesn't work because JS bitwise is working with 32bit signed int
-	)
-})
-
-image.prototype.drawFromPNGdata = function (
-	data,
-	xStart = 0,
-	yStart = 0,
-	width = 72,
-	height = 58,
-	halign = 'center',
-	valign = 'center'
-) {
-	var self = this
-	var data, png
-	var xouter, xinnner, youter, yinner, wouter, houter
-
-	if (xStart + width > self.width) {
-		width = self.width - xStart
-	}
-	if (yStart + height > self.height) {
-		height = self.height - yStart
-	}
-
-	png = PNG.sync.read(data)
-
-	if (png.width > width) {
-		//image is broader than drawing pane
-		switch (halign) {
-			case 'left':
-				xouter = 0
-				xinner = 0
-				wouter = width
-				break
-			case 'center':
-				xouter = 0
-				xinner = Math.round((png.width - width) / 2, 0)
-				wouter = width
-				break
-			case 'right':
-				xouter = 0
-				xinner = png.width - width
-				wouter = width
-				break
-		}
-	} else {
-		// image is narrower than drawing pane
-		switch (halign) {
-			case 'left':
-				xouter = 0
-				xinner = 0
-				wouter = png.width
-				break
-			case 'center':
-				xouter = Math.round((width - png.width) / 2, 0)
-				xinner = 0
-				wouter = png.width
-				break
-			case 'right':
-				xouter = width - png.width
-				xinner = 0
-				wouter = png.width
-				break
-		}
-	}
-
-	if (png.height > height) {
-		// image is taller than drawing pane
-		switch (valign) {
-			case 'top':
-				youter = 0
-				yinner = 0
-				houter = height
-				break
-			case 'center':
-				youter = 0
-				yinner = Math.round((png.height - height) / 2, 0)
-				houter = height
-				break
-			case 'bottom':
-				youter = 0
-				yinner = png.height - height
-				houter = height
-				break
-		}
-	} else {
-		// image is smaller than drawing pane
-		switch (valign) {
-			case 'top':
-				youter = 0
-				yinner = 0
-				houter = png.height
-				break
-			case 'center':
-				youter = Math.round((height - png.height) / 2, 0)
-				yinner = 0
-				houter = png.height
-				break
-			case 'bottom':
-				youter = height - png.height
-				yinner = 0
-				houter = png.height
-				break
-		}
-	}
-
-	for (var y = 0; y < houter; y++) {
-		for (var x = 0; x < wouter; x++) {
-			var idx = (png.width * (y + yinner) + x + xinner) << 2
-			var r = png.data[idx]
-			var g = png.data[idx + 1]
-			var b = png.data[idx + 2]
-			var a = png.data[idx + 3]
-
-			if (png.data[idx + 3] > 0) {
-				if (png.data[idx + 3] === 256) {
-					self.pixel(xStart + xouter + x, yStart + youter + y, self.rgb(r, g, b))
-				} else {
-					self.pixel(xStart + xouter + x, yStart + youter + y, self.argb(a, r, g, b))
-				}
-			}
-		}
-	}
-}
-
-image.prototype.drawFromPNG = function (file, xStart, yStart) {
-	var self = this
-	var data, png
-
-	try {
-		data = fs.readFileSync(file)
-		png = self.drawFromPNGdata(data, xStart, yStart)
-	} catch (e) {
-		debug('Error opening image file: ' + file, e)
-		return
-	}
-}
-
-image.prototype.drawText = function (x, y, text, color, fontindex, spacing, double, dummy) {
-	/*
-		DEPRECATED
-		This function has several problems
-		Use drawTextLine or drawAlignedText instead
-	*/
-	var self = this
-
-	if (text === undefined || text.length == 0) return 0
-
-	if (spacing === undefined) {
-		spacing = 2
-	}
-	if (double === undefined) {
-		double = false
-	}
-
-	var chars = text.split('')
-	var max_x = 0
-	var x_pos = 0
-	var y_pos = y
-	var just_wrapped = true
-
-	for (var i in chars) {
-		if (x + x_pos > self.width - (double ? 16 : 8) && dummy != true) {
-			x_pos = 0
-			y_pos += double ? 18 : 9
-			just_wrapped = true
-		}
-		if (!(chars[i] == ' ' && just_wrapped == true)) {
-			x_pos += (double ? 4 : 2) + self.drawLetter(x + x_pos, y_pos, chars[i], color, fontindex, double, dummy)
-		}
-		just_wrapped = false
-		if (x_pos > max_x) max_x = x_pos
-	}
-
-	return max_x
-}
-
-image.prototype.drawTextLine = function (x, y, text, color, fontindex, spacing, double, dummy) {
-	var self = this
-
-	if (text === undefined || text.length == 0) return 0
-
-	if (spacing === undefined) {
-		spacing = 2
-	}
-	if (double === undefined) {
-		double = false
-	}
-
-	var chars = text.split('')
-	var max_x = 0
-	var x_pos = 0
-	var y_pos = y
-
-	for (var i = 0; i < chars.length; i++) {
-		var charcode = chars[i].charCodeAt(0)
-		if (charcode >= 0xd800 && charcode <= 0xdbff && chars.length - 1 > i) {
-			// check if this is the start of a surrogate pair
-			var lead = charcode
-			var tail = chars[i + 1].charCodeAt(0)
-			if (tail >= 0xdc00 && tail <= 0xdfff) {
-				// low surrogate
-				charcode = (lead - 0xd800) * 0x400 + tail - 0xdc00 + 0x10000
-				i++
->>>>>>> 768a5675
-			}
-		}
-
-<<<<<<< HEAD
-			if ( depth * 2 < this.height ) {
+					this.verticalLine(x, color)
+				}
+			}
+
+			if (depth * 2 < this.height) {
 				for (var y = 0; y < depth; y++) {
-					this.horizontalLine(y, color);
+					this.horizontalLine(y, color)
 				}
 
 				for (var y = this.height - depth; y < this.height; y++) {
-					this.horizontalLine(y, color);
-				}
-			}
-			else {
+					this.horizontalLine(y, color)
+				}
+			} else {
 				for (var y = 0; y < this.height; y++) {
-					this.horizontalLine(y, color);
-				}
-			}
-
-			return true;
-		}
-		else {
-			return false;
-		}
-	}
-
-	drawCenterText(x,y,text,color,fontindex,spacing, double) {
+					this.horizontalLine(y, color)
+				}
+			}
+
+			return true
+		} else {
+			return false
+		}
+	}
+
+	drawCenterText(x, y, text, color, fontindex, spacing, double) {
 		/*
 			DEPRECATED
 			This Function doesn't work with UTF16 text.
 			Use drawAlignedText instead
 		*/
 		if (text == undefined || text == '') {
-			return 0;
-		}
-		
-		var xCenter = x;
-		var maxWidth = x * 2; // maximum line width is only correct if text center position is left of image center
-=======
-		var width = self.drawChar(x + x_pos, y_pos, charcode, color, fontindex, double, dummy)
-		x_pos += width ? width : 0
-		if (i < chars.length - 1) {
-			x_pos += width ? (double ? spacing * 2 : spacing) : 0
-		}
-
-		if (x_pos > max_x) max_x = x_pos
-	}
-
-	return max_x
-}
->>>>>>> 768a5675
-
-		if (maxWidth > this.width) { // correction of line width if text center is right of image center
-			maxWidth = (this.width - x) * 2;
-		}
-
-<<<<<<< HEAD
-		var displayText = text.trim();  // remove leading and trailing spaces for display
+			return 0
+		}
+
+		var xCenter = x
+		var maxWidth = x * 2 // maximum line width is only correct if text center position is left of image center
+
+		if (maxWidth > this.width) {
+			// correction of line width if text center is right of image center
+			maxWidth = (this.width - x) * 2
+		}
+
+		var displayText = text.trim() // remove leading and trailing spaces for display
 		// do we have more then one line?
 		var xSize = this.drawText(0, 0, displayText, color, fontindex, spacing, double, true)
 
 		if (xSize > maxWidth) {
 			// breakup text in pieces
 			//const breakChars = '\s-~,';
-			var breakPos = [0];
-			var lastBreakPos = 0;
-			var lineWidth = 0;
-
-			for (var i = 0; i< displayText.length; i++) {
-
-					if (displayText.charCodeAt(i) == 32 || displayText.charCodeAt(i) == 45 || displayText.charCodeAt(i) == 95 || displayText.charCodeAt(i) == 58 || displayText.charCodeAt(i) == 126 ) {
-						lastBreakPos = i; // remember the latest position where break is possible
+			var breakPos = [0]
+			var lastBreakPos = 0
+			var lineWidth = 0
+
+			for (var i = 0; i < displayText.length; i++) {
+				if (
+					displayText.charCodeAt(i) == 32 ||
+					displayText.charCodeAt(i) == 45 ||
+					displayText.charCodeAt(i) == 95 ||
+					displayText.charCodeAt(i) == 58 ||
+					displayText.charCodeAt(i) == 126
+				) {
+					lastBreakPos = i // remember the latest position where break is possible
+				}
+
+				if (
+					this.drawText(
+						0,
+						0,
+						displayText.substr(breakPos[breakPos.length - 1], i + 1),
+						color,
+						fontindex,
+						spacing,
+						double,
+						true
+					) > maxWidth
+				) {
+					if (lastBreakPos > 0) {
+						// if line is getting too long and there was a good wrap position, wrap it at that position
+
+						if (displayText.charCodeAt(lastBreakPos) == 32) {
+							// if the break position was a space we want to get rid of it
+							displayText = displayText.slice(0, lastBreakPos) + displayText.slice(lastBreakPos + 1)
+						} else {
+							if (i - lastBreakPos > 0) {
+								// if we can afford we want to have the breaking charakter in the top line, otherwise it gets wrapped (ugly, but better for space usage)
+								lastBreakPos += 1
+							}
+						}
+
+						breakPos.push(lastBreakPos)
+					} else {
+						breakPos.push(i - 1) // if there has been no good break position, just wrap it anyway
+						lastBreakPos = 0
 					}
-
-					if (this.drawText(0, 0, displayText.substr(breakPos[breakPos.length - 1], i + 1), color, fontindex, spacing, double, true) > maxWidth) {
-		
-						if (lastBreakPos > 0) { // if line is getting too long and there was a good wrap position, wrap it at that position
-		
-							if (displayText.charCodeAt(lastBreakPos) == 32) { // if the break position was a space we want to get rid of it
-								displayText = displayText.slice(0, lastBreakPos) + displayText.slice(lastBreakPos + 1);
-							}
-							else {
-								if (i - lastBreakPos > 0) { // if we can afford we want to have the breaking charakter in the top line, otherwise it gets wrapped (ugly, but better for space usage)
-									lastBreakPos += 1; 
-								}
-							}
-
-							breakPos.push(lastBreakPos);
-						}
-						else {
-							breakPos.push(i - 1); // if there has been no good break position, just wrap it anyway
-							lastBreakPos = 0;
-						}
-					}
-			}
-
-			breakPos.push(displayText.length);
+				}
+			}
+
+			breakPos.push(displayText.length)
 
 			for (var lines = 1; lines < breakPos.length; lines++) {
-				xSize = this.drawText(0, 0, displayText.substr(breakPos[lines - 1], breakPos[lines]), color, fontindex, spacing, double, true);
-				var xStart = parseInt(xCenter - xSize / 2 );
-				var yStart = y - parseInt(((breakPos.length - 1) * (double ? 14 : 7) + (breakPos.length - 2) * (double ? 4 : 2) ) / 2) + (lines - 1) * (double ? 18 : 9);
-				this.drawText(xStart, yStart, displayText.substr(breakPos[lines - 1], breakPos[lines]), color, fontindex, spacing, double);
-			}
-		}
-		else {
-			// just draw one line
-			var xStart = parseInt(xCenter - xSize / 2);
-			return this.drawText(xStart, y - (double ? 7 : 4), displayText, color, fontindex, spacing, double);
-=======
-image.prototype.drawCenterText = function (x, y, text, color, fontindex, spacing, double) {
-	/*
-		DEPRECATED
-		This Function doesn't work with UTF16 text.
-		Use drawAlignedText instead
-	*/
-
-	if (text == undefined || text == '') {
-		return 0
-	}
-	var self = this
-	var xCenter = x
-	var maxWidth = x * 2 // maximum line width is only correct if text center position is left of image center
-	if (maxWidth > self.width) maxWidth = (self.width - x) * 2 // correction of line width if text center is right of image center
-	var displayText = text.trim() // remove leading and trailing spaces for display
-	// do we have more then one line?
-	var xSize = self.drawText(0, 0, displayText, color, fontindex, spacing, double, true)
-	if (xSize > maxWidth) {
-		// breakup text in pieces
-		//const breakChars = '\s-~,';
-		var breakPos = [0]
-		var lastBreakPos = 0
-		var lineWidth = 0
-		for (var i = 0; i < displayText.length; i++) {
-			if (
-				displayText.charCodeAt(i) == 32 ||
-				displayText.charCodeAt(i) == 45 ||
-				displayText.charCodeAt(i) == 95 ||
-				displayText.charCodeAt(i) == 58 ||
-				displayText.charCodeAt(i) == 126
-			) {
-				lastBreakPos = i // remember the latest position where break is possible
-			}
-			if (
-				self.drawText(
+				xSize = this.drawText(
 					0,
 					0,
-					displayText.substr(breakPos[breakPos.length - 1], i + 1),
+					displayText.substr(breakPos[lines - 1], breakPos[lines]),
 					color,
 					fontindex,
 					spacing,
 					double,
 					true
-				) > maxWidth
-			) {
-				if (lastBreakPos > 0) {
-					// if line is getting too long and there was a good wrap position, wrap it at that position
-					if (displayText.charCodeAt(lastBreakPos) == 32) {
-						// if the break position was a space we want to get rid of it
-						displayText = displayText.slice(0, lastBreakPos) + displayText.slice(lastBreakPos + 1)
-					} else {
-						if (i - lastBreakPos > 0) lastBreakPos += 1 // if we can afford we want to have the breaking charakter in the top line, otherwise it gets wrapped (ugly, but better for space usage)
-					}
-					breakPos.push(lastBreakPos)
-				} else {
-					breakPos.push(i - 1) // if there has been no good break position, just wrap it anyway
-					lastBreakPos = 0
-				}
-			}
->>>>>>> 768a5675
-		}
-	}
-
-<<<<<<< HEAD
+				)
+				var xStart = parseInt(xCenter - xSize / 2)
+				var yStart =
+					y -
+					parseInt(((breakPos.length - 1) * (double ? 14 : 7) + (breakPos.length - 2) * (double ? 4 : 2)) / 2) +
+					(lines - 1) * (double ? 18 : 9)
+				this.drawText(
+					xStart,
+					yStart,
+					displayText.substr(breakPos[lines - 1], breakPos[lines]),
+					color,
+					fontindex,
+					spacing,
+					double
+				)
+			}
+		} else {
+			// just draw one line
+			var xStart = parseInt(xCenter - xSize / 2)
+			return this.drawText(xStart, y - (double ? 7 : 4), displayText, color, fontindex, spacing, double)
+		}
+	}
+
 	drawChar(x, y, char, color, fontindex, double, dummy) {
-
 		if (double === undefined) {
-			double = false;
+			double = false
 		}
 
 		if (char === undefined) {
-			return 0;
+			return 0
 		}
 
 		// dummy is for not drawing any actual pixels. just calculate the font size
 		if (dummy === undefined) {
-			dummy = false;
-		}
-
-		if (char == 32 || char == 160) { // return blanks for space
-			return 2;
-=======
-		breakPos.push(displayText.length)
-
-		for (var lines = 1; lines < breakPos.length; lines++) {
-			xSize = self.drawText(
-				0,
-				0,
-				displayText.substr(breakPos[lines - 1], breakPos[lines]),
-				color,
-				fontindex,
-				spacing,
-				double,
-				true
-			)
-			var xStart = parseInt(xCenter - xSize / 2)
-			var yStart =
-				y -
-				parseInt(((breakPos.length - 1) * (double ? 14 : 7) + (breakPos.length - 2) * (double ? 4 : 2)) / 2) +
-				(lines - 1) * (double ? 18 : 9)
-			self.drawText(
-				xStart,
-				yStart,
-				displayText.substr(breakPos[lines - 1], breakPos[lines]),
-				color,
-				fontindex,
-				spacing,
-				double
-			)
-		}
-	} else {
-		// just draw one line
-		var xStart = parseInt(xCenter - xSize / 2)
-		return self.drawText(xStart, y - (double ? 7 : 4), displayText, color, fontindex, spacing, double)
-	}
-}
-
-/*
-	Draws aligned text in an boxed area.
-	int x: bounding box top left horizontal value
-	int y: bounding box top left vertical value
-	int w: bounding box width
-	int h: bounding box height
-	string text: the text to drawBank
-	rgb-array color: color of the text
-	string fontindex: index of font, either 'icon' or something else
-	int spacing: how much space should be between letters, leave undefined for spacing of font
-	int size: font size multiplier
-	string halign: horizontal alignment left, center, right
-	string valign: vertical alignment top, center, bottom
-	bool dummy: don't actually draw anything if true, just return if the text fits
-
-	returns true if text fits
-*/
-image.prototype.drawAlignedText = function (
-	x = 0,
-	y = 0,
-	w = 72,
-	h = 72,
-	text,
-	color,
-	fontindex = '',
-	spacing,
-	size = 1,
-	halign = 'center',
-	valign = 'center',
-	dummy = false
-) {
-	var self = this
-	var textFits = true
-	var double
-	var lineheight
-	var linespacing
-	var charspacing
-
-	if (size === 2) {
-		double = true
-	} else {
-		double = false
-	}
-
-	if (fontindex === 'auto') {
-		fontindex = 0
-		for (let checksize of [44, 30, 24, 18, 14]) {
-			if (self.drawAlignedText(x, y, w, h, text, color, checksize, spacing, size, halign, valign, true) === true) {
-				fontindex = checksize
-				break
-			}
->>>>>>> 768a5675
-		}
-
-<<<<<<< HEAD
+			dummy = false
+		}
+
+		if (char == 32 || char == 160) {
+			// return blanks for space
+			return 2
+		}
+
 		if (font[fontindex] === undefined) {
-			return 0;
-		}
-
-		if ( char >= 0xD800 && char <= 0xDBFF ) { // most likely a lead surrogate of an UTF16 pair
-			return 0;
+			return 0
+		}
+
+		if (char >= 0xd800 && char <= 0xdbff) {
+			// most likely a lead surrogate of an UTF16 pair
+			return 0
 		}
 
 		if (font[fontindex][char] === undefined) {
-			debug("trying to draw a character that doesnt exist in the font:", char, String.fromCharCode(parseInt(char)) );
-			return 0;
-		}
-
-		var gfx = font[fontindex][char];
-		var maxX = 0;
+			debug('trying to draw a character that doesnt exist in the font:', char, String.fromCharCode(parseInt(char)))
+			return 0
+		}
+
+		var gfx = font[fontindex][char]
+		var maxX = 0
 
 		for (var pixel in gfx) {
-
 			if (double == true) {
-
 				if ((gfx[pixel][0] + 1) * 2 > maxX) {
-					maxX = (gfx[pixel][0] + 1) * 2;
+					maxX = (gfx[pixel][0] + 1) * 2
 				}
 
 				if (dummy == false) {
 					for (var len = 0; len < gfx[pixel][2]; len++) {
-						this.pixel(x + (gfx[pixel][0] * 2), y + (gfx[pixel][1] * 2 + len * 2), color);
-						this.pixel(x + (gfx[pixel][0] * 2) + 1, y + (gfx[pixel][1] * 2 + len * 2), color);
-						this.pixel(x + (gfx[pixel][0] * 2), y + (gfx[pixel][1] * 2) + len * 2 + 1, color);
-						this.pixel(x + (gfx[pixel][0] * 2) + 1, y + (gfx[pixel][1] * 2) + len * 2 + 1, color);
+						this.pixel(x + gfx[pixel][0] * 2, y + (gfx[pixel][1] * 2 + len * 2), color)
+						this.pixel(x + gfx[pixel][0] * 2 + 1, y + (gfx[pixel][1] * 2 + len * 2), color)
+						this.pixel(x + gfx[pixel][0] * 2, y + gfx[pixel][1] * 2 + len * 2 + 1, color)
+						this.pixel(x + gfx[pixel][0] * 2 + 1, y + gfx[pixel][1] * 2 + len * 2 + 1, color)
 					}
 				}
-			}
-			else {
+			} else {
 				if (gfx[pixel][0] + 1 > maxX) {
-					maxX = gfx[pixel][0] + 1;
+					maxX = gfx[pixel][0] + 1
 				}
 
 				if (dummy == false) {
 					for (var len = 0; len < gfx[pixel][2]; len++) {
-						this.pixel(x + gfx[pixel][0], y + gfx[pixel][1] + len, color);
+						this.pixel(x + gfx[pixel][0], y + gfx[pixel][1] + len, color)
 					}
 				}
 			}
 		}
 
-		return maxX;
-	}
-
-	drawCornerTriangle(depth=0, color, halign='left', valign='top') {
-
+		return maxX
+	}
+
+	drawCornerTriangle(depth = 0, color, halign = 'left', valign = 'top') {
 		if (depth > 0 && (halign == 'left' || halign == 'right') && (valign == 'top' || valign == 'bottom')) {
-			var maxY = (depth > this.height ? this.height : depth);
+			var maxY = depth > this.height ? this.height : depth
 
 			for (var y = 0; y < maxY; y++) {
-				var trueY = (valign == 'bottom' ? this.height - 1 - y : y);
-
-				for (var x = 0; (x < (depth - y) && x < this.width); x++) {
-					var trueX = (halign == 'right' ? this.width - 1 - x : x);
-
-					this.pixel(trueX, trueY, color);
-=======
-	lineheight = font[fontindex].lineheight
-	linespacing = font[fontindex].linespacing
-
-	if (spacing !== undefined) {
-		charspacing = spacing
-	} else {
-		charspacing = font[fontindex].charspacing
-	}
-
-	var displayText = text.trim() // remove leading and trailing spaces for display
-
-	var xSize = self.drawTextLine(0, 0, displayText, color, fontindex, charspacing, double, true)
-
-	// breakup text in pieces
-	var breakPos = [0]
-	var lastBreakPos = 0
-	var lineWidth = 0
-	for (var i = 0; i < displayText.length; i++) {
-		if (
-			displayText.charCodeAt(i) === 32 ||
-			displayText.charCodeAt(i) === 45 ||
-			displayText.charCodeAt(i) === 95 ||
-			displayText.charCodeAt(i) === 58 ||
-			displayText.charCodeAt(i) === 126
-		) {
-			lastBreakPos = i // remember the latest position where break is possible
-		}
-
-		// Support \n as line breaker
-		if (displayText.substr(i, 2) === '\\n') {
-			lastBreakPos = i
-			displayText = displayText.slice(0, lastBreakPos) + displayText.slice(lastBreakPos + 2)
-			i--
-			breakPos.push(lastBreakPos)
-			lastBreakPos = 0
-		}
-
-		if (
-			self.drawTextLine(
-				0,
-				0,
-				displayText.slice(breakPos[breakPos.length - 1], i + 1),
-				color,
-				fontindex,
-				charspacing,
-				double,
-				true
-			) > w
-		) {
-			if (lastBreakPos > 0) {
-				// if line is getting too long and there was a good wrap position, wrap it at that position
-				if (displayText.charCodeAt(lastBreakPos) === 32) {
-					// if the break position was a space we want to get rid of it
-					displayText = displayText.slice(0, lastBreakPos) + displayText.slice(lastBreakPos + 1)
-					i--
-				} else {
-					if (i - lastBreakPos > 0) lastBreakPos += 1 // if we can afford we want to have the breaking character in the top line, otherwise it gets wrapped (ugly, but better for space usage)
->>>>>>> 768a5675
-				}
-				breakPos.push(lastBreakPos)
-				lastBreakPos = 0
-			} else {
-				breakPos.push(i) // if there has been no good break position, just wrap it anyway
-				lastBreakPos = 0
-			}
-<<<<<<< HEAD
-
-			return true;
-		}
-		else {
-			return false;
+				var trueY = valign == 'bottom' ? this.height - 1 - y : y
+
+				for (var x = 0; x < depth - y && x < this.width; x++) {
+					var trueX = halign == 'right' ? this.width - 1 - x : x
+
+					this.pixel(trueX, trueY, color)
+				}
+			}
+
+			return true
+		} else {
+			return false
 		}
 	}
 
 	drawFromPNG(file, xStart, yStart) {
-		var data, png;
+		var data, png
 
 		try {
-			data = fs.readFileSync(file);
-			png = this.drawFromPNGdata(data, xStart, yStart);
-		}
-		catch (e) {
-			debug("Error opening image file: " + file, e);
-			return;
-		}
-	}
-
-	drawFromPNGdata(data, xStart=0, yStart=0, width=72, height=58, halign='center', valign='center') {
-		var data, png;
-		var xouter, xinnner, youter, yinner, wouter, houter;
+			data = fs.readFileSync(file)
+			png = this.drawFromPNGdata(data, xStart, yStart)
+		} catch (e) {
+			debug('Error opening image file: ' + file, e)
+			return
+		}
+	}
+
+	drawFromPNGdata(data, xStart = 0, yStart = 0, width = 72, height = 58, halign = 'center', valign = 'center') {
+		var data, png
+		var xouter, xinnner, youter, yinner, wouter, houter
 
 		if (xStart + width > this.width) {
-			width = this.width - xStart;
+			width = this.width - xStart
 		}
 
 		if (yStart + height > this.height) {
-			height = this.height - yStart;
-		}
-
-		png = PNG.sync.read(data);
-=======
-		}
-	}
-
-	breakPos.push(displayText.length)
-
-	var lines = breakPos.length - 1
-	if (lines * lineheight * (double ? 2 : 1) + (lines - 1) * linespacing * (double ? 2 : 1) > h) {
-		lines = parseInt((h + linespacing * (double ? 2 : 1)) / ((lineheight + linespacing) * (double ? 2 : 1)))
-		textFits = false
-	}
-	if (lines === 0) return true
-
-	if (dummy !== true) {
-		for (var line = 1; line <= lines; line++) {
-			xSize = self.drawTextLine(
-				0,
-				0,
-				displayText.slice(breakPos[line - 1], breakPos[line]),
-				color,
-				fontindex,
-				charspacing,
-				double,
-				true
-			)
-			var xStart, yStart
->>>>>>> 768a5675
-
-		if (png.width > width) { //image is broader than drawing pane
+			height = this.height - yStart
+		}
+
+		png = PNG.sync.read(data)
+
+		if (png.width > width) {
+			//image is broader than drawing pane
 			switch (halign) {
 				case 'left':
-<<<<<<< HEAD
-					xouter = 0;
-					xinner = 0;
-					wouter = width;
-					break;
+					xouter = 0
+					xinner = 0
+					wouter = width
+					break
 				case 'center':
-					xouter = 0;
-					xinner = Math.round((png.width - width) / 2, 0);
-					wouter = width;
-					break;
+					xouter = 0
+					xinner = Math.round((png.width - width) / 2, 0)
+					wouter = width
+					break
 				case 'right':
-					xouter = 0;
-					xinner = png.width - width;
-					wouter = width;
-					break;
-=======
-					xStart = x
-					break
-				case 'center':
-					xStart = x + parseInt((w - xSize) / 2)
-					break
-				case 'right':
-					xStart = x + w - xSize
-					break
->>>>>>> 768a5675
-			}
-		}
-		else { // image is narrower than drawing pane
+					xouter = 0
+					xinner = png.width - width
+					wouter = width
+					break
+			}
+		} else {
+			// image is narrower than drawing pane
 			switch (halign) {
 				case 'left':
-					xouter = 0;
-					xinner = 0;
-					wouter = png.width;
-					break;
+					xouter = 0
+					xinner = 0
+					wouter = png.width
+					break
 				case 'center':
-					xouter = Math.round((width - png.width)/2 , 0);
-					xinner = 0;
-					wouter = png.width;
-					break;
+					xouter = Math.round((width - png.width) / 2, 0)
+					xinner = 0
+					wouter = png.width
+					break
 				case 'right':
-					xouter = width - png.width;
-					xinner = 0;
-					wouter = png.width;
-					break;
-			}
-		}
-
-		if (png.height > height) { // image is taller than drawing pane
+					xouter = width - png.width
+					xinner = 0
+					wouter = png.width
+					break
+			}
+		}
+
+		if (png.height > height) {
+			// image is taller than drawing pane
 			switch (valign) {
 				case 'top':
-<<<<<<< HEAD
-					youter = 0;
-					yinner = 0;
-					houter = height;
-					break;
+					youter = 0
+					yinner = 0
+					houter = height
+					break
 				case 'center':
-					youter = 0;
-					yinner = Math.round((png.height - height) / 2, 0);
-					houter = height;
-					break;
+					youter = 0
+					yinner = Math.round((png.height - height) / 2, 0)
+					houter = height
+					break
 				case 'bottom':
-					youter = 0;
-					yinner = png.height - height;
-					houter = height;
-					break;
-=======
-					yStart = y + (line - 1) * (lineheight + linespacing) * (double ? 2 : 1)
+					youter = 0
+					yinner = png.height - height
+					houter = height
+					break
+			}
+		} else {
+			switch (
+				valign // image is smaller than drawing pane
+			) {
+				case 'top':
+					youter = 0
+					yinner = 0
+					houter = png.height
 					break
 				case 'center':
-					yStart =
-						y +
-						parseInt((h - (lines * lineheight * (double ? 2 : 1) + (lines - 1) * linespacing * (double ? 2 : 1))) / 2) +
-						(line - 1) * (lineheight + linespacing) * (double ? 2 : 1)
+					youter = Math.round((height - png.height) / 2, 0)
+					yinner = 0
+					houter = png.height
 					break
 				case 'bottom':
-					yStart = y + h - (lines - line + 1) * (lineheight + linespacing) * (double ? 2 : 1)
-					break
->>>>>>> 768a5675
-			}
-		}
-		else {
-				switch (valign) { // image is smaller than drawing pane
-					case 'top':
-						youter = 0;
-						yinner = 0;
-						houter = png.height;
-						break;
-					case 'center':
-						youter = Math.round((height - png.height) / 2, 0);
-						yinner = 0;
-						houter = png.height;
-						break;
-					case 'bottom':
-						youter = height - png.height;
-						yinner = 0;
-						houter = png.height;
-						break;
-				}
-		}
-
-<<<<<<< HEAD
+					youter = height - png.height
+					yinner = 0
+					houter = png.height
+					break
+			}
+		}
+
 		for (var y = 0; y < houter; y++) {
 			for (var x = 0; x < wouter; x++) {
-				var idx = (png.width * (y + yinner) + x + xinner) << 2;
-				var r = png.data[idx];
-				var g = png.data[idx + 1];
-				var b = png.data[idx + 2];
-				var a = png.data[idx + 3];
+				var idx = (png.width * (y + yinner) + x + xinner) << 2
+				var r = png.data[idx]
+				var g = png.data[idx + 1]
+				var b = png.data[idx + 2]
+				var a = png.data[idx + 3]
 
 				if (png.data[idx + 3] > 0) {
 					if (png.data[idx + 3] === 256) {
-						this.pixel(xStart + xouter + x, yStart + youter + y, this.rgb(r, g, b));
-					}
-					else {
-						this.pixel(xStart + xouter + x, yStart + youter + y, this.argb(a, r, g, b));
+						this.pixel(xStart + xouter + x, yStart + youter + y, this.rgb(r, g, b))
+					} else {
+						this.pixel(xStart + xouter + x, yStart + youter + y, this.argb(a, r, g, b))
 					}
 				}
 			}
@@ -1285,28 +700,27 @@
 			Use drawChar instead
 		*/
 		if (double === undefined) {
-			double = false;
+			double = false
 		}
 
 		if (letter === undefined || ((letter.length > 1 || letter.length == 0) && letter == 'icon')) {
-			return 0;
+			return 0
 		}
 
 		// dummy is for not drawing any actual pixels. just calculate the font size
 		if (dummy === undefined) {
-			dummy = false;
-		}
-
-		var num;
+			dummy = false
+		}
+
+		var num
 
 		if (fontindex !== 'icon') {
-			num = letter.charCodeAt(0);
-		}
-		else {
-			num = letter;
-		}
-
-		return this.drawChar(x, y, num, color, fontindex, double, dummy);
+			num = letter.charCodeAt(0)
+		} else {
+			num = letter
+		}
+
+		return this.drawChar(x, y, num, color, fontindex, double, dummy)
 	}
 
 	/**
@@ -1320,46 +734,57 @@
 	 * horizontally. Top left is first three bytes.
 	 */
 	drawPixelBuffer(x, y, width, height, buffer, type) {
-
 		if (type === undefined && typeof buffer == 'object' && buffer instanceof Buffer) {
-			type = 'buffer';
-		}
-		else if (type === undefined && typeof buffer == 'string') {
-			type = 'base64';
+			type = 'buffer'
+		} else if (type === undefined && typeof buffer == 'string') {
+			type = 'base64'
 		}
 
 		if (type === 'base64') {
-			buffer = Buffer.from(buffer, 'base64');
+			buffer = Buffer.from(buffer, 'base64')
 		}
 
 		if (buffer.length < width * height * 3) {
-			throw new Error('Pixelbuffer of ' + buffer.length + ' bytes is less than expected ' + (width * height * 3) + ' bytes');
-			return;
-		}
-
-    if (buffer.length == width * height * 4) { // ARGB
-			var counter = 0;
+			throw new Error(
+				'Pixelbuffer of ' + buffer.length + ' bytes is less than expected ' + width * height * 3 + ' bytes'
+			)
+			return
+		}
+
+		if (buffer.length == width * height * 4) {
+			// ARGB
+			var counter = 0
 
 			for (var y2 = 0; y2 < height; ++y2) {
 				for (var x2 = 0; x2 < width; ++x2) {
-					var color = buffer.readUInt32BE(counter);
-					this.pixel(x + x2, y + y2, color);
-					counter += 4;
-				}
-			}
-		}
-		else if (buffer.length == width * height * 3) { // RGB
-			var counter = 0;
+					var color = buffer.readUInt32BE(counter)
+					this.pixel(x + x2, y + y2, color)
+					counter += 4
+				}
+			}
+		} else if (buffer.length == width * height * 3) {
+			// RGB
+			var counter = 0
 			for (var y2 = 0; y2 < height; ++y2) {
 				for (var x2 = 0; x2 < width; ++x2) {
-					var color = buffer.readUIntBE(counter, 3);
-					this.pixel(x + x2, y + y2, color);
-					counter += 3;
-				}
-			}
-		}
-		else {
-			throw new Error('Pixelbuffer for a ' + width + 'x' + height + ' image should be either ' + (width * height * 3) + ' or ' + (width * height * 4) + ' bytes big. Not ' + buffer.length);
+					var color = buffer.readUIntBE(counter, 3)
+					this.pixel(x + x2, y + y2, color)
+					counter += 3
+				}
+			}
+		} else {
+			throw new Error(
+				'Pixelbuffer for a ' +
+					width +
+					'x' +
+					height +
+					' image should be either ' +
+					width * height * 3 +
+					' or ' +
+					width * height * 4 +
+					' bytes big. Not ' +
+					buffer.length
+			)
 		}
 	}
 
@@ -1370,372 +795,143 @@
 			Use drawTextLine or drawAlignedText instead
 		*/
 		if (text === undefined || text.length == 0) {
-			return 0;
+			return 0
 		}
 
 		if (spacing === undefined) {
-			spacing = 2;
+			spacing = 2
 		}
 
 		if (double === undefined) {
-			double = false;
-		}
-
-		var chars = text.split("");
-		var max_x = 0;
-		var x_pos = 0;
-		var y_pos = y;
-		var just_wrapped = true;
+			double = false
+		}
+
+		var chars = text.split('')
+		var max_x = 0
+		var x_pos = 0
+		var y_pos = y
+		var just_wrapped = true
 
 		for (var i in chars) {
-
-			if ((x + x_pos > this.width - (double ? 16 : 8)) && dummy != true ) {
-				x_pos = 0;
-				y_pos += (double ? 18 : 9);
-				just_wrapped = true;
-			}
-
-			if (!(chars[i] == " " && just_wrapped == true)) {
-				x_pos += (double ? 4 : 2) + this.drawLetter(x + x_pos, y_pos, chars[i], color, fontindex, double, dummy);
-			}
-
-			just_wrapped = false;
+			if (x + x_pos > this.width - (double ? 16 : 8) && dummy != true) {
+				x_pos = 0
+				y_pos += double ? 18 : 9
+				just_wrapped = true
+			}
+
+			if (!(chars[i] == ' ' && just_wrapped == true)) {
+				x_pos += (double ? 4 : 2) + this.drawLetter(x + x_pos, y_pos, chars[i], color, fontindex, double, dummy)
+			}
+
+			just_wrapped = false
 
 			if (x_pos > max_x) {
-				max_x = x_pos;
-			}
-		}
-
-		return max_x;
+				max_x = x_pos
+			}
+		}
+
+		return max_x
 	}
 
 	drawTextLine(x, y, text, color, fontindex, spacing, double, dummy) {
-
 		if (text === undefined || text.length == 0) {
-			return 0;
+			return 0
 		}
 
 		if (spacing === undefined) {
-			spacing = 2;
+			spacing = 2
 		}
 
 		if (double === undefined) {
-			double = false;
-		}
-
-		var chars = text.split("");
-		var max_x = 0;
-		var x_pos = 0;
-		var y_pos = y;
-
-		for (var i = 0; i< chars.length; i++) {
-				var charcode = chars[i].charCodeAt(0);
-				if ( charcode >= 0xD800 && charcode <= 0xDBFF && chars.length-1 > i ) { // check if this is the start of a surrogate pair
-					var lead = charcode;
-					var tail = chars[i + 1].charCodeAt(0);
-
-					if (tail >= 0xDC00 && tail <= 0xDFFF) { // low surrogate
-						charcode = (lead - 0xD800) * 0x400 + tail - 0xDC00 + 0x10000;
-						i++;
-					}
-				}
-
-
-				var width = this.drawChar(x + x_pos, y_pos, charcode, color, fontindex, double, dummy);
-				x_pos += width ? width : 0;
-
-				if (i < chars.length - 1) {
-					x_pos += (width ? (double ? spacing * 2 : spacing) : 0);
-				}
+			double = false
+		}
+
+		var chars = text.split('')
+		var max_x = 0
+		var x_pos = 0
+		var y_pos = y
+
+		for (var i = 0; i < chars.length; i++) {
+			var charcode = chars[i].charCodeAt(0)
+			if (charcode >= 0xd800 && charcode <= 0xdbff && chars.length - 1 > i) {
+				// check if this is the start of a surrogate pair
+				var lead = charcode
+				var tail = chars[i + 1].charCodeAt(0)
+
+				if (tail >= 0xdc00 && tail <= 0xdfff) {
+					// low surrogate
+					charcode = (lead - 0xd800) * 0x400 + tail - 0xdc00 + 0x10000
+					i++
+				}
+			}
+
+			var width = this.drawChar(x + x_pos, y_pos, charcode, color, fontindex, double, dummy)
+			x_pos += width ? width : 0
+
+			if (i < chars.length - 1) {
+				x_pos += width ? (double ? spacing * 2 : spacing) : 0
+			}
 
 			if (x_pos > max_x) {
-				max_x = x_pos;
-			}
-		}
-
-		return max_x;
+				max_x = x_pos
+			}
+		}
+
+		return max_x
 	}
 
 	horizontalLine(y, color) {
-
 		for (var x = 0; x < this.width; x++) {
-			this.pixel(x, y, color);
-		}
-
-		return true;
+			this.pixel(x, y, color)
+		}
+
+		return true
 	}
 
 	pixel(x, y, color) {
-
 		if (x >= this.width) {
-			return;
+			return
 		}
 
 		if (y >= this.height) {
-			return;
-		}
-
-		var line = this.canvas[y];
+			return
+		}
+
+		var line = this.canvas[y]
 
 		if (color <= 0xffffff) {
-			line.writeUIntBE(color & 0xffffff, x * 3, 3);
-		}
-		else {
-			var alpha = Math.floor(color / 0x1000000) / 0xff;
-			var oldr = line.readUInt8(x*3);
-			var oldg = line.readUInt8(x*3+1);
-			var oldb = line.readUInt8(x*3+2);
-			var newr = (color >> 16) & 0xff;
-			var newg = (color >> 8) & 0xff;
-			var newb = color & 0xff;
-			line.writeUIntBE(rgb(oldr * (1 - alpha) + newr * alpha , oldg * (1 - alpha) + newg * alpha , oldb * (1 - alpha) + newb * alpha), x * 3, 3);
-		}
-
-		this.lastUpdate = Date.now();
-
-		return true;
+			line.writeUIntBE(color & 0xffffff, x * 3, 3)
+		} else {
+			var alpha = Math.floor(color / 0x1000000) / 0xff
+			var oldr = line.readUInt8(x * 3)
+			var oldg = line.readUInt8(x * 3 + 1)
+			var oldb = line.readUInt8(x * 3 + 2)
+			var newr = (color >> 16) & 0xff
+			var newg = (color >> 8) & 0xff
+			var newb = color & 0xff
+			line.writeUIntBE(
+				rgb(oldr * (1 - alpha) + newr * alpha, oldg * (1 - alpha) + newg * alpha, oldb * (1 - alpha) + newb * alpha),
+				x * 3,
+				3
+			)
+		}
+
+		this.lastUpdate = Date.now()
+
+		return true
 	}
 
 	toBase64() {
-		return Buffer.concat(this.canvas).toString('base64');
+		return Buffer.concat(this.canvas).toString('base64')
 	}
 
 	verticalLine(x, color) {
-
 		for (var y = 0; y < this.height; y++) {
-			this.pixel(x, y, color);
-		}
-
-		return true;
+			this.pixel(x, y, color)
+		}
+
+		return true
 	}
 }
 
-exports = module.exports = image;
-=======
-			var linetext = displayText.slice(breakPos[line - 1], breakPos[line])
-			self.drawTextLine(xStart, yStart, linetext, color, fontindex, charspacing, double)
-		}
-	}
-	return textFits
-}
-
-image.prototype.drawLetter = function (x, y, letter, color, fontindex, double, dummy) {
-	/*
-		DEPRECATED
-		This Function doesn't work with UTF16 chars
-		Use drawChar instead
-	*/
-	var self = this
-
-	if (double === undefined) double = false
-	if (letter === undefined || ((letter.length > 1 || letter.length == 0) && letter == 'icon')) return 0
-
-	// dummy is for not drawing any actual pixels. just calculate the font size
-	if (dummy === undefined) dummy = false
-
-	var num
-
-	if (fontindex !== 'icon') {
-		num = letter.charCodeAt(0)
-	} else {
-		num = letter
-	}
-
-	return self.drawChar(x, y, num, color, fontindex, double, dummy)
-}
-
-/**
- * drawPixeBuffer(x, y, width, height, buffer[, type])
- *
- * Buffer can be either a buffer, or base64 encoded string.
- * Type can be set to either 'buffer' or 'base64' according to your input data.
- * Width and height is information about your buffer, not scaling.
- *
- * The buffer data is expected to be RGB or ARGB data, 1 byte per color,
- * horizontally. Top left is first three bytes.
- */
-image.prototype.drawPixelBuffer = function (x, y, width, height, buffer, type) {
-	var self = this
-
-	if (type === undefined && typeof buffer == 'object' && buffer instanceof Buffer) {
-		type = 'buffer'
-	} else if (type === undefined && typeof buffer == 'string') {
-		type = 'base64'
-	}
-
-	if (type === 'base64') {
-		buffer = Buffer.from(buffer, 'base64')
-	}
-
-	if (buffer.length < width * height * 3) {
-		throw new Error('Pixelbuffer of ' + buffer.length + ' bytes is less than expected ' + width * height * 3 + ' bytes')
-		return
-	}
-
-	if (buffer.length == width * height * 4) {
-		// ARGB
-		var counter = 0
-		for (var y2 = 0; y2 < height; ++y2) {
-			for (var x2 = 0; x2 < width; ++x2) {
-				var color = buffer.readUInt32BE(counter)
-				self.pixel(x + x2, y + y2, color)
-				counter += 4
-			}
-		}
-	} else if (buffer.length == width * height * 3) {
-		// RGB
-		var counter = 0
-		for (var y2 = 0; y2 < height; ++y2) {
-			for (var x2 = 0; x2 < width; ++x2) {
-				var color = buffer.readUIntBE(counter, 3)
-				self.pixel(x + x2, y + y2, color)
-				counter += 3
-			}
-		}
-	} else {
-		throw new Error(
-			'Pixelbuffer for a ' +
-				width +
-				'x' +
-				height +
-				' image should be either ' +
-				width * height * 3 +
-				' or ' +
-				width * height * 4 +
-				' bytes big. Not ' +
-				buffer.length
-		)
-	}
-}
-
-image.prototype.drawChar = function (x, y, char, color, fontindex, double, dummy) {
-	var self = this
-
-	if (double === undefined) double = false
-	if (char === undefined) return 0
-
-	// dummy is for not drawing any actual pixels. just calculate the font size
-	if (dummy === undefined) dummy = false
-
-	if (char == 32 || char == 160) return 2 // return blanks for space
-	if (font[fontindex] === undefined) return 0
-
-	if (char >= 0xd800 && char <= 0xdbff) {
-		// most likely a lead surrogate of an UTF16 pair
-		return 0
-	}
-
-	if (font[fontindex][char] === undefined) {
-		debug('trying to draw a character that doesnt exist in the font:', char, String.fromCharCode(parseInt(char)))
-		return 0
-	}
-
-	var gfx = font[fontindex][char]
-	var maxX = 0
-
-	for (var pixel in gfx) {
-		if (double == true) {
-			if ((gfx[pixel][0] + 1) * 2 > maxX) maxX = (gfx[pixel][0] + 1) * 2
-			if (dummy == false) {
-				for (var len = 0; len < gfx[pixel][2]; len++) {
-					self.pixel(x + gfx[pixel][0] * 2, y + (gfx[pixel][1] * 2 + len * 2), color)
-					self.pixel(x + gfx[pixel][0] * 2 + 1, y + (gfx[pixel][1] * 2 + len * 2), color)
-					self.pixel(x + gfx[pixel][0] * 2, y + gfx[pixel][1] * 2 + len * 2 + 1, color)
-					self.pixel(x + gfx[pixel][0] * 2 + 1, y + gfx[pixel][1] * 2 + len * 2 + 1, color)
-				}
-			}
-		} else {
-			if (gfx[pixel][0] + 1 > maxX) maxX = gfx[pixel][0] + 1
-			if (dummy == false) {
-				for (var len = 0; len < gfx[pixel][2]; len++) {
-					self.pixel(x + gfx[pixel][0], y + gfx[pixel][1] + len, color)
-				}
-			}
-		}
-	}
-
-	return maxX
-}
-
-image.prototype.drawBorder = function (depth = 0, color) {
-	var self = this
-
-	if (depth > 0) {
-		if (depth * 2 < self.width) {
-			for (var x = 0; x < depth; x++) {
-				self.verticalLine(x, color)
-			}
-
-			for (var x = self.width - depth; x < self.width; x++) {
-				self.verticalLine(x, color)
-			}
-		} else {
-			for (var x = 0; x < self.width; x++) {
-				self.verticalLine(x, color)
-			}
-		}
-
-		if (depth * 2 < self.height) {
-			for (var y = 0; y < depth; y++) {
-				self.horizontalLine(y, color)
-			}
-
-			for (var y = self.height - depth; y < self.height; y++) {
-				self.horizontalLine(y, color)
-			}
-		} else {
-			for (var y = 0; y < self.height; y++) {
-				self.horizontalLine(y, color)
-			}
-		}
-
-		return true
-	} else {
-		return false
-	}
-}
-
-image.prototype.drawCornerTriangle = function (depth = 0, color, halign = 'left', valign = 'top') {
-	var self = this
-
-	if (depth > 0 && (halign == 'left' || halign == 'right') && (valign == 'top' || valign == 'bottom')) {
-		var maxY = depth > self.height ? self.height : depth
-
-		for (var y = 0; y < maxY; y++) {
-			var trueY = valign == 'bottom' ? self.height - 1 - y : y
-
-			for (var x = 0; x < depth - y && x < self.width; x++) {
-				var trueX = halign == 'right' ? self.width - 1 - x : x
-
-				self.pixel(trueX, trueY, color)
-			}
-		}
-
-		return true
-	} else {
-		return false
-	}
-}
-
-image.prototype.toBase64 = function () {
-	var self = this
-
-	return Buffer.concat(self.canvas).toString('base64')
-}
-
-image.prototype.buffer = function () {
-	var self = this
-
-	return Buffer.concat(self.canvas)
-}
-
-image.prototype.bufferAndTime = function () {
-	var self = this
-
-	return { updated: self.lastUpdate, buffer: self.buffer() }
-}
-
-image.rgb = image.prototype.rgb
-image.rgbRev = image.prototype.rgbRev
-exports = module.exports = image
->>>>>>> 768a5675
+exports = module.exports = image