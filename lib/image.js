--- conflicted
+++ resolved
@@ -31,6 +31,8 @@
 }
 
 var rgbRev = function(dec) {
+	dec = Math.round(dec);
+
 	return  {
 		r: (dec & 0xff0000) >> 16,
 		g: (dec & 0x00ff00) >> 8,
@@ -85,6 +87,8 @@
 	}
 	
 	static rgbRev(dec) {
+		dec = Math.round(dec);
+
 		return  {
 			r: (dec & 0xff0000) >> 16,
 			g: (dec & 0x00ff00) >> 8,
@@ -187,18 +191,7 @@
 		if (fontindex === 'auto') {
 			fontindex = 0;
 
-<<<<<<< HEAD
 			for (let checksize of [44, 30, 24, 18, 14]) {
-=======
-	dec = Math.round(dec)
-
-	return  {
-		r: (dec & 0xff0000) >> 16,
-		g: (dec & 0x00ff00) >> 8,
-		b: (dec & 0x0000ff)
-	};
-};
->>>>>>> 4bfc0cc9
 
 				if (this.drawAlignedText(x, y, w, h, text, color, checksize, spacing, size, halign, valign, true) === true) {
 					fontindex = checksize;
