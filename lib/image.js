/*
 * This file is part of the Companion project
 * Copyright (c) 2018 Bitfocus AS
 * Authors: William Viker <william@bitfocus.io>, Håkon Nessjøen <haakon@bitfocus.io>
 *
 * This program is free software.
 * You should have received a copy of the MIT licence as well as the Bitfocus
 * Individual Contributor License Agreement for companion along with
 * this program.
 *
 * You can be released from the requirements of the license by purchasing
 * a commercial license. Buying such a license is mandatory as soon as you
 * develop commercial activities involving the Companion software without
 * disclosing the source code of your own applications.
 *
 */

// Super primitive drawing library!

const font = require('./resources/font')()
const { PNG } = require('pngjs')
const { argb, rgb, rgbRev } = require('./resources/util')

class image {
	debug = require('debug')('lib/image')

	static argb = argb
	static rgb = rgb
	static rgbRev = rgbRev

<<<<<<< HEAD
	constructor(width, height) {
		/* Defaults for custom images from modules */
		if (width === undefined) {
			width = 72
		}
		if (height === undefined) {
			height = 58
		}
=======
	self.lastUpdate = Date.now()
	self.width = width
	self.height = height
	self.canvas = []

	for (var y = 0; y < self.height; y++) {
		var buf = Buffer.alloc(self.width * 3) // * 3 for RGB.
		self.canvas.push(buf)
	}
>>>>>>> 89a20802

		this.argb = argb.bind(this)
		this.rgb = rgb.bind(this)
		this.rgbRev = rgbRev.bind(this)

<<<<<<< HEAD
		this.lastUpdate = Date.now()
		this.width = width
		this.height = height
		this.canvas = []
		this.lastBackgroundColor = rgb(0, 0, 0)

		for (let y = 0; y < this.height; y++) {
			let buf = Buffer.alloc(this.width * 3) // * 3 for RGB.
			this.canvas.push(buf)
		}
	}

	backgroundColor(backgroundColor) {
		this.lastBackgroundColor = backgroundColor

		for (let y = 0; y < this.height; y++) {
			for (let x = 0; x < this.width; x++) {
				this.pixel(x, y, backgroundColor)
			}
		}
=======
image.prototype.fillColor = function (color) {
	var self = this

	for (var y = 0; y < self.height; y++) {
		for (var x = 0; x < self.width; x++) {
			self.pixel(x, y, color)
		}
	}

	return true
}
/** @deprecated use fillColor instead */
image.prototype.backgroundColor = image.prototype.fillColor
>>>>>>> 89a20802

		return true
	}

	pixel(x, y, color) {
		if (x >= this.width) return
		if (y >= this.height) return

		let line = this.canvas[y]
		if (color <= 0xffffff) {
			line.writeUIntBE(color & 0xffffff, x * 3, 3)
		} else {
			let alpha = Math.floor(color / 0x1000000) / 0xff
			let oldr = line.readUInt8(x * 3)
			let oldg = line.readUInt8(x * 3 + 1)
			let oldb = line.readUInt8(x * 3 + 2)
			let newr = (color >> 16) & 0xff
			let newg = (color >> 8) & 0xff
			let newb = color & 0xff
			line.writeUIntBE(
				rgb(oldr * (1 - alpha) + newr * alpha, oldg * (1 - alpha) + newg * alpha, oldb * (1 - alpha) + newb * alpha),
				x * 3,
				3
			)
		}

		this.lastUpdate = Date.now()

		return true
	}

	horizontalLine(y, color) {
		for (let x = 0; x < this.width; x++) {
			this.pixel(x, y, color)
		}

		return true
	}

	verticalLine(x, color) {
		for (let y = 0; y < this.height; y++) {
			this.pixel(x, y, color)
		}

		return true
	}

	boxFilled(x1, y1, x2, y2, color) {
		for (let y = y1; y <= y2; y++) {
			for (let x = x1; x <= x2; x++) {
				this.pixel(x, y, color)
			}
		}

		return true
	}

	boxLine(x1, y1, x2, y2, color) {
		for (let y = y1; y <= y2; y++) {
			let line = this.canvas[y]

<<<<<<< HEAD
			// draw horizontal lines
			if (y == y1 || y == y2) {
				for (let x = x1; x <= x2; x++) {
					this.pixel(x, y, color)
				}
			}

			// draw vertical lines
			if (y > y1 || y < y2) {
				this.pixel(x1, y, color)
				this.pixel(x2, y, color)
=======
	for (var y = y1; y <= y2; y++) {
		// draw horizontal lines
		if (y == y1 || y == y2) {
			for (var x = x1; x <= x2; x++) {
				self.pixel(x, y, color)
>>>>>>> 89a20802
			}
		}

		return true
	}

	drawFromPNGdata(data, xStart = 0, yStart = 0, width = 72, height = 58, halign = 'center', valign = 'center') {
		let png
		let xouter, xinner, youter, yinner, wouter, houter

		if (xStart + width > this.width) {
			width = this.width - xStart
		}
		if (yStart + height > this.height) {
			height = this.height - yStart
		}

		png = PNG.sync.read(data)

		if (png.width > width) {
			//image is broader than drawing pane
			switch (halign) {
				case 'left':
					xouter = 0
					xinner = 0
					wouter = width
					break
				case 'center':
					xouter = 0
					xinner = Math.round((png.width - width) / 2, 0)
					wouter = width
					break
				case 'right':
					xouter = 0
					xinner = png.width - width
					wouter = width
					break
			}
		} else {
			// image is narrower than drawing pane
			switch (halign) {
				case 'left':
					xouter = 0
					xinner = 0
					wouter = png.width
					break
				case 'center':
					xouter = Math.round((width - png.width) / 2, 0)
					xinner = 0
					wouter = png.width
					break
				case 'right':
					xouter = width - png.width
					xinner = 0
					wouter = png.width
					break
			}
		}

		if (png.height > height) {
			// image is taller than drawing pane
			switch (valign) {
				case 'top':
					youter = 0
					yinner = 0
					houter = height
					break
				case 'center':
					youter = 0
					yinner = Math.round((png.height - height) / 2, 0)
					houter = height
					break
				case 'bottom':
					youter = 0
					yinner = png.height - height
					houter = height
					break
			}
		} else {
			// image is smaller than drawing pane
			switch (valign) {
				case 'top':
					youter = 0
					yinner = 0
					houter = png.height
					break
				case 'center':
					youter = Math.round((height - png.height) / 2, 0)
					yinner = 0
					houter = png.height
					break
				case 'bottom':
					youter = height - png.height
					yinner = 0
					houter = png.height
					break
			}
		}

		for (let y = 0; y < houter; y++) {
			for (let x = 0; x < wouter; x++) {
				let idx = (png.width * (y + yinner) + x + xinner) << 2
				let r = png.data[idx]
				let g = png.data[idx + 1]
				let b = png.data[idx + 2]
				let a = png.data[idx + 3]

				if (png.data[idx + 3] > 0) {
					if (png.data[idx + 3] === 256) {
						this.pixel(xStart + xouter + x, yStart + youter + y, rgb(r, g, b))
					} else {
						this.pixel(xStart + xouter + x, yStart + youter + y, argb(a, r, g, b))
					}
				}
			}
		}
	}

	drawTextLine(x, y, text, color, fontindex, spacing, double, dummy) {
		if (text === undefined || text.length == 0) return 0

		if (spacing === undefined) {
			spacing = 2
		}
		if (double === undefined) {
			double = false
		}

		let chars = text.split('')
		let max_x = 0
		let x_pos = 0
		let y_pos = y

		for (let i = 0; i < chars.length; i++) {
			let charcode = chars[i].charCodeAt(0)
			if (charcode >= 0xd800 && charcode <= 0xdbff && chars.length - 1 > i) {
				// check if this is the start of a surrogate pair
				let lead = charcode
				let tail = chars[i + 1].charCodeAt(0)
				if (tail >= 0xdc00 && tail <= 0xdfff) {
					// low surrogate
					charcode = (lead - 0xd800) * 0x400 + tail - 0xdc00 + 0x10000
					i++
				}
			}

			let width = this.drawChar(x + x_pos, y_pos, charcode, color, fontindex, double, dummy)
			x_pos += width ? width : 0
			if (i < chars.length - 1) {
				x_pos += width ? (double ? spacing * 2 : spacing) : 0
			}

			if (x_pos > max_x) max_x = x_pos
		}

		return max_x
	}

	/*
	Draws aligned text in an boxed area.
	int x: bounding box top left horizontal value
	int y: bounding box top left vertical value
	int w: bounding box width
	int h: bounding box height
	string text: the text to drawBank
	rgb-array color: color of the text
	string fontindex: index of font, either 'icon' or something else
	int spacing: how much space should be between letters, leave undefined for spacing of font
	int size: font size multiplier
	string halign: horizontal alignment left, center, right
	string valign: vertical alignment top, center, bottom
	bool dummy: don't actually draw anything if true, just return if the text fits

	returns true if text fits
*/
	drawAlignedText(
		x = 0,
		y = 0,
		w = 72,
		h = 72,
		text,
		color,
		fontindex = '',
		spacing,
		size = 1,
		halign = 'center',
		valign = 'center',
		dummy = false
	) {
		let textFits = true
		let double
		let lineheight
		let linespacing
		let charspacing

		if (size === 2) {
			double = true
		} else {
			double = false
		}

		// validate the fontindex
		fontindex = parseInt(fontindex)
		if (!font[fontindex] || isNaN(fontindex)) {
			fontindex = 'auto'
		}

		if (fontindex === 'auto') {
			fontindex = 0
			for (let checksize of [44, 30, 24, 18, 14]) {
				if (this.drawAlignedText(x, y, w, h, text, color, checksize, spacing, size, halign, valign, true) === true) {
					fontindex = checksize
					break
				}
			}
		}

		if (text == undefined || text == '') {
			return true
		}

		lineheight = font[fontindex].lineheight
		linespacing = font[fontindex].linespacing

		if (spacing !== undefined) {
			charspacing = spacing
		} else {
			charspacing = font[fontindex].charspacing
		}

		let displayText = text.trim() // remove leading and trailing spaces for display

		let xSize = this.drawTextLine(0, 0, displayText, color, fontindex, charspacing, double, true)

		// breakup text in pieces
		let breakPos = [0]
		let lastBreakPos = 0
		for (let i = 0; i < displayText.length; i++) {
			if (
				displayText.charCodeAt(i) === 32 || // space
				displayText.charCodeAt(i) === 45 || // -
				displayText.charCodeAt(i) === 95 || // _
				displayText.charCodeAt(i) === 58 || // :
				displayText.charCodeAt(i) === 126 // ~
			) {
				lastBreakPos = i // remember the latest position where break is possible
			}

			// Support \n as line breaker
			if (displayText.substr(i, 2) === '\\n') {
				lastBreakPos = i
				displayText = displayText.slice(0, lastBreakPos) + displayText.slice(lastBreakPos + 2)
				i--
				breakPos.push(lastBreakPos)
				lastBreakPos = 0
			}

			if (
				this.drawTextLine(
					0,
					0,
					displayText.slice(breakPos[breakPos.length - 1], i + 1),
					color,
					fontindex,
					charspacing,
					double,
					true
				) > w
			) {
				if (lastBreakPos > 0) {
					// if line is getting too long and there was a good wrap position, wrap it at that position
					if (displayText.charCodeAt(lastBreakPos) === 32) {
						// space
						// if the break position was a space we want to get rid of it
						displayText = displayText.slice(0, lastBreakPos) + displayText.slice(lastBreakPos + 1)
						i--
					} else {
						if (i - lastBreakPos > 0) lastBreakPos += 1 // if we can afford we want to have the breaking character in the top line, otherwise it gets wrapped (ugly, but better for space usage)
					}
					breakPos.push(lastBreakPos)
					lastBreakPos = 0
				} else {
					breakPos.push(i) // if there has been no good break position, just wrap it anyway
					lastBreakPos = 0
				}
			}
		}

		breakPos.push(displayText.length)

		let lines = breakPos.length - 1
		if (lines * lineheight * (double ? 2 : 1) + (lines - 1) * linespacing * (double ? 2 : 1) > h) {
			lines = parseInt((h + linespacing * (double ? 2 : 1)) / ((lineheight + linespacing) * (double ? 2 : 1)))
			textFits = false
		}
		if (lines === 0) return true

		if (dummy !== true) {
			for (let line = 1; line <= lines; line++) {
				xSize = this.drawTextLine(
					0,
					0,
					displayText.slice(breakPos[line - 1], breakPos[line]),
					color,
					fontindex,
					charspacing,
					double,
					true
				)
				let xStart, yStart

				switch (halign) {
					case 'left':
						xStart = x
						break
					case 'center':
						xStart = x + parseInt((w - xSize) / 2)
						break
					case 'right':
						xStart = x + w - xSize
						break
				}

				switch (valign) {
					case 'top':
						yStart = y + (line - 1) * (lineheight + linespacing) * (double ? 2 : 1)
						break
					case 'center':
						yStart =
							y +
							parseInt(
								(h - (lines * lineheight * (double ? 2 : 1) + (lines - 1) * linespacing * (double ? 2 : 1))) / 2
							) +
							(line - 1) * (lineheight + linespacing) * (double ? 2 : 1)
						break
					case 'bottom':
						yStart = y + h - (lines - line + 1) * (lineheight + linespacing) * (double ? 2 : 1)
						break
				}

				let linetext = displayText.slice(breakPos[line - 1], breakPos[line])
				this.drawTextLine(xStart, yStart, linetext, color, fontindex, charspacing, double)
			}
		}
		return textFits
	}

	/**
	 * drawPixeBuffer(x, y, width, height, buffer[, type])
	 *
	 * Buffer can be either a buffer, or base64 encoded string.
	 * Type can be set to either 'buffer' or 'base64' according to your input data.
	 * Width and height is information about your buffer, not scaling.
	 *
	 * The buffer data is expected to be RGB or ARGB data, 1 byte per color,
	 * horizontally. Top left is first three bytes.
	 */
	drawPixelBuffer(x, y, width, height, buffer, type) {
		if (type === undefined && typeof buffer == 'object' && buffer instanceof Buffer) {
			type = 'buffer'
		} else if (type === undefined && typeof buffer == 'string') {
			type = 'base64'
		}

		if (type === 'base64') {
			buffer = Buffer.from(buffer, 'base64')
		}

<<<<<<< HEAD
		if (buffer.length < width * height * 3) {
			throw new Error(
				'Pixelbuffer of ' + buffer.length + ' bytes is less than expected ' + width * height * 3 + ' bytes'
			)
			return
		}
=======
	if (buffer.length < width * height * 3) {
		throw new Error('Pixelbuffer of ' + buffer.length + ' bytes is less than expected ' + width * height * 3 + ' bytes')
	}
>>>>>>> 89a20802

		if (buffer.length == width * height * 4) {
			// ARGB
			let counter = 0
			for (let y2 = 0; y2 < height; ++y2) {
				for (let x2 = 0; x2 < width; ++x2) {
					let color = buffer.readUInt32BE(counter)
					this.pixel(x + x2, y + y2, color)
					counter += 4
				}
			}
		} else if (buffer.length == width * height * 3) {
			// RGB
			let counter = 0
			for (let y2 = 0; y2 < height; ++y2) {
				for (let x2 = 0; x2 < width; ++x2) {
					let color = buffer.readUIntBE(counter, 3)
					this.pixel(x + x2, y + y2, color)
					counter += 3
				}
			}
		} else {
			throw new Error(
				'Pixelbuffer for a ' +
					width +
					'x' +
					height +
					' image should be either ' +
					width * height * 3 +
					' or ' +
					width * height * 4 +
					' bytes big. Not ' +
					buffer.length
			)
		}
	}

	drawChar(x, y, char, color, fontindex, double, dummy) {
		if (double === undefined) double = false
		if (char === undefined) return 0

		// dummy is for not drawing any actual pixels. just calculate the font size
		if (dummy === undefined) dummy = false

		if (char == 32 || char == 160) return 2 // return blanks for space
		if (font[fontindex] === undefined) return 0

		if (char >= 0xd800 && char <= 0xdbff) {
			// most likely a lead surrogate of an UTF16 pair
			return 0
		}

		if (font[fontindex][char] === undefined) {
			this.debug('trying to draw a character that doesnt exist in the font:', char, String.fromCharCode(parseInt(char)))
			return 0
		}

		let gfx = font[fontindex][char]
		let maxX = 0

		for (let pixel in gfx) {
			if (double == true) {
				if ((gfx[pixel][0] + 1) * 2 > maxX) maxX = (gfx[pixel][0] + 1) * 2
				if (dummy == false) {
					for (let len = 0; len < gfx[pixel][2]; len++) {
						this.pixel(x + gfx[pixel][0] * 2, y + (gfx[pixel][1] * 2 + len * 2), color)
						this.pixel(x + gfx[pixel][0] * 2 + 1, y + (gfx[pixel][1] * 2 + len * 2), color)
						this.pixel(x + gfx[pixel][0] * 2, y + gfx[pixel][1] * 2 + len * 2 + 1, color)
						this.pixel(x + gfx[pixel][0] * 2 + 1, y + gfx[pixel][1] * 2 + len * 2 + 1, color)
					}
				}
			} else {
				if (gfx[pixel][0] + 1 > maxX) maxX = gfx[pixel][0] + 1
				if (dummy == false) {
					for (let len = 0; len < gfx[pixel][2]; len++) {
						this.pixel(x + gfx[pixel][0], y + gfx[pixel][1] + len, color)
					}
				}
			}
		}

		return maxX
	}

	drawBorder(depth = 0, color) {
		if (depth > 0) {
			if (depth * 2 < this.width) {
				for (let x = 0; x < depth; x++) {
					this.verticalLine(x, color)
				}

				for (let x = this.width - depth; x < this.width; x++) {
					this.verticalLine(x, color)
				}
			} else {
				for (let x = 0; x < this.width; x++) {
					this.verticalLine(x, color)
				}
			}

			if (depth * 2 < this.height) {
				for (let y = 0; y < depth; y++) {
					this.horizontalLine(y, color)
				}

				for (let y = this.height - depth; y < this.height; y++) {
					this.horizontalLine(y, color)
				}
			} else {
				for (let y = 0; y < this.height; y++) {
					this.horizontalLine(y, color)
				}
			}

			this.pixel(depth + 1, depth + 1, color)
			this.pixel(this.width - depth - 1, depth + 1, color)
			this.pixel(depth + 1, this.height - depth - 1, color)
			this.pixel(this.width - depth - 1, this.height - depth - 1, color)

			return true
		} else {
			return false
		}
	}

	drawCornerTriangle(depth = 0, color, halign = 'left', valign = 'top') {
		if (depth > 0 && (halign == 'left' || halign == 'right') && (valign == 'top' || valign == 'bottom')) {
			let maxY = depth > this.height ? this.height : depth

			for (let y = 0; y < maxY; y++) {
				let trueY = valign == 'bottom' ? this.height - 1 - y : y

				for (let x = 0; x < depth - y && x < this.width; x++) {
					let trueX = halign == 'right' ? this.width - 1 - x : x

					this.pixel(trueX, trueY, color)
				}
			}

			return true
		} else {
			return false
		}
	}
<<<<<<< HEAD
=======
}

image.prototype.toBase64 = function () {
	var self = this

	return self.buffer().toString('base64')
}

image.prototype.buffer = function () {
	var self = this
>>>>>>> 89a20802

	toBase64() {
		return Buffer.concat(this.canvas).toString('base64')
	}

	buffer() {
		return Buffer.concat(this.canvas)
	}

	bufferAndTime() {
		return { updated: this.lastUpdate, buffer: this.buffer() }
	}
}

<<<<<<< HEAD
=======
image.emptyAndTime = function () {
	return { updated: Date.now(), buffer: Buffer.alloc(72 * 72 * 3) }
}

image.rgb = image.prototype.rgb
image.rgbRev = image.prototype.rgbRev

>>>>>>> 89a20802
exports = module.exports = image<|MERGE_RESOLUTION|>--- conflicted
+++ resolved
@@ -28,7 +28,6 @@
 	static rgb = rgb
 	static rgbRev = rgbRev
 
-<<<<<<< HEAD
 	constructor(width, height) {
 		/* Defaults for custom images from modules */
 		if (width === undefined) {
@@ -37,28 +36,15 @@
 		if (height === undefined) {
 			height = 58
 		}
-=======
-	self.lastUpdate = Date.now()
-	self.width = width
-	self.height = height
-	self.canvas = []
-
-	for (var y = 0; y < self.height; y++) {
-		var buf = Buffer.alloc(self.width * 3) // * 3 for RGB.
-		self.canvas.push(buf)
-	}
->>>>>>> 89a20802
 
 		this.argb = argb.bind(this)
 		this.rgb = rgb.bind(this)
 		this.rgbRev = rgbRev.bind(this)
 
-<<<<<<< HEAD
 		this.lastUpdate = Date.now()
 		this.width = width
 		this.height = height
 		this.canvas = []
-		this.lastBackgroundColor = rgb(0, 0, 0)
 
 		for (let y = 0; y < this.height; y++) {
 			let buf = Buffer.alloc(this.width * 3) // * 3 for RGB.
@@ -66,31 +52,20 @@
 		}
 	}
 
-	backgroundColor(backgroundColor) {
-		this.lastBackgroundColor = backgroundColor
+	fillColor(color) {
 
 		for (let y = 0; y < this.height; y++) {
 			for (let x = 0; x < this.width; x++) {
-				this.pixel(x, y, backgroundColor)
-			}
-		}
-=======
-image.prototype.fillColor = function (color) {
-	var self = this
-
-	for (var y = 0; y < self.height; y++) {
-		for (var x = 0; x < self.width; x++) {
-			self.pixel(x, y, color)
-		}
-	}
-
-	return true
-}
-/** @deprecated use fillColor instead */
-image.prototype.backgroundColor = image.prototype.fillColor
->>>>>>> 89a20802
+				this.pixel(x, y, color)
+			}
+		}
 
 		return true
+	}
+
+	/** @deprecated use fillColor instead */
+	backgroundColor(backgroundColor) {
+		return this.fillColor(backgroundColor)
 	}
 
 	pixel(x, y, color) {
@@ -148,9 +123,7 @@
 
 	boxLine(x1, y1, x2, y2, color) {
 		for (let y = y1; y <= y2; y++) {
-			let line = this.canvas[y]
-
-<<<<<<< HEAD
+
 			// draw horizontal lines
 			if (y == y1 || y == y2) {
 				for (let x = x1; x <= x2; x++) {
@@ -162,13 +135,6 @@
 			if (y > y1 || y < y2) {
 				this.pixel(x1, y, color)
 				this.pixel(x2, y, color)
-=======
-	for (var y = y1; y <= y2; y++) {
-		// draw horizontal lines
-		if (y == y1 || y == y2) {
-			for (var x = x1; x <= x2; x++) {
-				self.pixel(x, y, color)
->>>>>>> 89a20802
 			}
 		}
 
@@ -537,18 +503,11 @@
 			buffer = Buffer.from(buffer, 'base64')
 		}
 
-<<<<<<< HEAD
 		if (buffer.length < width * height * 3) {
 			throw new Error(
 				'Pixelbuffer of ' + buffer.length + ' bytes is less than expected ' + width * height * 3 + ' bytes'
 			)
-			return
-		}
-=======
-	if (buffer.length < width * height * 3) {
-		throw new Error('Pixelbuffer of ' + buffer.length + ' bytes is less than expected ' + width * height * 3 + ' bytes')
-	}
->>>>>>> 89a20802
+		}
 
 		if (buffer.length == width * height * 4) {
 			// ARGB
@@ -693,22 +652,9 @@
 			return false
 		}
 	}
-<<<<<<< HEAD
-=======
-}
-
-image.prototype.toBase64 = function () {
-	var self = this
-
-	return self.buffer().toString('base64')
-}
-
-image.prototype.buffer = function () {
-	var self = this
->>>>>>> 89a20802
 
 	toBase64() {
-		return Buffer.concat(this.canvas).toString('base64')
+		return this.buffer().toString('base64')
 	}
 
 	buffer() {
@@ -718,16 +664,10 @@
 	bufferAndTime() {
 		return { updated: this.lastUpdate, buffer: this.buffer() }
 	}
+
+	static emptyAndTime() {
+		return { updated: Date.now(), buffer: Buffer.alloc(72 * 72 * 3) }
+	}
 }
 
-<<<<<<< HEAD
-=======
-image.emptyAndTime = function () {
-	return { updated: Date.now(), buffer: Buffer.alloc(72 * 72 * 3) }
-}
-
-image.rgb = image.prototype.rgb
-image.rgbRev = image.prototype.rgbRev
-
->>>>>>> 89a20802
 exports = module.exports = image