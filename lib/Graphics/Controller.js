--- conflicted
+++ resolved
@@ -160,42 +160,27 @@
 			}
 
 			const pagename = this.page.getPageName(location.pageNumber)
-
-			render = GraphicsRenderer.drawBankImage(this.draw_options, buttonStyle, location, pagename)
+      
+      
+			// Check if the image is already present in the render cache and if so, return it
+			const globalShowTopBar = !this.draw_options.remove_topbar && buttonStyle.show_topbar === 'default'
+			const keyLocation = globalShowTopBar || buttonStyle.show_topbar === true ? location : undefined
+			const key = JSON.stringify({ options: this.draw_options, buttonStyle, keyLocation, pagename })
+			render = this.renderCache.get(key)
+
+      if (!render) {
+        render = GraphicsRenderer.drawBankImage(this.draw_options, buttonStyle, location, pagename)
+      }
 		} else {
 			render = GraphicsRenderer.drawBlank(this.draw_options, location)
 		}
 
-<<<<<<< HEAD
-		if (buttonStyle && buttonStyle.style) {
-			const pagename = location ? this.page.getPageName(location.pageNumber) : undefined
-
-			// Check if the image is already present
-			// in the render cache and if so, return it
-			const globalShowTopBar = !this.draw_options.remove_topbar && buttonStyle.show_topbar === 'default'
-			const keyLocation = globalShowTopBar || buttonStyle.show_topbar === true ? location : undefined
-			const key = JSON.stringify({ options: this.draw_options, buttonStyle, keyLocation })
-			const cached = this.renderCache.get(key)
-
-			if (cached) {
-				return cached
-			}
-
-			const render = GraphicsRenderer.drawBankImage(this.draw_options, buttonStyle, location, pagename)
-			this.renders[imageId] = render
-			this.renderCache.set(key, render)
-
-			return render
-		} else {
-			const render = GraphicsRenderer.drawBlank(this.draw_options, location)
-=======
 		// Only cache the render, if it is within the valid bounds
 		if (locationIsInBounds && location) {
 			if (!this.renders[location.pageNumber]) this.renders[location.pageNumber] = {}
 			if (!this.renders[location.pageNumber][location.row]) this.renders[location.pageNumber][location.row] = {}
 			this.renders[location.pageNumber][location.row][location.column] = render
 		}
->>>>>>> 63cbe7c1
 
 		return render
 	}
