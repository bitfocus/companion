--- conflicted
+++ resolved
@@ -264,11 +264,7 @@
 			// Delay redrawing to give instances a chance to adjust
 			setTimeout(() => {
 				this.instance.moduleHost.resubscribeAllFeedbacks()
-<<<<<<< HEAD
-				this.regenerateAll()
-=======
 				this.regenerateAll(false)
->>>>>>> 0ed7147f
 			}, 1000)
 		}
 	}
