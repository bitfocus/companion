// @ts-check
/*
 * This file is part of the Companion project
 * Copyright (c) 2018 Bitfocus AS
 * Authors: William Viker <william@bitfocus.io>, Håkon Nessjøen <haakon@bitfocus.io>
 *
 * This program is free software.
 * You should have received a copy of the MIT licence as well as the Bitfocus
 * Individual Contributor License Agreement for companion along with
 * this program.
 *
 * You can be released from the requirements of the license by purchasing
 * a commercial license. Buying such a license is mandatory as soon as you
 * develop commercial activities involving the Companion software without
 * disclosing the source code of your own applications.
 *
 */

import { LRUCache } from 'lru-cache'
import { FontLibrary } from '@julusian/skia-canvas'
import GraphicsRenderer from './Renderer.js'
import CoreBase from '../Core/Base.js'
import { formatLocation, xyToOldBankIndex } from '../Shared/ControlId.js'
<<<<<<< HEAD
import { ImageResult } from './ImageResult.js'

/**
 * @typedef {{
 *   page_direction_flipped: boolean,
 *   page_plusminus: boolean,
 *   remove_topbar: boolean
 * }} GraphicsOptions
 */
=======
import { ImageResult } from './ImageWrapper.js'
import ImageWriteQueue from '../Resources/ImageWriteQueue.js'
import workerPool from 'workerpool'
import { isPackaged } from '../Resources/Util.js'
import { fileURLToPath } from 'url'
import path from 'path'
>>>>>>> 6273a39c

class GraphicsController extends CoreBase {
	/**
	 * Cached UserConfig values that affect button rendering
	 * @access private
	 * @type {GraphicsOptions}
	 */
	#drawOptions

	/**
	 * Current button renders cache
	 * @access private
	 * @type {Map<number, Map<number, Map<number, ImageResult>>>}
	 */
	#renderCache = new Map()

	/**
	 * Last recently used cache for button renders
	 * @type {LRUCache<string, ImageResult>}
	 * @access private
	 */
	#renderLRUCache = new LRUCache({ max: 100 })

<<<<<<< HEAD
	/**
	 * Generated pincode bitmaps
	 * @type {Omit<PincodeBitmaps, 'code'> | null}
	 * @access private
	 */
	#pincodeBuffersCache

	/**
	 * @param {import('../Registry.js').default} registry
	 */
=======
	#renderQueue

	#pool = workerPool.pool(
		isPackaged() ? path.join(__dirname, './RenderThread.js') : fileURLToPath(new URL('./Thread.js', import.meta.url)),
		{
			minWorkers: 2,
			maxWorkers: 6,
			workerType: 'thread',
			onCreateWorker: () => {
				this.logger.info('Render worker created')
			},
			onTerminateWorker: () => {
				this.logger.info('Render worker terminated')
			},
		}
	)

>>>>>>> 6273a39c
	constructor(registry) {
		super(registry, 'graphics', 'Graphics/Controller')

		this.#drawOptions = {
			page_direction_flipped: this.userconfig.getKey('page_direction_flipped'),
			page_plusminus: this.userconfig.getKey('page_plusminus'),
			remove_topbar: this.userconfig.getKey('remove_topbar'),
		}

		this.#renderQueue = new ImageWriteQueue(
			this.logger,
			async (_id, location, skipInvalidation) => {
				try {
					const gridSize = this.userconfig.getKey('gridSize')
					const locationIsInBounds =
						location &&
						gridSize &&
						location.column <= gridSize.maxColumn &&
						location.column >= gridSize.minColumn &&
						location.row <= gridSize.maxRow &&
						location.row >= gridSize.minRow

					const controlId = this.page.getControlIdAt(location)
					const control = this.controls.getControl(controlId)
					const buttonStyle = control?.getDrawStyle?.()

					let render
					if (location && locationIsInBounds && buttonStyle && buttonStyle.style) {
						// Update the internal b_text_1_4 variable
						const variableValue = buttonStyle?.text
						if (location) {
							setImmediate(() => {
								const values = {
									[`b_text_${location.pageNumber}_${location.row}_${location.column}`]: variableValue,
								}

								const bankIndex = xyToOldBankIndex(location.column, location.row)
								if (bankIndex) values[`b_text_${location.pageNumber}_${bankIndex}`] = variableValue

								this.instance.variable.setVariableValues('internal', values)
							})
						}

						const pagename = this.page.getPageName(location.pageNumber)

						// Check if the image is already present in the render cache and if so, return it
						const globalShowTopBar = !this.#drawOptions.remove_topbar && buttonStyle.show_topbar === 'default'
						const keyLocation = globalShowTopBar || buttonStyle.show_topbar === true ? location : undefined
						const key = JSON.stringify({ options: this.#drawOptions, buttonStyle, keyLocation, pagename })
						render = this.#renderLRUCache.get(key)

						if (!render) {
							const { buffer, draw_style } = await this.#pool.exec('drawBankImage', [
								this.#drawOptions,
								buttonStyle,
								location,
								pagename,
							])
							render = GraphicsRenderer.wrapDrawBankImage(buffer, draw_style, buttonStyle)
						}
					} else {
						render = GraphicsRenderer.drawBlank(this.#drawOptions, location)
					}

					// Only cache the render, if it is within the valid bounds
					if (locationIsInBounds && location) {
						let pageCache = this.#renderCache.get(location.pageNumber)
						if (!pageCache) {
							pageCache = new Map()
							this.#renderCache.set(location.pageNumber, pageCache)
						}

						let rowCache = pageCache.get(location.row)
						if (!rowCache) {
							rowCache = new Map()
							pageCache.set(location.row, rowCache)
						}

						rowCache.set(location.column, render)
					}

					if (!skipInvalidation) {
						this.emit('button_drawn', location, render)
					}
				} catch (e) {
					this.logger.warn(`drawBankImage failed: ${e}`)
				}
			},
			5
		) // TODO - dynamic limit

		FontLibrary.reset()
		FontLibrary.use({
			'Companion-sans': ['assets/Fonts/Arimo-Regular.ttf'],
			'Companion-mono': ['assets/Fonts/NotoSansMono-wdth-wght.ttf'],
			'Companion-symbols': [
				'assets/Fonts/NotoSansSymbols-wght.ttf',
				'assets/Fonts/NotoSansSymbols2-Regular.ttf',
				'assets/Fonts/NotoSansMath-Regular.ttf',
				'assets/Fonts/NotoMusic-Regular.ttf',
				'assets/Fonts/NotoSansLinearA-Regular.ttf',
				'assets/Fonts/NotoSansLinearB-Regular.ttf',
			],
			'Companion-emoji': ['assets/Fonts/NotoColorEmoji-compat.ttf'],
			'5x7': ['assets/Fonts/pf_tempesta_seven.ttf'],
		})
		this.fonts = FontLibrary.families
	}

	/**
	 * Redraw the page controls on every page
	 */
	invalidatePageControls() {
		const allControls = this.controls.getAllControls()
		for (const control of Object.values(allControls)) {
			if (control.type === 'pageup' || control.type === 'pagedown') {
				this.invalidateControl(control.controlId)
			}
		}
	}

	/**
	 * Draw a preview of a button
<<<<<<< HEAD
	 * @param {import('@companion-module/base').CompanionButtonStyleProps & {style: 'button'}} buttonStyle
	 */
	drawPreview(buttonStyle) {
		/** @type {import('../Data/Model/StyleModel.js').DrawStyleModel} */
		const drawStyle = {
			...buttonStyle,

			textExpression: false,

			imageBuffers: [],
			pushed: false,
			cloud: false,
			bank_status: undefined,
			step_cycle: undefined,
			action_running: false,

			show_topbar: buttonStyle.show_topbar,
			alignment: buttonStyle.alignment ?? 'center:center',
			pngalignment: buttonStyle.pngalignment ?? 'center:center',
			png64: buttonStyle.png64 ?? null,
			size: buttonStyle.size === 'auto' ? 'auto' : Number(buttonStyle.size),
		}
		return GraphicsRenderer.drawBankImage(this.#drawOptions, drawStyle, undefined, undefined)
=======
	 * @param {object} buttonStyle
	 */
	async drawPreview(buttonStyle) {
		const { buffer, draw_style } = await this.#pool.exec('drawBankImage', [this.#drawOptions, buttonStyle])
		return GraphicsRenderer.wrapDrawBankImage(buffer, draw_style, buttonStyle)
>>>>>>> 6273a39c
	}

	/**
	 * Process an updated userconfig value and update as necessary.
	 * @param {string} key - the saved key
	 * @param {(boolean|number|string)} value - the saved value
	 * @access public
	 */
	updateUserConfig(key, value) {
		if (key == 'page_direction_flipped') {
			this.#drawOptions.page_direction_flipped = !!value
			this.invalidatePageControls()
		} else if (key == 'page_plusminus') {
			this.#drawOptions.page_plusminus = !!value
			this.invalidatePageControls()
		} else if (key == 'remove_topbar') {
			this.#drawOptions.remove_topbar = !!value
			this.logger.silly('Topbar removed')
			// Delay redrawing to give instances a chance to adjust
			setTimeout(() => {
				this.instance.moduleHost.resubscribeAllFeedbacks()
				this.regenerateAll(true)
			}, 1000)
		}
	}

	/**
	 * Regenerate the render of a control
	 * @param {string} controlId
	 * @returns {void}
	 */
	invalidateControl(controlId) {
		const location = this.page.getLocationOfControlId(controlId)
		if (location) {
			this.invalidateButton(location)
		}
	}

	/**
	 * Regenerate the render of a button at a location
	 * @param {import('../Resources/Util.js').ControlLocation} location
	 * @returns {void}
	 */
	invalidateButton(location) {
		this.#drawAndCacheButton(location)
	}

	/**
	 * Regenerate every button image
	 * @param {boolean=} skipInvalidation whether to skip reporting invalidations of each button
	 * @access private
	 */
	regenerateAll(skipInvalidation = false) {
		for (let pageNumber = 1; pageNumber <= 99; pageNumber++) {
			const populatedLocations = this.page.getAllPopulatedLocationsOnPage(pageNumber)
			for (const location of populatedLocations) {
				this.#drawAndCacheButton(location, skipInvalidation)
			}
		}
	}

<<<<<<< HEAD
	/**
	 * Generate and cache
	 * @param {import('../Resources/Util.js').ControlLocation} location
	 * @param {boolean} emitInvalidation
	 * @returns
	 */
	#drawAndCacheButton(location, emitInvalidation) {
		const gridSize = this.userconfig.getKey('gridSize')
		const locationIsInBounds =
			location &&
			gridSize &&
			location.column <= gridSize.maxColumn &&
			location.column >= gridSize.minColumn &&
			location.row <= gridSize.maxRow &&
			location.row >= gridSize.minRow

		const controlId = this.page.getControlIdAt(location)
		const control = controlId ? this.controls.getControl(controlId) : undefined
		const buttonStyle = control?.supportsStyle ? control.getDrawStyle() : undefined

		/** @type {ImageResult | undefined} */
		let render
		if (location && locationIsInBounds && buttonStyle && buttonStyle.style) {
			// Update the internal b_text_1_4 variable
			if (location && 'text' in buttonStyle) {
				const variableValue = buttonStyle.text
				setImmediate(() => {
					const values = {
						[`b_text_${location.pageNumber}_${location.row}_${location.column}`]: variableValue,
					}

					const bankIndex = xyToOldBankIndex(location.column, location.row)
					if (bankIndex) values[`b_text_${location.pageNumber}_${bankIndex}`] = variableValue

					this.instance.variable.setVariableValues('internal', values)
				})
			}

			const pagename = this.page.getPageName(location.pageNumber)

			// Check if the image is already present in the render cache and if so, return it
			/** @type {import('../Resources/Util.js').ControlLocation | undefined} */
			let keyLocation
			if (buttonStyle.style === 'button') {
				const globalShowTopBar = !this.#drawOptions.remove_topbar && buttonStyle.show_topbar === 'default'
				keyLocation = globalShowTopBar || buttonStyle.show_topbar === true ? location : undefined
			}
			const key = JSON.stringify({ options: this.#drawOptions, buttonStyle, keyLocation, pagename })
			render = this.#renderLRUCache.get(key)

			if (!render) {
				render = GraphicsRenderer.drawBankImage(this.#drawOptions, buttonStyle, location, pagename)
			}
		} else {
			render = GraphicsRenderer.drawBlank(this.#drawOptions, location)
		}

		// Only cache the render, if it is within the valid bounds
		if (locationIsInBounds && location) {
			let pageCache = this.#renderCache.get(location.pageNumber)
			if (!pageCache) {
				pageCache = new Map()
				this.#renderCache.set(location.pageNumber, pageCache)
			}

			let rowCache = pageCache.get(location.row)
			if (!rowCache) {
				rowCache = new Map()
				pageCache.set(location.row, rowCache)
			}

			rowCache.set(location.column, render)
		}

		if (emitInvalidation) {
			this.emit('button_drawn', location, render)
		}

		return render
=======
	#drawAndCacheButton(location, skipInvalidation = false) {
		const id = `${location.pageNumber}_${location.row}_${location.column}`
		this.#renderQueue.queue(id, location, skipInvalidation)
>>>>>>> 6273a39c
	}

	/**
	 * Discard any renders for controls that are outside of the valid grid bounds
	 * @returns
	 * @access public
	 */
	discardAllOutOfBoundsControls() {
		const { minColumn, maxColumn, minRow, maxRow } = this.userconfig.getKey('gridSize')

		for (const page of this.#renderCache.values()) {
			for (const row of page.keys()) {
				const rowObj = page.get(row)
				if (!rowObj) continue

				if (row < minRow || row > maxRow) {
					// Row is out of bounds, delete it all
					page.delete(row)
				} else {
					for (const column of rowObj.keys()) {
						if (column < minColumn || column > maxColumn) {
							// Column is out of bounds
							rowObj.delete(column)
						}
					}
				}
			}
		}
	}

	/**
	 * Generate pincode images
	 * @param {string} pincode
	 * @returns {PincodeBitmaps}
	 */
	getImagesForPincode(pincode) {
		if (!this.#pincodeBuffersCache) {
			this.#pincodeBuffersCache = {}

			for (let i = 0; i < 10; i++) {
				this.#pincodeBuffersCache[i] = GraphicsRenderer.drawPincodeNumber(i)
			}
		}

		return {
			...this.#pincodeBuffersCache,
			code: GraphicsRenderer.drawPincodeEntry(pincode),
		}
	}

	/**
<<<<<<< HEAD
	 * Get Button render at location
	 * @param {import('../Resources/Util.js').ControlLocation} location
	 * @returns {ImageResult}
	 */
	getBank(location) {
		let render = this.#renderCache.get(location.pageNumber)?.get(location.row)?.get(location.column)
		if (render) return render

		render = this.#drawAndCacheButton(location, true)
		if (render) {
			this.emit('button_drawn', location, render)
			return render
		}
=======
	 * Get the cached render of a button
	 * @param {object} location
	 * @returns
	 */
	getCachedRender(location) {
		return this.#renderCache.get(location.pageNumber)?.get(location.row)?.get(location.column)
	}
>>>>>>> 6273a39c

	/**
	 * Get the cached render of a button, or generate a placeholder it if is missing
	 * @param {object} location
	 * @returns
	 */
	getCachedRenderOrGeneratePlaceholder(location) {
		const render = this.#renderCache.get(location.pageNumber)?.get(location.row)?.get(location.column)
		if (render) return render

<<<<<<< HEAD
		// continue gracefully, even though something is terribly wrong
		return new ImageResult(Buffer.alloc(72 * 72 * 3), undefined)
=======
		return GraphicsRenderer.drawBlank(this.#drawOptions, location)
>>>>>>> 6273a39c
	}
}

export default GraphicsController

/**
 * @typedef {{
 *   code: ImageResult
 *   [index: number]: ImageResult
 * }} PincodeBitmaps
 */<|MERGE_RESOLUTION|>--- conflicted
+++ resolved
@@ -20,9 +20,13 @@
 import { FontLibrary } from '@julusian/skia-canvas'
 import GraphicsRenderer from './Renderer.js'
 import CoreBase from '../Core/Base.js'
-import { formatLocation, xyToOldBankIndex } from '../Shared/ControlId.js'
-<<<<<<< HEAD
+import { xyToOldBankIndex } from '../Shared/ControlId.js'
 import { ImageResult } from './ImageResult.js'
+import ImageWriteQueue from '../Resources/ImageWriteQueue.js'
+import workerPool from 'workerpool'
+import { isPackaged } from '../Resources/Util.js'
+import { fileURLToPath } from 'url'
+import path from 'path'
 
 /**
  * @typedef {{
@@ -31,14 +35,6 @@
  *   remove_topbar: boolean
  * }} GraphicsOptions
  */
-=======
-import { ImageResult } from './ImageWrapper.js'
-import ImageWriteQueue from '../Resources/ImageWriteQueue.js'
-import workerPool from 'workerpool'
-import { isPackaged } from '../Resources/Util.js'
-import { fileURLToPath } from 'url'
-import path from 'path'
->>>>>>> 6273a39c
 
 class GraphicsController extends CoreBase {
 	/**
@@ -62,18 +58,6 @@
 	 */
 	#renderLRUCache = new LRUCache({ max: 100 })
 
-<<<<<<< HEAD
-	/**
-	 * Generated pincode bitmaps
-	 * @type {Omit<PincodeBitmaps, 'code'> | null}
-	 * @access private
-	 */
-	#pincodeBuffersCache
-
-	/**
-	 * @param {import('../Registry.js').default} registry
-	 */
-=======
 	#renderQueue
 
 	#pool = workerPool.pool(
@@ -91,7 +75,16 @@
 		}
 	)
 
->>>>>>> 6273a39c
+	/**
+	 * Generated pincode bitmaps
+	 * @type {Omit<PincodeBitmaps, 'code'> | null}
+	 * @access private
+	 */
+	#pincodeBuffersCache
+
+	/**
+	 * @param {import('../Registry.js').default} registry
+	 */
 	constructor(registry) {
 		super(registry, 'graphics', 'Graphics/Controller')
 
@@ -103,6 +96,11 @@
 
 		this.#renderQueue = new ImageWriteQueue(
 			this.logger,
+			/**
+			 * @param {string} _id
+			 * @param {import('../Resources/Util.js').ControlLocation} location
+			 * @param {boolean} skipInvalidation
+			 */
 			async (_id, location, skipInvalidation) => {
 				try {
 					const gridSize = this.userconfig.getKey('gridSize')
@@ -115,14 +113,14 @@
 						location.row >= gridSize.minRow
 
 					const controlId = this.page.getControlIdAt(location)
-					const control = this.controls.getControl(controlId)
-					const buttonStyle = control?.getDrawStyle?.()
+					const control = controlId ? this.controls.getControl(controlId) : undefined
+					const buttonStyle = control?.supportsStyle ? control.getDrawStyle() : undefined
 
 					let render
 					if (location && locationIsInBounds && buttonStyle && buttonStyle.style) {
 						// Update the internal b_text_1_4 variable
-						const variableValue = buttonStyle?.text
-						if (location) {
+						if (location && 'text' in buttonStyle) {
+							const variableValue = buttonStyle.text
 							setImmediate(() => {
 								const values = {
 									[`b_text_${location.pageNumber}_${location.row}_${location.column}`]: variableValue,
@@ -138,8 +136,12 @@
 						const pagename = this.page.getPageName(location.pageNumber)
 
 						// Check if the image is already present in the render cache and if so, return it
-						const globalShowTopBar = !this.#drawOptions.remove_topbar && buttonStyle.show_topbar === 'default'
-						const keyLocation = globalShowTopBar || buttonStyle.show_topbar === true ? location : undefined
+						/** @type {import('../Resources/Util.js').ControlLocation | undefined} */
+						let keyLocation
+						if (buttonStyle.style === 'button') {
+							const globalShowTopBar = !this.#drawOptions.remove_topbar && buttonStyle.show_topbar === 'default'
+							keyLocation = globalShowTopBar || buttonStyle.show_topbar === true ? location : undefined
+						}
 						const key = JSON.stringify({ options: this.#drawOptions, buttonStyle, keyLocation, pagename })
 						render = this.#renderLRUCache.get(key)
 
@@ -215,10 +217,10 @@
 
 	/**
 	 * Draw a preview of a button
-<<<<<<< HEAD
 	 * @param {import('@companion-module/base').CompanionButtonStyleProps & {style: 'button'}} buttonStyle
-	 */
-	drawPreview(buttonStyle) {
+	 * @returns {Promise<ImageResult>}
+	 */
+	async drawPreview(buttonStyle) {
 		/** @type {import('../Data/Model/StyleModel.js').DrawStyleModel} */
 		const drawStyle = {
 			...buttonStyle,
@@ -238,14 +240,9 @@
 			png64: buttonStyle.png64 ?? null,
 			size: buttonStyle.size === 'auto' ? 'auto' : Number(buttonStyle.size),
 		}
-		return GraphicsRenderer.drawBankImage(this.#drawOptions, drawStyle, undefined, undefined)
-=======
-	 * @param {object} buttonStyle
-	 */
-	async drawPreview(buttonStyle) {
-		const { buffer, draw_style } = await this.#pool.exec('drawBankImage', [this.#drawOptions, buttonStyle])
-		return GraphicsRenderer.wrapDrawBankImage(buffer, draw_style, buttonStyle)
->>>>>>> 6273a39c
+
+		const { buffer, draw_style } = await this.#pool.exec('drawBankImage', [this.#drawOptions, drawStyle])
+		return GraphicsRenderer.wrapDrawBankImage(buffer, draw_style, drawStyle)
 	}
 
 	/**
@@ -307,91 +304,15 @@
 		}
 	}
 
-<<<<<<< HEAD
 	/**
 	 * Generate and cache
 	 * @param {import('../Resources/Util.js').ControlLocation} location
-	 * @param {boolean} emitInvalidation
-	 * @returns
-	 */
-	#drawAndCacheButton(location, emitInvalidation) {
-		const gridSize = this.userconfig.getKey('gridSize')
-		const locationIsInBounds =
-			location &&
-			gridSize &&
-			location.column <= gridSize.maxColumn &&
-			location.column >= gridSize.minColumn &&
-			location.row <= gridSize.maxRow &&
-			location.row >= gridSize.minRow
-
-		const controlId = this.page.getControlIdAt(location)
-		const control = controlId ? this.controls.getControl(controlId) : undefined
-		const buttonStyle = control?.supportsStyle ? control.getDrawStyle() : undefined
-
-		/** @type {ImageResult | undefined} */
-		let render
-		if (location && locationIsInBounds && buttonStyle && buttonStyle.style) {
-			// Update the internal b_text_1_4 variable
-			if (location && 'text' in buttonStyle) {
-				const variableValue = buttonStyle.text
-				setImmediate(() => {
-					const values = {
-						[`b_text_${location.pageNumber}_${location.row}_${location.column}`]: variableValue,
-					}
-
-					const bankIndex = xyToOldBankIndex(location.column, location.row)
-					if (bankIndex) values[`b_text_${location.pageNumber}_${bankIndex}`] = variableValue
-
-					this.instance.variable.setVariableValues('internal', values)
-				})
-			}
-
-			const pagename = this.page.getPageName(location.pageNumber)
-
-			// Check if the image is already present in the render cache and if so, return it
-			/** @type {import('../Resources/Util.js').ControlLocation | undefined} */
-			let keyLocation
-			if (buttonStyle.style === 'button') {
-				const globalShowTopBar = !this.#drawOptions.remove_topbar && buttonStyle.show_topbar === 'default'
-				keyLocation = globalShowTopBar || buttonStyle.show_topbar === true ? location : undefined
-			}
-			const key = JSON.stringify({ options: this.#drawOptions, buttonStyle, keyLocation, pagename })
-			render = this.#renderLRUCache.get(key)
-
-			if (!render) {
-				render = GraphicsRenderer.drawBankImage(this.#drawOptions, buttonStyle, location, pagename)
-			}
-		} else {
-			render = GraphicsRenderer.drawBlank(this.#drawOptions, location)
-		}
-
-		// Only cache the render, if it is within the valid bounds
-		if (locationIsInBounds && location) {
-			let pageCache = this.#renderCache.get(location.pageNumber)
-			if (!pageCache) {
-				pageCache = new Map()
-				this.#renderCache.set(location.pageNumber, pageCache)
-			}
-
-			let rowCache = pageCache.get(location.row)
-			if (!rowCache) {
-				rowCache = new Map()
-				pageCache.set(location.row, rowCache)
-			}
-
-			rowCache.set(location.column, render)
-		}
-
-		if (emitInvalidation) {
-			this.emit('button_drawn', location, render)
-		}
-
-		return render
-=======
+	 * @param {boolean} skipInvalidation
+	 * @returns {void}
+	 */
 	#drawAndCacheButton(location, skipInvalidation = false) {
 		const id = `${location.pageNumber}_${location.row}_${location.column}`
 		this.#renderQueue.queue(id, location, skipInvalidation)
->>>>>>> 6273a39c
 	}
 
 	/**
@@ -443,45 +364,24 @@
 	}
 
 	/**
-<<<<<<< HEAD
-	 * Get Button render at location
+	 * Get the cached render of a button
+	 * @param {import('../Resources/Util.js').ControlLocation} location
+	 * @returns {ImageResult | undefined}
+	 */
+	getCachedRender(location) {
+		return this.#renderCache.get(location.pageNumber)?.get(location.row)?.get(location.column)
+	}
+
+	/**
+	 * Get the cached render of a button, or generate a placeholder it if is missing
 	 * @param {import('../Resources/Util.js').ControlLocation} location
 	 * @returns {ImageResult}
-	 */
-	getBank(location) {
-		let render = this.#renderCache.get(location.pageNumber)?.get(location.row)?.get(location.column)
-		if (render) return render
-
-		render = this.#drawAndCacheButton(location, true)
-		if (render) {
-			this.emit('button_drawn', location, render)
-			return render
-		}
-=======
-	 * Get the cached render of a button
-	 * @param {object} location
-	 * @returns
-	 */
-	getCachedRender(location) {
-		return this.#renderCache.get(location.pageNumber)?.get(location.row)?.get(location.column)
-	}
->>>>>>> 6273a39c
-
-	/**
-	 * Get the cached render of a button, or generate a placeholder it if is missing
-	 * @param {object} location
-	 * @returns
 	 */
 	getCachedRenderOrGeneratePlaceholder(location) {
 		const render = this.#renderCache.get(location.pageNumber)?.get(location.row)?.get(location.column)
 		if (render) return render
 
-<<<<<<< HEAD
-		// continue gracefully, even though something is terribly wrong
-		return new ImageResult(Buffer.alloc(72 * 72 * 3), undefined)
-=======
 		return GraphicsRenderer.drawBlank(this.#drawOptions, location)
->>>>>>> 6273a39c
 	}
 }
 
