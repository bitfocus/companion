import { ControlConfigRoom } from '../Controls/ControlBase.js'
import { ParseInternalControlReference } from '../Internal/Util.js'
// import LogController from '../Log/Controller.js'

/**
 * Get Socket.io room for preview updates
 * @param {import('../Resources/Util.js').ControlLocation} location
 * @returns {string}
 */
function PreviewLocationRoom(location) {
	return `preview:location:${location.pageNumber}:${location.row}:${location.column}`
}

/**
 * Ensure a location is correctly formed as numbers
 * @param {import('../Resources/Util.js').ControlLocation} location
 * @returns {import('../Resources/Util.js').ControlLocation}
 */
function ensureLocationIsNumber(location) {
	return {
		pageNumber: Number(location.pageNumber),
		row: Number(location.row),
		column: Number(location.column),
	}
}

/**
 * The class that manages bank preview generation/relay for interfaces
 *
 * @author Håkon Nessjøen <haakon@bitfocus.io>
 * @author Keith Rocheck <keith.rocheck@gmail.com>
 * @author William Viker <william@bitfocus.io>
 * @author Julian Waller <me@julusian.co.uk>
 * @since 1.0.9
 * @copyright 2022 Bitfocus AS
 * @license
 * This program is free software.
 * You should have received a copy of the MIT licence as well as the Bitfocus
 * Individual Contributor License Agreement for Companion along with
 * this program.
 *
 * You can be released from the requirements of the license by purchasing
 * a commercial license. Buying such a license is mandatory as soon as you
 * develop commercial activities involving the Companion software without
 * disclosing the source code of your own applications.
 */
class GraphicsPreview {
	// #logger = LogController.createLogger('Graphics/Preview')

	/**
	 * @readonly
	 * @type {import('./Controller.js').default}
	 */
	#graphicsController

	/**
	 * @readonly
	 * @type {import('../UI/Handler.js').default}
	 */
	#ioController

	/**
	 * @readonly
	 * @type {import('../Page/Controller.js').default}
	 */
	#pageController

	/**
	 * Current bank reference previews
	 * @type {Map<string, PreviewSession>}
	 */
	#bankReferencePreviews = new Map()

	/**
	 * @param {import('./Controller.js').default} graphicsController
	 * @param {import("../UI/Handler.js").default } ioController
	 * @param {import("../Page/Controller.js").default} pageController
	 */
	constructor(graphicsController, ioController, pageController) {
		this.#graphicsController = graphicsController
		this.#ioController = ioController
		this.#pageController = pageController

		this.#graphicsController.on('button_drawn', this.#updateButton.bind(this))
	}

	/**
	 * Setup a client's calls
	 * @param {import('../UI/Handler.js').ClientSocket} client - the client connection
	 * @access public
	 */
	clientConnect(client) {
		/** @type {Map<string, Set<string>>} */
		const locationSubsForClient = new Map()
		const getLocationSubId = (/** @type {import('../Resources/Util.js').ControlLocation} */ location) =>
			`${location.pageNumber}_${location.row}_${location.column}`

		client.onPromise(
			'preview:location:subscribe',
			/**
			 * @param {import('../Resources/Util.js').ControlLocation} location
			 * @param {string} subId
			 * @returns {{ image: string | null, isUsed: boolean }}
			 */
			(location, subId) => {
				if (!location || !subId) throw new Error('Invalid')

				location = ensureLocationIsNumber(location)

				const locationId = getLocationSubId(location)
				let entry = locationSubsForClient.get(locationId)
				if (!entry) {
					locationSubsForClient.set(locationId, (entry = new Set()))
				}
				entry.add(subId)

				client.join(PreviewLocationRoom(location))

				const render = this.#graphicsController.getBank(location)
				return { image: render.asDataUrl, isUsed: !!render.style }
			}
<<<<<<< HEAD
		)
		client.onPromise(
			'preview:location:unsubscribe',
			/**
			 * @param {import('../Resources/Util.js').ControlLocation} location
			 * @param {string} subId
			 * @returns {void}
			 */
			(location, subId) => {
				if (!location || !subId) throw new Error('Invalid')

				location = ensureLocationIsNumber(location)

				const locationId = getLocationSubId(location)
				const entry = locationSubsForClient.get(locationId)
				if (!entry) return

				entry.delete(subId)
				if (entry.size === 0) {
					locationSubsForClient.delete(locationId)

					client.leave(PreviewLocationRoom(location))
				}
			}
		)

		client.onPromise(
			'preview:button-reference:subscribe',
			/**
			 * @param {string} id
			 * @param {import('../Resources/Util.js').ControlLocation} location
			 * @param {Record<string, any>} options
			 * @returns {string | null} Image data-url
			 */
			(id, location, options) => {
				const fullId = `${client.id}::${id}`

				if (this.#bankReferencePreviews.get(fullId)) throw new Error('Session id is already in use')

				// Do a resolve of the reference for the starting image
				const result = ParseInternalControlReference(this, location, options, true)

				// Track the subscription, to allow it to be invalidated
				this.#bankReferencePreviews.set(fullId, {
					id,
					location,
					options,
					resolvedLocation: result.location,
					referencedVariableIds: Array.from(result.referencedVariables),
					client,
				})

				return result.location ? this.#graphicsController.getBank(result.location).asDataUrl : null
			}
		)
		client.onPromise(
			'preview:button-reference:unsubscribe',
			/**
			 * @param {string} id
			 * @returns {void}
			 */
			(id) => {
				const fullId = `${client.id}::${id}`

				this.#bankReferencePreviews.delete(fullId)
			}
		)
=======
			entry.add(subId)

			client.join(PreviewLocationRoom(location))

			const render = this.graphics.getCachedRenderOrGeneratePlaceholder(location)
			return { image: render.asDataUrl, isUsed: !!render.style }
		})
		client.onPromise('preview:location:unsubscribe', (location, subId) => {
			if (!location || !subId) throw new Error('Invalid')

			location = ensureLocationIsNumber(location)

			const locationId = getLocationSubId(location)
			const entry = locationSubsForClient[locationId]
			if (!entry) return

			entry.delete(subId)
			if (entry.size === 0) {
				delete locationSubsForClient[locationId]

				client.leave(PreviewLocationRoom(location))
			}
		})

		client.onPromise('preview:button-reference:subscribe', (id, location, options) => {
			const fullId = `${client.id}::${id}`

			if (this.#bankReferencePreviews.get(fullId)) throw new Error('Session id is already in use')

			// Do a resolve of the reference for the starting image
			const result = ParseInternalControlReference(this, location, options, true)

			// Track the subscription, to allow it to be invalidated
			this.#bankReferencePreviews.set(fullId, {
				id,
				location,
				options,
				resolvedLocation: result.location,
				referencedVariableIds: Array.from(result.referencedVariables),
				client,
			})

			return result.location ? this.graphics.getCachedRenderOrGeneratePlaceholder(result.location).asDataUrl : null
		})
		client.onPromise('preview:button-reference:unsubscribe', (id) => {
			const fullId = `${client.id}::${id}`

			this.#bankReferencePreviews.delete(fullId)
		})
>>>>>>> 6273a39c
	}

	/**
	 * Send a bank update to the UIs
	 * @param {import('../Resources/Util.js').ControlLocation} location
	 * @param {import('./ImageResult.js').ImageResult} render
	 * @access public
	 */
	#updateButton(location, render) {
		// Push the updated render to any clients viewing a preview of a control
		const controlId = this.#pageController.getControlIdAt(location)
		if (controlId) {
			const controlRoom = ControlConfigRoom(controlId)
			if (this.#ioController.countRoomMembers(controlRoom) > 0) {
				this.#ioController.emitToRoom(controlRoom, `controls:preview-${controlId}`, render.asDataUrl)
			}
		}

		const locationRoom = PreviewLocationRoom(location)
		if (this.#ioController.countRoomMembers(locationRoom) > 0) {
			this.#ioController.emitToRoom(locationRoom, `preview:location:render`, location, render.asDataUrl, !!render.style)
		}

		// Lookup any sessions
		for (const previewSession of this.#bankReferencePreviews.values()) {
			if (!previewSession.resolvedLocation) continue
			if (previewSession.resolvedLocation.pageNumber != location.pageNumber) continue
			if (previewSession.resolvedLocation.row != location.row) continue
			if (previewSession.resolvedLocation.column != location.column) continue

			previewSession.client.emit(`preview:button-reference:update:${previewSession.id}`, render.asDataUrl)
		}
	}

	/**
	 *
	 * @param {Set<string>} allChangedSet
	 * @returns {void}
	 */
	onVariablesChanged(allChangedSet) {
		// Lookup any sessions
		for (const previewSession of this.#bankReferencePreviews.values()) {
			if (!previewSession.referencedVariableIds || !previewSession.referencedVariableIds.length) continue

			const matchingChangedVariable = previewSession.referencedVariableIds.some((variable) =>
				allChangedSet.has(variable)
			)
			if (!matchingChangedVariable) continue

			// Resolve the new location
			const result = ParseInternalControlReference(this, previewSession.location, previewSession.options, true)

			const lastResolvedLocation = previewSession.resolvedLocation

			previewSession.referencedVariableIds = Array.from(result.referencedVariables)
			previewSession.resolvedLocation = result.location

			if (!result.location) {
				// Now has an invalid location
				previewSession.client.emit(`preview:button-reference:update:${previewSession.id}`, null)
				continue
			}

			// Check if it has changed
			if (
				lastResolvedLocation &&
				result.location.pageNumber == lastResolvedLocation.pageNumber &&
				result.location.row == lastResolvedLocation.row &&
				result.location.column == lastResolvedLocation.column
			)
				continue

			previewSession.client.emit(
				`preview:button-reference:update:${previewSession.id}`,
<<<<<<< HEAD
				this.#graphicsController.getBank(result.location).asDataUrl
=======
				this.graphics.getCachedRenderOrGeneratePlaceholder(result.location).asDataUrl
>>>>>>> 6273a39c
			)
		}
	}
}

export default GraphicsPreview

/**
 * @typedef {{
 *   id: string
 *   location: import('../Resources/Util.js').ControlLocation
 *   options: Record<string, any>
 *   resolvedLocation: import('../Resources/Util.js').ControlLocation | null
 *   referencedVariableIds: string[]
 *   client: import('../UI/Handler.js').ClientSocket
 * }} PreviewSession
 */<|MERGE_RESOLUTION|>--- conflicted
+++ resolved
@@ -116,10 +116,9 @@
 
 				client.join(PreviewLocationRoom(location))
 
-				const render = this.#graphicsController.getBank(location)
+				const render = this.#graphicsController.getCachedRenderOrGeneratePlaceholder(location)
 				return { image: render.asDataUrl, isUsed: !!render.style }
 			}
-<<<<<<< HEAD
 		)
 		client.onPromise(
 			'preview:location:unsubscribe',
@@ -172,7 +171,9 @@
 					client,
 				})
 
-				return result.location ? this.#graphicsController.getBank(result.location).asDataUrl : null
+				return result.location
+					? this.#graphicsController.getCachedRenderOrGeneratePlaceholder(result.location).asDataUrl
+					: null
 			}
 		)
 		client.onPromise(
@@ -187,57 +188,6 @@
 				this.#bankReferencePreviews.delete(fullId)
 			}
 		)
-=======
-			entry.add(subId)
-
-			client.join(PreviewLocationRoom(location))
-
-			const render = this.graphics.getCachedRenderOrGeneratePlaceholder(location)
-			return { image: render.asDataUrl, isUsed: !!render.style }
-		})
-		client.onPromise('preview:location:unsubscribe', (location, subId) => {
-			if (!location || !subId) throw new Error('Invalid')
-
-			location = ensureLocationIsNumber(location)
-
-			const locationId = getLocationSubId(location)
-			const entry = locationSubsForClient[locationId]
-			if (!entry) return
-
-			entry.delete(subId)
-			if (entry.size === 0) {
-				delete locationSubsForClient[locationId]
-
-				client.leave(PreviewLocationRoom(location))
-			}
-		})
-
-		client.onPromise('preview:button-reference:subscribe', (id, location, options) => {
-			const fullId = `${client.id}::${id}`
-
-			if (this.#bankReferencePreviews.get(fullId)) throw new Error('Session id is already in use')
-
-			// Do a resolve of the reference for the starting image
-			const result = ParseInternalControlReference(this, location, options, true)
-
-			// Track the subscription, to allow it to be invalidated
-			this.#bankReferencePreviews.set(fullId, {
-				id,
-				location,
-				options,
-				resolvedLocation: result.location,
-				referencedVariableIds: Array.from(result.referencedVariables),
-				client,
-			})
-
-			return result.location ? this.graphics.getCachedRenderOrGeneratePlaceholder(result.location).asDataUrl : null
-		})
-		client.onPromise('preview:button-reference:unsubscribe', (id) => {
-			const fullId = `${client.id}::${id}`
-
-			this.#bankReferencePreviews.delete(fullId)
-		})
->>>>>>> 6273a39c
 	}
 
 	/**
@@ -312,11 +262,7 @@
 
 			previewSession.client.emit(
 				`preview:button-reference:update:${previewSession.id}`,
-<<<<<<< HEAD
-				this.#graphicsController.getBank(result.location).asDataUrl
-=======
-				this.graphics.getCachedRenderOrGeneratePlaceholder(result.location).asDataUrl
->>>>>>> 6273a39c
+				this.#graphicsController.getCachedRenderOrGeneratePlaceholder(result.location).asDataUrl
 			)
 		}
 	}
