--- conflicted
+++ resolved
@@ -72,37 +72,42 @@
 	 * @param {import('../Resources/Util.js').ControlLocation | undefined} location
 	 * @param {string | undefined} pagename
 	 * @access public
-	 * @returns Image render object
+	 * @returns {Promise<ImageResult>} Image render object
 	 */
 	static async drawBankImage(options, bankStyle, location, pagename) {
-		const { buffer, draw_style } = GraphicsRenderer.drawBankImage(options, bankStyle, location, pagename)
-
-		if (draw_style === 'bank') draw_style = bankStyle
-
-		return new ImageResult(buffer, draw_style)
-	}
-
+		const { buffer, draw_style } = await GraphicsRenderer.drawBankImageUnwrapped(options, bankStyle, location, pagename)
+
+		return GraphicsRenderer.wrapDrawBankImage(buffer, draw_style, bankStyle)
+	}
+
+	/**
+	 *
+	 * @param {Buffer} buffer
+	 * @param {import('../Data/Model/StyleModel.js').DrawStyleModel['style'] | undefined} draw_style
+	 * @param {import('../Data/Model/StyleModel.js').DrawStyleModel} bankStyle
+	 * @returns
+	 */
 	static wrapDrawBankImage(buffer, draw_style, bankStyle) {
-		if (draw_style === 'bank') draw_style = bankStyle
-
-		return new ImageResult(buffer, draw_style)
+		const draw_style2 = draw_style === 'button' ? (bankStyle.style === 'button' ? bankStyle : undefined) : draw_style
+
+		return new ImageResult(buffer, draw_style2)
 	}
 
 	/**
 	 * Draw the image for a bank
-	 * @param {object} options
-	 * @param {object} bankStyle The style to draw
-	 * @param {* | undefined} location
+	 * @param {import('./Controller.js').GraphicsOptions} options
+	 * @param {import('../Data/Model/StyleModel.js').DrawStyleModel} bankStyle The style to draw
+	 * @param {import('../Resources/Util.js').ControlLocation | undefined} location
 	 * @param {string | undefined} pagename
 	 * @access public
-	 * @returns Image render object
-	 */
-	static async drawBankImage(options, bankStyle, location, pagename) {
+	 * @returns {Promise<{ buffer: Buffer, draw_style: import('../Data/Model/StyleModel.js').DrawStyleModel['style'] | undefined}>} Image render object
+	 */
+	static async drawBankImageUnwrapped(options, bankStyle, location, pagename) {
 		// console.log('starting drawBankImage '+ performance.now())
 		// console.time('drawBankImage')
 		const img = new Image(72, 72, 4)
 
-		/** @type {import('./ImageResult.js').ImageResultStyle | undefined} */
+		/** @type {import('../Data/Model/StyleModel.js').DrawStyleModel['style'] | undefined} */
 		let draw_style = undefined
 
 		// special button types
@@ -162,17 +167,18 @@
 				img.drawAlignedText(0, 0, 72, 72, pagename, colorWhite, 18, 'center', 'center')
 			}
 		} else if (bankStyle.style === 'button') {
-			draw_style = bankStyle
-
-			// @ts-ignore
-			GraphicsRenderer.#drawButtonMain(img, options, bankStyle, location)
+			draw_style = 'button'
+
+			await GraphicsRenderer.#drawButtonMain(img, options, bankStyle, location)
 		}
 
 		// console.timeEnd('drawBankImage')
-		return new ImageResult(img.buffer(), draw_style)
-	}
-
-<<<<<<< HEAD
+		return {
+			buffer: img.buffer(),
+			draw_style,
+		}
+	}
+
 	/**
 	 * Draw the main button
 	 * @param {Image} img Image to draw to
@@ -181,39 +187,11 @@
 	 * @param {import('../Resources/Util.js').ControlLocation | undefined} location
 	 * @access private
 	 */
-	static #drawButtonMain(img, options, bankStyle, location) {
+	static async #drawButtonMain(img, options, bankStyle, location) {
 		let show_topbar = !!bankStyle.show_topbar
 		if (bankStyle.show_topbar === 'default' || bankStyle.show_topbar === undefined) {
 			show_topbar = !options.remove_topbar
 		}
-=======
-			// Draw background color first
-			!show_topbar
-				? img.box(0, 0, 72, 72, parseColor(bankStyle.bgcolor))
-				: img.box(0, 14, 72, 72, parseColor(bankStyle.bgcolor))
-
-			// Draw background PNG if exists
-			if (bankStyle.png64 !== undefined && bankStyle.png64 !== null) {
-				try {
-					let png64 = bankStyle.png64.startsWith('data:image/png;base64,') ? bankStyle.png64.slice(22) : bankStyle.png64
-					let data = Buffer.from(png64, 'base64')
-					const [halign, valign] = ParseAlignment(bankStyle.pngalignment)
-
-					!show_topbar
-						? await img.drawFromPNGdata(data, 0, 0, 72, 72, halign, valign)
-						: await img.drawFromPNGdata(data, 0, 14, 72, 58, halign, valign)
-				} catch (e) {
-					console.error('error drawing image:', e)
-					img.box(0, 14, 71, 57, 'black')
-					!show_topbar
-						? img.drawAlignedText(2, 2, 68, 68, 'PNG ERROR', 'red', 10, 'center', 'center')
-						: img.drawAlignedText(2, 18, 68, 52, 'PNG ERROR', 'red', 10, 'center', 'center')
-
-					GraphicsRenderer.#drawTopbar(img, show_topbar, bankStyle, location)
-					return new ImageResult(img.buffer(), draw_style)
-				}
-			}
->>>>>>> 6273a39c
 
 		// handle upgrade from pre alignment-support configuration
 		if (bankStyle.alignment === undefined) {
@@ -236,8 +214,8 @@
 				const [halign, valign] = ParseAlignment(bankStyle.pngalignment)
 
 				!show_topbar
-					? img.drawFromPNGdata(data, 0, 0, 72, 72, halign, valign)
-					: img.drawFromPNGdata(data, 0, 14, 72, 58, halign, valign)
+					? await img.drawFromPNGdata(data, 0, 0, 72, 72, halign, valign)
+					: await img.drawFromPNGdata(data, 0, 14, 72, 58, halign, valign)
 			} catch (e) {
 				console.error('error drawing image:', e)
 				img.box(0, 14, 71, 57, 'black')
@@ -274,7 +252,6 @@
 			return
 		}
 
-<<<<<<< HEAD
 		// Draw button text
 		const [halign, valign] = ParseAlignment(bankStyle.alignment)
 
@@ -296,13 +273,6 @@
 
 		// At last draw Topbar on top
 		GraphicsRenderer.#drawTopbar(img, show_topbar, bankStyle, location)
-=======
-		// console.timeEnd('drawBankImage')
-		return {
-			buffer: img.buffer(),
-			draw_style,
-		}
->>>>>>> 6273a39c
 	}
 
 	/**
