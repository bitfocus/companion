--- conflicted
+++ resolved
@@ -179,7 +179,6 @@
 		}
 	}
 
-<<<<<<< HEAD
 	/**
 	 * Draw the main button
 	 * @param {Image} img Image to draw to
@@ -193,34 +192,6 @@
 		if (bankStyle.show_topbar === 'default' || bankStyle.show_topbar === undefined) {
 			show_topbar = !options.remove_topbar
 		}
-=======
-			// Draw background color first
-			!show_topbar
-				? img.box(0, 0, 72, 72, parseColor(bankStyle.bgcolor))
-				: img.box(0, 14, 72, 72, parseColor(bankStyle.bgcolor))
-
-			// Draw background PNG if exists
-			if (bankStyle.png64 !== undefined && bankStyle.png64 !== null) {
-				try {
-					let png64 = bankStyle.png64.startsWith('data:image/png;base64,') ? bankStyle.png64.slice(22) : bankStyle.png64
-					let data = Buffer.from(png64, 'base64')
-					const [halign, valign] = ParseAlignment(bankStyle.pngalignment)
-
-					!show_topbar
-						? await img.drawFromPNGdata(data, 0, 0, 72, 72, halign, valign, 'fit')
-						: await img.drawFromPNGdata(data, 0, 14, 72, 58, halign, valign, 'fit')
-				} catch (e) {
-					console.error('error drawing image:', e)
-					img.box(0, 14, 71, 57, 'black')
-					!show_topbar
-						? img.drawAlignedText(2, 2, 68, 68, 'PNG ERROR', 'red', 10, 'center', 'center')
-						: img.drawAlignedText(2, 18, 68, 52, 'PNG ERROR', 'red', 10, 'center', 'center')
-
-					GraphicsRenderer.#drawTopbar(img, show_topbar, bankStyle, location)
-					return new ImageResult(img.buffer(), draw_style)
-				}
-			}
->>>>>>> 0f06a1ee
 
 		// handle upgrade from pre alignment-support configuration
 		if (bankStyle.alignment === undefined) {
@@ -243,8 +214,8 @@
 				const [halign, valign] = ParseAlignment(bankStyle.pngalignment)
 
 				!show_topbar
-					? await img.drawFromPNGdata(data, 0, 0, 72, 72, halign, valign)
-					: await img.drawFromPNGdata(data, 0, 14, 72, 58, halign, valign)
+					? await img.drawFromPNGdata(data, 0, 0, 72, 72, halign, valign, 'fit')
+					: await img.drawFromPNGdata(data, 0, 14, 72, 58, halign, valign, 'fit')
 			} catch (e) {
 				console.error('error drawing image:', e)
 				img.box(0, 14, 71, 57, 'black')
