--- conflicted
+++ resolved
@@ -155,29 +155,11 @@
 				})
 			})
 
-<<<<<<< HEAD
-			socket.on('get_image', (args) => {
-				this.debug('Generate button from: ', args.config)
-
-				let img = this.graphics.drawBankImage(args.config, undefined, undefined, true)
-				if (img !== undefined) {
-					socket.apireply('get_image', { buffer: img.buffer() })
-				} else {
-					socket.apireply('get_image', { error: 'Bug' })
-				}
-			})
-
 			socket.on('close', () => {
 				this.elgatoDM.removeDevice(id)
 				socket.removeAllListeners('keyup')
 				socket.removeAllListeners('keydown')
 			})
-=======
-		socket.on('close', function () {
-			elgatoDM.removeDevice(id)
-			socket.removeAllListeners('keyup')
-			socket.removeAllListeners('keydown')
->>>>>>> 89a20802
 		})
 	}
 
