--- conflicted
+++ resolved
@@ -15,132 +15,44 @@
  *
  */
 
-<<<<<<< HEAD
-var debug  = require('debug')('lib/help');
-var path   = require('path');
-var fs     = require('fs');
-var marked = require('marked');
-var root   = require('app-root-path');
-
-class help {
-=======
 var debug = require('debug')('lib/help')
 var path = require('path')
 var fs = require('fs')
 var marked = require('marked')
+var root = require('app-root-path')
 
-function help(system) {
-	var self = this
->>>>>>> 768a5675
+class help {
+	constructor(system) {
+		this.system = system
 
-	constructor(system) {
-		this.system = system;
-
-		system.on('http_req', this.processHttpRequest.bind(this));
+		system.on('http_req', this.processHttpRequest.bind(this))
 
 		system.on('io_connect', (client) => {
 			client.on('get_help', (req) => {
-				client.emit('get_help:result', this.getHelp(req));
-			});
-		});
+				client.emit('get_help:result', this.getHelp(req))
+			})
+		})
 	}
 
-/**
+	/**
 	 * Reads the Markdown file located in /documentation and returns it as HTML.
 	 *
 	 * @param markdownFilename
 	 */
-<<<<<<< HEAD
 	getDocumentationFile(markdownFilename) {
-
-		// Prevent directory traversal
-		markdownFilename = markdownFilename.replace(/(\.\.|\/)/g, '');
-		var path = root + '/documentation/' + markdownFilename;
-
-		if (fs.existsSync(path)) {
-			try {
-				var help = fs.readFileSync(path);
-
-				help = marked(help.toString(), {
-					baseUrl      : '/int/documentation/',
-					headerPrefix : 'header-',
-				});
-
-				return help;
-			}
-			catch (e) {
-				debug('Error loading help ' + path);
-				debug(e);
-			}
-		}
-
-		return null;
-	}
-
-	getHelp(req) {
-		// Return the rendered HTML for the requested Markdown file.
-		// req will look like { file:'file.md' }.
-
-		// Pass the filename requested back to the response so the receiver can watch for
-		//  their response in case two different requests were made at the same time.
-		var resp = {
-			error : true,
-			file  : req.file,
-			html  : '',
-		};
-
-		if (req.file !== undefined) {
-			var html;
-
-			if ((html = this.getDocumentationFile(req.file)) !== null) {
-				resp.error = false;
-				resp.html  = html;
-			}
-		}
-		else {
-			debug('Invalid get_help request');
-		}
-
-		return resp;
-	}
-
-	processHttpRequest(req, res, done) {
-		// Watch for HTTP requests made to /int/ (which emits 'http_req').
-		var match;
-
-		// Return any asset made to /int/documentation/
-		if (match = req.url.match(/^\/documentation\/(.+?)(\?.+)?$/)) {
-			var path = root + '/documentation';
-			var file = match[1].replace(/\.\.+/g, '');
-
-			if (file.match(/\.(jpe?g|gif|png|pdf)$/) && fs.existsSync(path +'/'+ file)) {
-
-				if (done !== undefined && typeof done == 'function') {
-					done();
-				}
-
-				res.sendFile(path +'/'+ file);
-			}
-		}
-	}
-}
-
-exports = module.exports = function (system) {
-	return new help(system);
-};
-=======
-	function getDocumentationFile(markdownFilename) {
 		// Prevent directory traversal
 		markdownFilename = markdownFilename.replace(/(\.\.|\/)/g, '')
-		var path = require('app-root-path') + '/documentation/' + markdownFilename
+		var path = root + '/documentation/' + markdownFilename
 
 		if (fs.existsSync(path)) {
 			try {
 				var help = fs.readFileSync(path)
+
 				help = marked(help.toString(), {
 					baseUrl: '/int/documentation/',
 					headerPrefix: 'header-',
 				})
+
 				return help
 			} catch (e) {
 				debug('Error loading help ' + path)
@@ -151,49 +63,52 @@
 		return null
 	}
 
-	system.on('http_req', function (req, res, done) {
+	getHelp(req) {
+		// Return the rendered HTML for the requested Markdown file.
+		// req will look like { file:'file.md' }.
+
+		// Pass the filename requested back to the response so the receiver can watch for
+		//  their response in case two different requests were made at the same time.
+		var resp = {
+			error: true,
+			file: req.file,
+			html: '',
+		}
+
+		if (req.file !== undefined) {
+			var html
+
+			if ((html = this.getDocumentationFile(req.file)) !== null) {
+				resp.error = false
+				resp.html = html
+			}
+		} else {
+			debug('Invalid get_help request')
+		}
+
+		return resp
+	}
+
+	processHttpRequest(req, res, done) {
 		// Watch for HTTP requests made to /int/ (which emits 'http_req').
 		var match
 
 		// Return any asset made to /int/documentation/
 		if ((match = req.url.match(/^\/documentation\/(.+?)(\?.+)?$/))) {
-			var path = require('app-root-path') + '/documentation'
+			var path = root + '/documentation'
 			var file = match[1].replace(/\.\.+/g, '')
 
 			if (file.match(/\.(jpe?g|gif|png|pdf)$/) && fs.existsSync(path + '/' + file)) {
-				done()
+				if (done !== undefined && typeof done == 'function') {
+					done()
+				}
+
 				res.sendFile(path + '/' + file)
 			}
 		}
-	})
-
-	system.on('io_connect', function (client) {
-		client.on('get_help', function (req) {
-			// Return the rendered HTML for the requested Markdown file.
-			// req will look like { file:'file.md' }.
-
-			// Pass the filename requested back to the response so the receiver can watch for
-			//  their response in case two different requests were made at the same time.
-			var resp = {
-				error: true,
-				file: req.file,
-				html: '',
-			}
-
-			if (req.file !== undefined) {
-				var html
-				if ((html = getDocumentationFile(req.file)) !== null) {
-					resp.error = false
-					resp.html = html
-				}
-			} else {
-				debug('Invalid get_help request')
-			}
-
-			client.emit('get_help:result', resp)
-		})
-	})
+	}
 }
 
-module.exports = help
->>>>>>> 768a5675
+exports = module.exports = function (system) {
+	return new help(system)
+}