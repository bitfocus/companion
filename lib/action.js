/*
 * This file is part of the Companion project
 * Copyright (c) 2018 Bitfocus AS
 * Authors: William Viker <william@bitfocus.io>, Håkon Nessjøen <haakon@bitfocus.io>
 *
 * This program is free software.
 * You should have received a copy of the MIT licence as well as the Bitfocus
 * Individual Contributor License Agreement for companion along with
 * this program.
 *
 * You can be released from the requirements of the license by purchasing
 * a commercial license. Buying such a license is mandatory as soon as you
 * develop commercial activities involving the Companion software without
 * disclosing the source code of your own applications.
 *
 */

var debug   = require('debug')('lib/action');
var shortid = require('shortid');

class action {

	constructor(system) {
		this.system = system;

		this.actions = {};
		this.bank_actions = {};
		this.bank_release_actions = {};
		this.bank_status = {};
		this.instance = {};
		this.actions_running = new Set();
		this.timers_running = new Map();

		this.system.emit('db_get', 'bank_actions', (res) => {
			if (res !== undefined) {
				this.bank_actions = res;
			}
		});

		this.system.emit('db_get', 'bank_release_actions', (res) => {
			if (res !== undefined) {
				this.bank_release_actions = res;
			}
		});

		// skipNext needed for 'bank_pressed' callback
		this.skipNext = {};
		this.pageStyles = ['pageup','pagenum','pagedown'];

		this.system.on('15to32', this.upgrade15to32.bind(this));

		this.system.on('action_abort_bank', this.abortSingleBank.bind(this)); 
		this.system.on('action_bank_status_get', this.getBankStatus.bind(this));
		this.system.on('action_delayed_abort', this.abortDelayedActions.bind(this));
		this.system.on('action_get_banks', this.getBankActions.bind(this));
		this.system.on('action_run', this.runAction.bind(this));
		this.system.on('action_running_get', this.getRunningActions.bind(this));
		this.system.on('action_save', this.saveActions.bind(this));
		this.system.on('action_subscribe_bank', this.subscribeBank.bind(this));
		this.system.on('action_unsubscribe_bank', this.unsubscribeBank.bind(this));
		this.system.on('actions_update', this.updateActions.bind(this));

		this.system.on('actions_for_instance', this.getInstanceActions.bind(this));

		this.system.on('bank_pressed', this.bankPressed.bind(this));
		this.system.on('bank_reset', this.resetBank.bind(this));

		this.system.on('instance', this.setInstance.bind(this));
		this.system.on('instance_actions', this.setInstanceActions.bind(this));
		this.system.on('instance_delete', this.deleteInstance.bind(this));
		this.system.on('instance_save', this.saveInstance.bind(this));
		this.system.on('instance_status_check_bank', this.checkBank.bind(this));
		this.system.on('instance_status_set', this.setInstanceStatus.bind(this));

		this.system.on('release_action_save', this.saveReleaseActions.bind(this));
		this.system.on('release_action_get_banks', this.getBankReleaseActions.bind(this));

		this.system.on('release_actions_for_instance', this.getInstanceReleaseActions.bind(this));

		this.system.emit('io_get', (io) => {
			this.io = io;

			this.system.on('io_connect', (client) => {

				client.on('get_actions', () => {
					client.emit('actions', this.actions);
				});

				client.on('bank_update_action_delay', this.updateBankActionDelay.bind(this));
				client.on('bank_update_action_option', this.updateBankActionOption.bind(this));
				client.on('bank_update_action_option_order', this.updateBankActionOrder.bind(this));

				client.on('bank_update_release_action_delay', this.updateBankReleaseActionDelay.bind(this));
				client.on('bank_release_action_update_option', this.updateBankReleaseActionOption.bind(this));
				client.on('bank_release_action_update_option_order', this.updateBankReleaseActionOrder.bind(this));

				client.on('bank_action_add', (page,bank,action) => {
					this.addBankAction(page, bank, action);

					this.saveActions();
					client.emit('bank_actions_get:result', page, bank, this.bank_actions[page][bank] );
					this.checkBank(page, bank);
				});

				client.on('bank_addReleaseAction', (page,bank,action) => {
					this.addBankReleaseAction(page, bank, action);

					this.saveReleaseActions();
					client.emit('bank_release_actions_get:result', page, bank, this.bank_release_actions[page][bank] );
					this.checkBank(page, bank);
				});

				client.on('bank_action_delete', (page, bank, id) => {
					this.deleteBankAction(page, bank, id);

					this.saveActions();
					client.emit('bank_actions_get:result', page, bank, this.bank_actions[page][bank] );
					this.checkBank(page, bank);
				});

				client.on('bank_release_action_delete', (page, bank, id) => {
					this.deleteBankReleaseAction(page, bank, id);

					this.saveReleaseActions();
					client.emit('bank_release_actions_get:result', page, bank, this.bank_release_actions[page][bank] );
					this.checkBank(page, bank);
				});


				client.on('bank_actions_get', (page, bank) => {
					if (this.bank_actions[page] === undefined) this.bank_actions[page] = {};
					if (this.bank_actions[page][bank] === undefined) this.bank_actions[page][bank] = [];
					client.emit('bank_actions_get:result', page, bank, this.bank_actions[page][bank] );
				});

				client.on('bank_release_actions_get', (page, bank) => {
					if (this.bank_release_actions[page] === undefined) this.bank_release_actions[page] = {};
					if (this.bank_release_actions[page][bank] === undefined) this.bank_release_actions[page][bank] = [];
					client.emit('bank_release_actions_get:result', page, bank, this.bank_release_actions[page][bank] );
				});
			});
		});
	}

	abortDelayedActions() {

		debug("Aborting delayed actions");

		for (let timer of this.timers_running.keys()) {
			debug("clearing timer");
			clearTimeout(timer);
		}

		this.timers_running.clear()

		var actions_running = this.actions_running; //clone hack
		this.actions_running = new Set(); // clear the array

		for (let bid of actions_running.keys()) {
			const a = bid.split("_");
			this.system.emit('graphics_bank_invalidate', a[0], a[1]);
		}
	}

	abortSingleBank(page, bank, unlatch) {

		var bid = page + '_' + bank;
		var cleared = 0;

		this.actions_running.delete(bid);

		this.timers_running.forEach((timerId, timer) => {
			if (timerId === bid) {
				if (cleared == 0) {
					debug("Aborting button ",page,",",bank);
				}
				clearTimeout(timer);
				this.timers_running.delete(timer);
				cleared += 1;
			}
		})

		// if requested, reset and skip up-actions
		if (unlatch) {
			this.system.emit('graphics_indicate_push', page, bank, false);
		}

		if (cleared > 0) {
			this.system.emit('graphics_bank_invalidate', page, bank);
		}
	}

	addBankAction(page, bank, action) {
		if (this.bank_actions[page] === undefined) this.bank_actions[page] = {};
		if (this.bank_actions[page][bank] === undefined) this.bank_actions[page][bank] = [];
		var s = action.split(/:/);

		var act = {
			'id': shortid.generate(),
			'label': action,
			'instance': s[0],
			'action': s[1],
			'options': {}
		};

		if (!this.instance.store.db[act.instance]) {
			// Action is not valid
			return
		}

		if (this.actions[action] !== undefined) {
			var definition = this.actions[action];

			if (definition.options !== undefined && definition.options.length > 0) {
				for(var j in definition.options) {
					var opt = definition.options[j];
					act.options[opt.id] = opt.default;
				}
			}
		}

		this.bank_actions[page][bank].push(act);
		this.subscribeAction(act);
	}

	addBankReleaseAction(page, bank, action) {
		if (this.bank_release_actions[page] === undefined) this.bank_release_actions[page] = {};
		if (this.bank_release_actions[page][bank] === undefined) this.bank_release_actions[page][bank] = [];
		var s = action.split(/:/);

		var act = {
			'id': shortid.generate(),
			'label': action,
			'instance': s[0],
			'action': s[1],
			'options': {}
		};

		if (!this.instance.store.db[act.instance]) {
			// Action is not valid
			return
		}

		if (this.actions[action] !== undefined) {
			var definition = this.actions[action];

			if (definition.options !== undefined && definition.options.length > 0) {
				for(var j in definition.options) {
					var opt = definition.options[j];
					act.options[opt.id] = opt.default;
				}
			}
		}

		this.bank_release_actions[page][bank].push(act);
		this.subscribeAction(act);
	}

	bankPressed(page, bank, direction, deviceid) {
		var bank_config;

		this.system.emit('get_bank', page, bank, function(config) {
			bank_config = config;
		});

		if (bank_config.latch) {
			var pb = page + "_" + bank;

			if (deviceid == undefined) {
				// web buttons and osc don't set deviceid
				deviceid = "osc-web";
			}

			if (this.skipNext[pb] != undefined) {
				// ignore release after latching press
				// from this device
				if (this.skipNext[pb] == deviceid) {
					delete this.skipNext[pb];	// reduce memory creep
					return;
				}
			}

			let reject = false;
			this.system.emit('graphics_is_pushed', page, bank, function (pushed) {
				let isPushed = (1 == pushed? true : false);
				// button is being pressed but not yet latched
				// the next button-release from this device needs to be skipped
				// because the 'release' would immediately un-latch the button
				if (direction && !isPushed) {
					this.skipNext[pb] = deviceid;
				} else if (direction && pushed) {
					// button is latched, prevent duplicate down actions
					// the following 'release' will run the up actions
					reject = true;
				} else if (!(direction || pushed)) {
					// button is up, prevent duplicate up actions
					reject = true;
				}
			});

			if (reject) {
				//debug("Latch button duplicate " + (direction? "down":"up") )
				return;
			}
		}

		// magic page keys only respond to push so ignore the release
		// they also don't have a 'pushed' graphics indication
		// so process the action and return before trying to
		// indicate 'pushed'. Otherwise when the 'unpush' graphics
		// occurs, it will re-draw the old button on the new (wrong) page
		if (this.pageStyles.includes(bank_config.style)) {
			if (direction === true) {
				if (bank_config.style == 'pageup') {
					this.system.emit('device_page_up', deviceid);
				}
				else if (bank_config.style == 'pagenum') {
					this.system.emit('device_page_set', deviceid, 1);
				}
				else if (bank_config.style == 'pagedown') {
					this.system.emit('device_page_down', deviceid);
				}
			}
			// no actions allowed on page buttons so we're done
			return;

		}

		this.system.emit('graphics_indicate_push', page, bank, direction, deviceid);


		var obj = this.bank_actions;

		// find release actions if the direction is up
		if (direction === false) {
			obj = this.bank_release_actions;
		}

		if (obj[page] === undefined || obj[page][bank] === undefined || obj[page][bank].length === 0) {
			return;
		}

		debug('found actions');

		// Handle whether the delays are absolute or relative.
		var action_delay = 0;
		for (var n in obj[page][bank]) {
			var a = obj[page][bank][n];
			var this_delay = parseInt(a.delay === undefined || a.delay === '' ? 0 : a.delay);

			if (bank_config.relative_delay) {
				// Relative delay: each action's delay adds to the next.
				action_delay += this_delay;
			} else {
				// Absolute delay: each delay is its own.
				action_delay = this_delay;
			}

			// Create the property .effective_delay. Don't change the user's .delay property.
			a.effective_delay = action_delay;
		}

		const bankId = `${page}_${bank}`

		let has_delayed = false;
		for (var n in obj[page][bank]) {
			var a = obj[page][bank][n];
			var delay = a.effective_delay === undefined ? 0 : parseInt(a.effective_delay);
			delete a.effective_delay;

			debug("Running action", a);

			if (this.instance !== undefined && this.instance.store !== undefined && this.instance.store.db !== undefined) {
				if (this.instance.store.db[a.instance] !== undefined && this.instance.store.db[a.instance].enabled !== false) {

					// is this a timedelayed action?
					if (delay > 0) {

						has_delayed = true;

						(function(action, delay_time) {
							var timer = setTimeout(function() {
								this.runAction(action, { deviceid: deviceid, page: page, bank: bank });

								this.timers_running.delete(timer);

								// Stop timer-indication
								const hasAnotherTimer = Array.from(this.timers_running.values()).find(v => v === bankId)
								if (hasAnotherTimer === undefined) {
									this.actions_running.delete(bankId)
									this.system.emit('graphics_bank_invalidate', page, bank);
								}

							}, delay_time);

							this.timers_running.set(timer, bankId);
						})(a, delay);
					}

					// or is it immediate
					else {
						this.runAction(a, { deviceid: deviceid, page: page, bank: bank });
					}
				}
				else {
					debug("not running action for disabled instance");
				}
			}
			else {
				debug("wow, instance store didn't exist");
			}
		}

		if (has_delayed) {
			// Start timer-indication
			this.actions_running.add(bankId);

			this.system.emit('graphics_bank_invalidate', page, bank);
		}
	}

	checkBank(page, bank) {
		var status = 0;

		if (this.bank_actions[page] === undefined || this.bank_actions[page][bank] === undefined) {
			return;
		}

		for (var i = 0; i < this.bank_actions[page][bank].length ; ++i) {
			var action = this.bank_actions[page][bank][i];
			this.system.emit('instance_status_get', action.instance, function (instance_status) {
				if (instance_status !== undefined && status < instance_status[0]) {
					status = instance_status[0];
				}
			});
		}

<<<<<<< HEAD
		if (status != this.bank_status[page + '_' + bank]) {
			this.bank_status[page + '_' + bank] = status;
			this.system.emit('action_bank_status_set', page, bank, status);
		}
	}
=======
	self.system.emit('io_get', function(io) {
		self.io = io;
		self.system.on('io_connect', function(client) {
			function sendResult(answer, name, ...args) {
				if (typeof answer === 'function') {
					answer(...args)
				} else {
					client.emit(name, ...args)
				}
			}
>>>>>>> f58289e9

	cleanupActionsList(actions) {
		const res = {}

		for (var page in actions) {
			res[page] = {}
			for (var bank in actions[page]) {
				res[page][bank] = []

				if (actions[page][bank] !== undefined) {
					for (var i = 0; i < actions[page][bank].length ; ++i) {
						const action = actions[page][bank][i]
						if (action && this.instance.store.db[action.instance]) {
							res[page][bank].push(action)
						}
					}
				}
			}
		}

		return res
	}

	deleteBankAction(page, bank, id) {
		var ba = this.bank_actions[page][bank];

		for (var n in ba) {
			if (ba[n].id == id) {
				this.unsubscribeAction(this.bank_actions[page][bank][n])
				delete this.bank_actions[page][bank][n];
				break;
			}
		}

		var cleanup = [];

		for (var n in ba) {
			if (ba[n] !== null) {
				cleanup.push(ba[n]);
			}
		}

		this.bank_actions[page][bank] = cleanup;
	}

	deleteBankReleaseAction(page, bank, id) {
		var ba = this.bank_release_actions[page][bank];

		for (var n in ba) {
			if (ba[n].id == id) {
				this.unsubscribeAction(this.bank_release_actions[page][bank][n])
				delete this.bank_release_actions[page][bank][n];
				break;
			}
		}

		var cleanup = [];

		for (var n in ba) {
			if (ba[n] !== null) {
				cleanup.push(ba[n]);
			}
		}

		this.bank_release_actions[page][bank] = cleanup;
	}

	deleteInstance(id) {

		for (var n in this.actions) {
			var x = n.split(/:/);
			if (x[0] == id) {
				delete this.actions[n];
			}
		}

		this.updateActions();

		for (var page in this.bank_actions) {
			for (var bank in this.bank_actions[page]) {
				if (this.bank_actions[page][bank] !== undefined) {
					for (var i = 0; i < this.bank_actions[page][bank].length ; ++i) {
						var action = this.bank_actions[page][bank][i];

						if (action.instance == id) {
							debug('Deleting action ' + i + ' from button ' + page + '.' + bank);
							this.unsubscribeAction(this.bank_actions[page][bank][i])
							this.bank_actions[page][bank].splice(i, 1);
							this.checkBank(page, bank);
							i--;
						}
					}
				}
			}
		}

		for (var page in this.bank_release_actions) {
			for (var bank in this.bank_release_actions[page]) {
				if (this.bank_release_actions[page][bank] !== undefined) {
					for (var i = 0; i < this.bank_release_actions[page][bank].length ; ++i) {
						var action = this.bank_release_actions[page][bank][i];
						if (action.instance == id) {
							debug('Deleting release action ' + i + ' from button ' + page + '.' + bank);
							this.unsubscribeAction(this.bank_release_actions[page][bank][i])
							this.bank_release_actions[page][bank].splice(i, 1);
							this.checkBank(page, bank);
							i--;
						}
					}
				}
			}
		}
	}

<<<<<<< HEAD
	getBankActions(cb) {
		if (cb !== undefined && typeof cb == 'function') {
			cb(this.bank_actions);
		}
	}

	getBankReleaseActions(cb) {
		if (cb !== undefined && typeof cb == 'function') {
			cb(this.bank_release_actions);
		}
	}
=======
			client.on('bank_action_add', function(page,bank,action, answer) {
				if (self.bank_actions[page] === undefined) self.bank_actions[page] = {};
				if (self.bank_actions[page][bank] === undefined) self.bank_actions[page][bank] = [];
				var s = action.split(/:/);

				var act = {
					'id': shortid.generate(),
					'label': action,
					'instance': s[0],
					'action': s[1],
					'options': {}
				};

				if (!self.instance.store.db[act.instance]) {
					// Action is not valid
					return
				}
>>>>>>> f58289e9

	getBankStatus(page, bank, cb) {
		if (cb !== undefined && typeof cb == 'function') {
			cb(this.bank_status[page + '_' + bank]);
		}
	}

	getInstanceActions(instance_id, cb) {

		if (cb !== undefined && typeof cb == 'function') {
			var actions = [];

			for (var page in this.bank_actions) {
				for (var bank in this.bank_actions[page]) {
					for (var i in this.bank_actions[page][bank]) {
						var action = this.bank_actions[page][bank][i];
						if (action.instance == instance_id) {
							actions.push(action);
						}
					}
				}
			}

<<<<<<< HEAD
			cb(actions);
		}
	}

	getInstanceReleaseActions(instance_id, cb) {
=======
				self.bank_actions[page][bank].push(act);
				self.subscribeAction(act);

				system.emit('action_save');
				sendResult(answer, 'bank_actions_get:result', page, bank, self.bank_actions[page][bank] );
				system.emit('instance_status_check_bank', page, bank);
			});

			client.on('bank_addReleaseAction', function(page,bank,action,answer) {
				if (self.bank_release_actions[page] === undefined) self.bank_release_actions[page] = {};
				if (self.bank_release_actions[page][bank] === undefined) self.bank_release_actions[page][bank] = [];
				var s = action.split(/:/);

				var act = {
					'id': shortid.generate(),
					'label': action,
					'instance': s[0],
					'action': s[1],
					'options': {}
				};

				if (!self.instance.store.db[act.instance]) {
					// Action is not valid
					return
				}
>>>>>>> f58289e9

		if (cb !== undefined && typeof cb == 'function') {
			var actions = [];

			for (var page in this.bank_release_actions) {
				for (var bank in this.bank_release_actions[page]) {
					for (var i in this.bank_release_actions[page][bank]) {
						var action = this.bank_release_actions[page][bank][i];
						if (action.instance == instance_id) {
							actions.push(action);
						}
					}
				}
			}

			cb(actions);
		}
	}

<<<<<<< HEAD
	getRunningActions(page, bank, cb) {
		if (cb !== undefined && typeof cb == 'function') {
			cb(this.actions_running.has(`${page}_${bank}`));
		}
	}

	resetBank(page, bank) {
		this.unsubscribeBank(page, bank);
=======
				system.emit('release_action_save');
				sendResult(answer, 'bank_release_actions_get:result', page, bank, self.bank_release_actions[page][bank] );
				system.emit('instance_status_check_bank', page, bank);
			});

			client.on('bank_action_delete', function(page, bank, id, answer) {
				var ba = self.bank_actions[page][bank];
>>>>>>> f58289e9

		if (this.bank_actions[page] === undefined) {
			this.bank_actions[page] = {};
		}
		this.bank_actions[page][bank] = [];

		if (this.bank_release_actions[page] === undefined) {
			this.bank_release_actions[page] = {};
		}
		this.bank_release_actions[page][bank] = [];

		debug("bank_reset()", page, bank, this.bank_actions[page][bank]);

		this.saveActions();
	}

<<<<<<< HEAD
	runAction(action, extras) {

		if (this.instance !== undefined && this.instance.store !== undefined && this.instance.store.db !== undefined) {
			this.system.emit('instance_get', action.instance, (instance) => {
				if (this.instance.store.db[action.instance] !== undefined && this.instance.store.db[action.instance].enabled !== false) {
					const definition = this.actions[`${action.instance}:${action.action}`]

					try {
						// Ask instance to execute action
						if (definition !== undefined && definition.callback !== undefined && typeof definition.callback == 'function') {
							definition.callback(action, extras);
						} else if (instance !== undefined && typeof instance.action == 'function') {
							/*
							  https://github.com/bitfocus/companion/issues/1117
							  https://sentry.bitfocus.io/organizations/bitfocus/issues/11/?project=8
=======
				system.emit('action_save');
				sendResult(answer, 'bank_actions_get:result', page, bank, self.bank_actions[page][bank] );
				system.emit('instance_status_check_bank', page, bank);
			});

			client.on('bank_release_action_delete', function(page, bank, id, answer) {
				var ba = self.bank_release_actions[page][bank];
>>>>>>> f58289e9

							  the line above was "fixed" by the 'instance !== undefined' to 
							  avoid surprise features/bugs.. 
							  I don't have a clue what's going on here.. Help wanted. -WV
							  Sentry tells us that 33 users got this 236 times over 11 days
							*/
							instance.action(action, extras);
						} else {
							debug('ERROR: instance does not have an action() function:', instance);
						}
					}
					catch(e) {
						this.system.emit('log', 'instance('+instance.label+')', 'warn', 'Error executing action: ' + e.message);
					}
				}
				else {
					debug("trying to run action on a deleted instance.", action)
				}
			})
		}
	}

	saveActions() {
		this.system.emit('db_set', 'bank_actions', this.bank_actions);
		this.system.emit('db_set', 'bank_release_actions', this.bank_release_actions);
		this.system.emit('db_save');
		debug('saving');
	}

	saveInstance() {
		setImmediate(() => {
			this.io.emit('actions', this.actions);
		});
	}

	saveReleaseActions() {
		this.system.emit('db_set', 'bank_release_actions', this.bank_release_actions);
		this.system.emit('db_save');
		debug('saving');
	}

<<<<<<< HEAD
	setInstance(obj) {
		debug('got instance');
		this.instance = obj;
=======
				system.emit('release_action_save');
				sendResult(answer, 'bank_release_actions_get:result', page, bank, self.bank_release_actions[page][bank] );
				system.emit('instance_status_check_bank', page, bank);
			});
>>>>>>> f58289e9

		// ensure all actions are valid
		this.bank_actions = this.cleanupActionsList(this.bank_actions)
		this.bank_release_actions = this.cleanupActionsList(this.bank_release_actions)

<<<<<<< HEAD
		this.system.emit('db_set', 'bank_actions', this.bank_actions);
		this.system.emit('db_set', 'bank_release_actions', this.bank_release_actions);
		this.system.emit('db_save');
	}

	setInstanceActions(id, actions) {
		let newActions = {};
		// actions[instance_id:action]
		for (var m in this.actions) {
			var idActionSplit = m.split(':');
			// only add other id actions.
			if (idActionSplit[0] != id) {
				newActions[m] = this.actions[m];
			}
		}
		// overwrite old action array with cleared one
		this.actions = newActions;

		for (var n in actions) {
			var a = actions[n];
			this.actions[id+':'+n] = a;
			debug('adding action', id+':'+n);
		}
		this.io.emit('actions', this.actions);
	}

	setInstanceStatus(instance, level, msg) {
=======
			client.on('bank_actions_get', function(page, bank, answer) {
				if (self.bank_actions[page] === undefined) self.bank_actions[page] = {};
				if (self.bank_actions[page][bank] === undefined) self.bank_actions[page][bank] = [];
				sendResult(answer, 'bank_actions_get:result', page, bank, self.bank_actions[page][bank] );
			});

			client.on('bank_release_actions_get', function(page, bank, answer) {
				if (self.bank_release_actions[page] === undefined) self.bank_release_actions[page] = {};
				if (self.bank_release_actions[page][bank] === undefined) self.bank_release_actions[page][bank] = [];
				sendResult(answer, 'bank_release_actions_get:result', page, bank, self.bank_release_actions[page][bank] );
			});
>>>>>>> f58289e9

		for (var page in this.bank_actions) {
			if (this.bank_actions[page] !== undefined) {
				for (var bank in this.bank_actions[page]) {
					if (this.bank_actions[page][bank] !== undefined) {
						for (var i = 0; i < this.bank_actions[page][bank].length; ++i) {
							var action = this.bank_actions[page][bank][i];
							if (action.instance == instance) {
								this.checkBank(page, bank);
							}
						}
					}
				}
			}
		}

		for (var page in this.bank_release_actions) {
			for (var bank in this.bank_release_actions[page]) {
				if (this.bank_release_actions[page] !== undefined && this.bank_release_actions[page][bank] !== undefined) {
					for (var i = 0; i < this.bank_release_actions[page][bank].length; ++i) {
						var action = this.bank_release_actions[page][bank][i];
						if (action.instance == instance) {
							this.checkBank(page, bank);
						}
					}
				}
			}
		}
	}

	subscribeAction(action) {
		console.log(action)

		if (action !== undefined && action.action !== undefined && action.instance !== undefined) {
			const actionId = `${action.instance}:${action.action}`
			if (this.actions[actionId] !== undefined) {
				let definition = this.actions[actionId];
				// Run the subscribe function if needed
				if (definition.subscribe !== undefined && typeof definition.subscribe == 'function') {
					definition.subscribe(action);
				}
			}
		}
	}

	subscribeBank(page, bank) {

		if (this.bank_actions[page] !== undefined && this.bank_actions[page][bank] !== undefined) {
			// find all instance-ids in actions for bank
			for (var i in this.bank_actions[page][bank]) {
				this.subscribeAction(this.bank_actions[page][bank][i]);
			}
		}
		if (this.bank_release_actions[page] !== undefined && this.bank_release_actions[page][bank] !== undefined) {
			// find all instance-ids in release_actions for bank
			for (var i in this.bank_release_actions[page][bank]) {
				this.subscribeAction(this.bank_release_actions[page][bank][i]);
			}
		}
	}

	unsubscribeAction(action) {

		if (action !== undefined && action.action !== undefined && action.instance !== undefined) {
			const actionId = `${action.instance}:${action.action}`
			if (this.actions[actionId] !== undefined) {
				let definition = this.actions[actionId];
				// Run the unsubscribe function if needed
				if (definition.unsubscribe !== undefined && typeof definition.unsubscribe == 'function') {
					definition.unsubscribe(action);
				}
			}
		}
	}

	unsubscribeBank(page, bank) {

		if (this.bank_actions[page] !== undefined && this.bank_actions[page][bank] !== undefined) {
			// find all instance-ids in actions for bank
			for (var i in this.bank_actions[page][bank]) {
				this.unsubscribeAction(this.bank_actions[page][bank][i]);
			}
		}
		if (this.bank_release_actions[page] !== undefined && this.bank_release_actions[page][bank] !== undefined) {
			// find all instance-ids in release_actions for bank
			for (var i in this.bank_release_actions[page][bank]) {
				this.unsubscribeAction(this.bank_release_actions[page][bank][i]);
			}
		}
	}

	updateActions() {
		debug('actions_update:', this.actions);
		this.io.emit('actions', this.actions);
	}

	updateBankActionDelay(page,bank,action,value) {
		var bp = this.bank_actions[page][bank];

		if (bp !== undefined) {
			for (var n in bp) {
				var obj = bp[n];
				if (obj !== undefined && obj.id === action) {
					this.bank_actions[page][bank][n].delay = value;
					this.saveActions();
				}
			}
		}
	}

	updateBankActionOption(page,bank,action,option,value) {
		debug('bank_update_action_option', page,bank,action,option,value);
		var bp = this.bank_actions[page][bank];

		if (bp !== undefined) {
			for (var n in bp) {
				var obj = bp[n];
				if (obj !== undefined && obj.id === action) {
					this.unsubscribeAction(obj);
					if (obj.options === undefined) {
						obj.options = {};
					}
					obj.options[option] = value;
					this.subscribeAction(obj);
					this.saveActions();
				}
			}
		}
	}

	updateBankActionOrder(page, bank, old_index, new_index) {
		var bp = this.bank_actions[page][bank];

		if (bp !== undefined) {
			bp.splice(new_index, 0, bp.splice(old_index, 1)[0]);
			this.saveActions();
		}
	}

	updateBankReleaseActionDelay(page,bank,action,value) {
		var bp = this.bank_release_actions[page][bank];

		if (bp !== undefined) {
			for (var n in bp) {
				var obj = bp[n];
				if (obj !== undefined && obj.id === action) {
					this.bank_release_actions[page][bank][n].delay = value;
					this.saveReleaseActions();
				}
			}
		}
	}

	updateBankReleaseActionOption(page,bank,action,option,value) {
		debug('bank_release_action_update_option', page,bank,action,option,value);
		var bp = this.bank_release_actions[page][bank];

		if (bp !== undefined) {
			for (var n in bp) {
				var obj = bp[n];
				if (obj !== undefined && obj.id === action) {
					this.unsubscribeAction(obj);
					if (obj.options === undefined) {
						obj.options = {};
					}
					obj.options[option] = value;
					this.subscribeAction(obj);
					this.saveReleaseActions();
				}
			}
		}
	}

	updateBankReleaseActionOrder(page, bank, old_index, new_index) {
		var bp = this.bank_release_actions[page][bank];

		if (bp !== undefined) {
			bp.splice(new_index, 0, bp.splice(old_index, 1)[0]);
			this.saveReleaseActions();
		}
	}

	upgrade15to32() {
		// Convert config from 15 to 32 keys format
		for (var page in this.config) {
			for (var bank = 1; bank <= global.MAX_BUTTONS; ++bank) {
				if (this.bank_actions[page][bank] === undefined) {
					this.bank_actions[page][bank] = [];
				}
				if (this.bank_release_actions[page][bank] === undefined) {
					this.bank_release_actions[page][bank] = [];
				}
			}
		}
	}
}

exports = module.exports = function (system) {
	return new action(system);
};<|MERGE_RESOLUTION|>--- conflicted
+++ resolved
@@ -17,6 +17,7 @@
 
 var debug   = require('debug')('lib/action');
 var shortid = require('shortid');
+const { SendResult } = require('./resources/utils');
 
 class action {
 
@@ -94,49 +95,49 @@
 				client.on('bank_release_action_update_option', this.updateBankReleaseActionOption.bind(this));
 				client.on('bank_release_action_update_option_order', this.updateBankReleaseActionOrder.bind(this));
 
-				client.on('bank_action_add', (page,bank,action) => {
+				client.on('bank_action_add', (page, bank, action, answer) => {
 					this.addBankAction(page, bank, action);
 
 					this.saveActions();
-					client.emit('bank_actions_get:result', page, bank, this.bank_actions[page][bank] );
+					SendResult(client, answer, 'bank_actions_get:result', page, bank, this.bank_actions[page][bank] );
 					this.checkBank(page, bank);
 				});
 
-				client.on('bank_addReleaseAction', (page,bank,action) => {
+				client.on('bank_addReleaseAction', (page, bank, action, answer) => {
 					this.addBankReleaseAction(page, bank, action);
 
 					this.saveReleaseActions();
-					client.emit('bank_release_actions_get:result', page, bank, this.bank_release_actions[page][bank] );
+					SendResult(client, answer, 'bank_release_actions_get:result', page, bank, this.bank_release_actions[page][bank] );
 					this.checkBank(page, bank);
 				});
 
-				client.on('bank_action_delete', (page, bank, id) => {
+				client.on('bank_action_delete', (page, bank, id, answer) => {
 					this.deleteBankAction(page, bank, id);
 
 					this.saveActions();
-					client.emit('bank_actions_get:result', page, bank, this.bank_actions[page][bank] );
+					SendResult(client, answer, 'bank_actions_get:result', page, bank, this.bank_actions[page][bank] );
 					this.checkBank(page, bank);
 				});
 
-				client.on('bank_release_action_delete', (page, bank, id) => {
+				client.on('bank_release_action_delete', (page, bank, id, answer) => {
 					this.deleteBankReleaseAction(page, bank, id);
 
 					this.saveReleaseActions();
-					client.emit('bank_release_actions_get:result', page, bank, this.bank_release_actions[page][bank] );
+					SendResult(client, answer, 'bank_release_actions_get:result', page, bank, this.bank_release_actions[page][bank] );
 					this.checkBank(page, bank);
 				});
 
 
-				client.on('bank_actions_get', (page, bank) => {
+				client.on('bank_actions_get', (page, bank, answer) => {
 					if (this.bank_actions[page] === undefined) this.bank_actions[page] = {};
 					if (this.bank_actions[page][bank] === undefined) this.bank_actions[page][bank] = [];
-					client.emit('bank_actions_get:result', page, bank, this.bank_actions[page][bank] );
+					SendResult(client, answer, 'bank_actions_get:result', page, bank, this.bank_actions[page][bank] );
 				});
 
-				client.on('bank_release_actions_get', (page, bank) => {
+				client.on('bank_release_actions_get', (page, bank, answer) => {
 					if (this.bank_release_actions[page] === undefined) this.bank_release_actions[page] = {};
 					if (this.bank_release_actions[page][bank] === undefined) this.bank_release_actions[page][bank] = [];
-					client.emit('bank_release_actions_get:result', page, bank, this.bank_release_actions[page][bank] );
+					SendResult(client, answer, 'bank_release_actions_get:result', page, bank, this.bank_release_actions[page][bank] );
 				});
 			});
 		});
@@ -435,24 +436,11 @@
 			});
 		}
 
-<<<<<<< HEAD
 		if (status != this.bank_status[page + '_' + bank]) {
 			this.bank_status[page + '_' + bank] = status;
 			this.system.emit('action_bank_status_set', page, bank, status);
 		}
 	}
-=======
-	self.system.emit('io_get', function(io) {
-		self.io = io;
-		self.system.on('io_connect', function(client) {
-			function sendResult(answer, name, ...args) {
-				if (typeof answer === 'function') {
-					answer(...args)
-				} else {
-					client.emit(name, ...args)
-				}
-			}
->>>>>>> f58289e9
 
 	cleanupActionsList(actions) {
 		const res = {}
@@ -567,7 +555,6 @@
 		}
 	}
 
-<<<<<<< HEAD
 	getBankActions(cb) {
 		if (cb !== undefined && typeof cb == 'function') {
 			cb(this.bank_actions);
@@ -579,25 +566,6 @@
 			cb(this.bank_release_actions);
 		}
 	}
-=======
-			client.on('bank_action_add', function(page,bank,action, answer) {
-				if (self.bank_actions[page] === undefined) self.bank_actions[page] = {};
-				if (self.bank_actions[page][bank] === undefined) self.bank_actions[page][bank] = [];
-				var s = action.split(/:/);
-
-				var act = {
-					'id': shortid.generate(),
-					'label': action,
-					'instance': s[0],
-					'action': s[1],
-					'options': {}
-				};
-
-				if (!self.instance.store.db[act.instance]) {
-					// Action is not valid
-					return
-				}
->>>>>>> f58289e9
 
 	getBankStatus(page, bank, cb) {
 		if (cb !== undefined && typeof cb == 'function') {
@@ -621,39 +589,11 @@
 				}
 			}
 
-<<<<<<< HEAD
 			cb(actions);
 		}
 	}
 
 	getInstanceReleaseActions(instance_id, cb) {
-=======
-				self.bank_actions[page][bank].push(act);
-				self.subscribeAction(act);
-
-				system.emit('action_save');
-				sendResult(answer, 'bank_actions_get:result', page, bank, self.bank_actions[page][bank] );
-				system.emit('instance_status_check_bank', page, bank);
-			});
-
-			client.on('bank_addReleaseAction', function(page,bank,action,answer) {
-				if (self.bank_release_actions[page] === undefined) self.bank_release_actions[page] = {};
-				if (self.bank_release_actions[page][bank] === undefined) self.bank_release_actions[page][bank] = [];
-				var s = action.split(/:/);
-
-				var act = {
-					'id': shortid.generate(),
-					'label': action,
-					'instance': s[0],
-					'action': s[1],
-					'options': {}
-				};
-
-				if (!self.instance.store.db[act.instance]) {
-					// Action is not valid
-					return
-				}
->>>>>>> f58289e9
 
 		if (cb !== undefined && typeof cb == 'function') {
 			var actions = [];
@@ -673,7 +613,6 @@
 		}
 	}
 
-<<<<<<< HEAD
 	getRunningActions(page, bank, cb) {
 		if (cb !== undefined && typeof cb == 'function') {
 			cb(this.actions_running.has(`${page}_${bank}`));
@@ -682,15 +621,6 @@
 
 	resetBank(page, bank) {
 		this.unsubscribeBank(page, bank);
-=======
-				system.emit('release_action_save');
-				sendResult(answer, 'bank_release_actions_get:result', page, bank, self.bank_release_actions[page][bank] );
-				system.emit('instance_status_check_bank', page, bank);
-			});
-
-			client.on('bank_action_delete', function(page, bank, id, answer) {
-				var ba = self.bank_actions[page][bank];
->>>>>>> f58289e9
 
 		if (this.bank_actions[page] === undefined) {
 			this.bank_actions[page] = {};
@@ -707,7 +637,6 @@
 		this.saveActions();
 	}
 
-<<<<<<< HEAD
 	runAction(action, extras) {
 
 		if (this.instance !== undefined && this.instance.store !== undefined && this.instance.store.db !== undefined) {
@@ -723,15 +652,6 @@
 							/*
 							  https://github.com/bitfocus/companion/issues/1117
 							  https://sentry.bitfocus.io/organizations/bitfocus/issues/11/?project=8
-=======
-				system.emit('action_save');
-				sendResult(answer, 'bank_actions_get:result', page, bank, self.bank_actions[page][bank] );
-				system.emit('instance_status_check_bank', page, bank);
-			});
-
-			client.on('bank_release_action_delete', function(page, bank, id, answer) {
-				var ba = self.bank_release_actions[page][bank];
->>>>>>> f58289e9
 
 							  the line above was "fixed" by the 'instance !== undefined' to 
 							  avoid surprise features/bugs.. 
@@ -773,22 +693,14 @@
 		debug('saving');
 	}
 
-<<<<<<< HEAD
 	setInstance(obj) {
 		debug('got instance');
 		this.instance = obj;
-=======
-				system.emit('release_action_save');
-				sendResult(answer, 'bank_release_actions_get:result', page, bank, self.bank_release_actions[page][bank] );
-				system.emit('instance_status_check_bank', page, bank);
-			});
->>>>>>> f58289e9
 
 		// ensure all actions are valid
 		this.bank_actions = this.cleanupActionsList(this.bank_actions)
 		this.bank_release_actions = this.cleanupActionsList(this.bank_release_actions)
 
-<<<<<<< HEAD
 		this.system.emit('db_set', 'bank_actions', this.bank_actions);
 		this.system.emit('db_set', 'bank_release_actions', this.bank_release_actions);
 		this.system.emit('db_save');
@@ -816,19 +728,6 @@
 	}
 
 	setInstanceStatus(instance, level, msg) {
-=======
-			client.on('bank_actions_get', function(page, bank, answer) {
-				if (self.bank_actions[page] === undefined) self.bank_actions[page] = {};
-				if (self.bank_actions[page][bank] === undefined) self.bank_actions[page][bank] = [];
-				sendResult(answer, 'bank_actions_get:result', page, bank, self.bank_actions[page][bank] );
-			});
-
-			client.on('bank_release_actions_get', function(page, bank, answer) {
-				if (self.bank_release_actions[page] === undefined) self.bank_release_actions[page] = {};
-				if (self.bank_release_actions[page][bank] === undefined) self.bank_release_actions[page][bank] = [];
-				sendResult(answer, 'bank_release_actions_get:result', page, bank, self.bank_release_actions[page][bank] );
-			});
->>>>>>> f58289e9
 
 		for (var page in this.bank_actions) {
 			if (this.bank_actions[page] !== undefined) {
