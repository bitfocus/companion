/*
 * This file is part of the Companion project
 * Copyright (c) 2018 Bitfocus AS
 * Authors: William Viker <william@bitfocus.io>, Håkon Nessjøen <haakon@bitfocus.io>
 *
 * This program is free software.
 * You should have received a copy of the MIT licence as well as the Bitfocus
 * Individual Contributor License Agreement for companion along with
 * this program.
 *
 * You can be released from the requirements of the license by purchasing
 * a commercial license. Buying such a license is mandatory as soon as you
 * develop commercial activities involving the Companion software without
 * disclosing the source code of your own applications.
 *
 */

var debug   = require('debug')('lib/action');
var shortid = require('shortid');

class action {

<<<<<<< HEAD
	constructor(system) {
=======
	self.system = system;
	self.actions = {};
	self.bank_actions = {};
	self.bank_release_actions = {};
	self.bank_status = {};
	self.instance = {};
	self.actions_running = new Set();
	self.timers_running = new Map();
>>>>>>> 5cf03033

		this.system = system;
		this.actions = {};
		this.bank_actions = {};
		this.bank_release_actions = {};
		this.bank_status = {};
		this.instance = {};
		this.actions_running = [];
		this.timers_running = [];

		this.system.emit('db_get', 'bank_actions', (res) => {
			if (res !== undefined) {
				this.bank_actions = res;
			}
		});

		this.system.emit('db_get', 'bank_release_actions', (res) => {
			if (res !== undefined) {
				this.bank_release_actions = res;
			}
		});

<<<<<<< HEAD
		// skipNext needed for 'bank_pressed' callback
		this.skipNext = {};
		this.pageStyles = ['pageup','pagenum','pagedown'];
=======
	function cleanup_actions_list(actions) {
		const res = {}

		for (var page in actions) {
			res[page] = {}
			for (var bank in actions[page]) {
				res[page][bank] = []

				if (actions[page][bank] !== undefined) {
					for (var i = 0; i < actions[page][bank].length ; ++i) {
						const action = actions[page][bank][i]
						if (action && self.instance.store.db[action.instance]) {
							res[page][bank].push(action)
						}
					}
				}
			}
		}

		return res
	}

	self.system.on('instance', function(obj) {
		debug('got instance');
		self.instance = obj;

		// ensure all actions are valid
		self.bank_actions = cleanup_actions_list(self.bank_actions)
		self.bank_release_actions = cleanup_actions_list(self.bank_release_actions)

		self.system.emit('db_set', 'bank_actions', self.bank_actions);
		self.system.emit('db_set', 'bank_release_actions', self.bank_release_actions);
		self.system.emit('db_save');
	});
>>>>>>> 5cf03033

		this.system.on('15to32', this.upgrade15to32.bind(this));

		this.system.on('action_bank_status_get', this.getBankStatus.bind(this));
		this.system.on('action_delayed_abort', this.abortDelayedActions.bind(this));
		this.system.on('action_get_banks', this.getBankActions.bind(this));
		this.system.on('action_run', this.runAction.bind(this));
		this.system.on('action_running_get', this.getRunningActions.bind(this));
		this.system.on('action_save', this.saveActions.bind(this));
		this.system.on('action_subscribe_bank', this.subscribeBank.bind(this));
		this.system.on('action_unsubscribe_bank', this.unsubscribeBank.bind(this));
		this.system.on('actions_update', this.updateActions.bind(this));

		this.system.on('actions_for_instance', this.getInstanceActions.bind(this));

		this.system.on('bank_pressed', this.bankPressed.bind(this));
		this.system.on('bank_reset', this.resetBank.bind(this));

		this.system.on('instance', this.setInstance.bind(this));
		this.system.on('instance_actions', this.setInstanceActions.bind(this));
		this.system.on('instance_delete', this.deleteInstance.bind(this));
		this.system.on('instance_save', this.saveInstance.bind(this));
		this.system.on('instance_status_check_bank', this.checkBank.bind(this));
		this.system.on('instance_status_set', this.setInstanceStatus.bind(this));

		this.system.on('release_action_save', this.saveReleaseActions.bind(this));
		this.system.on('release_action_get_banks', this.getBankReleaseActions.bind(this));

		this.system.on('release_actions_for_instance', this.getInstanceReleaseActions.bind(this));

		this.system.emit('io_get', (io) => {
			this.io = io;

			this.system.on('io_connect', (client) => {

				client.on('get_actions', () => {
					client.emit('actions', this.actions);
				});

				client.on('bank_update_action_delay', this.updateBankActionDelay.bind(this));
				client.on('bank_update_action_option', this.updateBankActionOption.bind(this));
				client.on('bank_update_action_option_order', this.updateBankActionOrder.bind(this));

				client.on('bank_update_release_action_delay', this.updateBankReleaseActionDelay.bind(this));
				client.on('bank_release_action_update_option', this.updateBankReleaseActionOption.bind(this));
				client.on('bank_release_action_update_option_order', this.updateBankReleaseActionOrder.bind(this));

				client.on('bank_action_add', (page,bank,action) => {
					this.addBankAction(page, bank, action);

					this.saveActions();
					client.emit('bank_actions_get:result', page, bank, this.bank_actions[page][bank] );
					this.checkBank(page, bank);
				});

				client.on('bank_addReleaseAction', (page,bank,action) => {
					this.addBankReleaseAction(page, bank, action);

					this.saveReleaseActions();
					client.emit('bank_release_actions_get:result', page, bank, this.bank_release_actions[page][bank] );
					this.checkBank(page, bank);
				});

				client.on('bank_action_delete', (page, bank, id) => {
					this.deleteBankAction(page, bank, id);

					this.saveActions();
					client.emit('bank_actions_get:result', page, bank, this.bank_actions[page][bank] );
					this.checkBank(page, bank);
				});

				client.on('bank_release_action_delete', (page, bank, id) => {
					this.deleteBankReleaseAction(page, bank, id);

					this.saveReleaseActions();
					client.emit('bank_release_actions_get:result', page, bank, this.bank_release_actions[page][bank] );
					this.checkBank(page, bank);
				});


				client.on('bank_actions_get', (page, bank) => {
					if (this.bank_actions[page] === undefined) this.bank_actions[page] = {};
					if (this.bank_actions[page][bank] === undefined) this.bank_actions[page][bank] = [];
					client.emit('bank_actions_get:result', page, bank, this.bank_actions[page][bank] );
				});

<<<<<<< HEAD
				client.on('bank_release_actions_get', (page, bank) => {
					if (this.bank_release_actions[page] === undefined) this.bank_release_actions[page] = {};
					if (this.bank_release_actions[page][bank] === undefined) this.bank_release_actions[page][bank] = [];
					client.emit('bank_release_actions_get:result', page, bank, this.bank_release_actions[page][bank] );
				});
			});
		});
	}
=======
	self.system.on('action_running_get', function (page, bank, cb) {
		cb(self.actions_running.has(`${page}_${bank}`));
	});
>>>>>>> 5cf03033

	abortDelayedActions() {

		debug("Aborting delayed actions");

<<<<<<< HEAD
		while(this.timers_running.length > 0) {
			debug("clearing timer");
			clearTimeout( this.timers_running.shift() );
=======
		for (let timer of self.timers_running.keys()) {
			debug("clearing timer");
			clearTimeout(timer);
>>>>>>> 5cf03033
		}
		self.timers_running.clear()

<<<<<<< HEAD
		var actions_running = this.actions_running.slice(0); //clone hack
		this.actions_running = []; // clear the array

		for (var bid in actions_running) {
			var a = actions_running[bid].split("_");
			this.system.emit('graphics_bank_invalidate', a[0], a[1]);
=======
		var actions_running = self.actions_running; //clone hack
		self.actions_running = new Set(); // clear the array

		for (let bid of actions_running.keys()) {
			const a = bid.split("_");
			self.system.emit('graphics_bank_invalidate', a[0], a[1]);
>>>>>>> 5cf03033
		}
	}

	addBankAction(page, bank, action) {
		if (this.bank_actions[page] === undefined) this.bank_actions[page] = {};
		if (this.bank_actions[page][bank] === undefined) this.bank_actions[page][bank] = [];
		var s = action.split(/:/);

		var act = {
			'id': shortid.generate(),
			'label': action,
			'instance': s[0],
			'action': s[1],
			'options': {}
		};

		if (this.actions[action] !== undefined) {
			var definition = this.actions[action];

			if (definition.options !== undefined && definition.options.length > 0) {
				for(var j in definition.options) {
					var opt = definition.options[j];
					act.options[opt.id] = opt.default;
				}
			}
		}

<<<<<<< HEAD
		this.bank_actions[page][bank].push(act);
		this.subscribeAction(act);
	}
=======
	// If a user wants to abort a single button actions
	self.system.on('action_abort_bank', function(page, bank, unlatch) {

		var bid = page + '_' + bank;
		var cleared = 0;

		self.actions_running.delete(bid);

		self.timers_running.forEach((timerId, timer) => {
			if (timerId === bid) {
				if (cleared == 0) {
					debug("Aborting button ",page,",",bank);
				}
				clearTimeout(timer);
				self.timers_running.delete(timer);
				cleared += 1;
			}
		})

		// if requested, reset and skip up-actions
		if (unlatch) {
			self.system.emit('graphics_indicate_push', page, bank, false);
		}

		if (cleared > 0) {
			self.system.emit('graphics_bank_invalidate', page, bank);
		}
	});

	// skipNext needed for 'bank_pressed' callback
	var skipNext = {};
	var pageStyles = ['pageup','pagenum','pagedown'];
>>>>>>> 5cf03033

	addBankReleaseAction(page, bank, action) {
		if (this.bank_release_actions[page] === undefined) this.bank_release_actions[page] = {};
		if (this.bank_release_actions[page][bank] === undefined) this.bank_release_actions[page][bank] = [];
		var s = action.split(/:/);

		var act = {
			'id': shortid.generate(),
			'label': action,
			'instance': s[0],
			'action': s[1],
			'options': {}
		};

		if (this.actions[action] !== undefined) {
			var definition = this.actions[action];

			if (definition.options !== undefined && definition.options.length > 0) {
				for(var j in definition.options) {
					var opt = definition.options[j];
					act.options[opt.id] = opt.default;
				}
			}
		}

		this.bank_release_actions[page][bank].push(act);
		this.subscribeAction(act);
	}

	bankPressed(page, bank, direction, deviceid) {
		var bank_config;

		this.system.emit('get_bank', page, bank, function(config) {
			bank_config = config;
		});

		if (bank_config.latch) {
			var pb = page + "_" + bank;

			if (deviceid == undefined) {
				// web buttons and osc don't set deviceid
				deviceid = "osc-web";
			}

			if (this.skipNext[pb] != undefined) {
				// ignore release after latching press
				// from this device
				if (this.skipNext[pb] == deviceid) {
					delete this.skipNext[pb];	// reduce memory creep
					return;
				}
			}

			let reject = false;
			this.system.emit('graphics_is_pushed', page, bank, function (pushed) {
				let isPushed = (1 == pushed? true : false);
				// button is being pressed but not yet latched
				// the next button-release from this device needs to be skipped
				// because the 'release' would immediately un-latch the button
				if (direction && !isPushed) {
					this.skipNext[pb] = deviceid;
				} else if (direction && pushed) {
					// button is latched, prevent duplicate down actions
					// the following 'release' will run the up actions
					reject = true;
				} else if (!(direction || pushed)) {
					// button is up, prevent duplicate up actions
					reject = true;
				}
			});

			if (reject) {
				//debug("Latch button duplicate " + (direction? "down":"up") )
				return;
			}
		}

		// magic page keys only respond to push so ignore the release
		// they also don't have a 'pushed' graphics indication
		// so process the action and return before trying to
		// indicate 'pushed'. Otherwise when the 'unpush' graphics
		// occurs, it will re-draw the old button on the new (wrong) page
		if (this.pageStyles.includes(bank_config.style)) {
			if (direction === true) {
				if (bank_config.style == 'pageup') {
					this.system.emit('device_page_up', deviceid);
				}
				else if (bank_config.style == 'pagenum') {
					this.system.emit('device_page_set', deviceid, 1);
				}
				else if (bank_config.style == 'pagedown') {
					this.system.emit('device_page_down', deviceid);
				}
			}
			// no actions allowed on page buttons so we're done
			return;

		}

		this.system.emit('graphics_indicate_push', page, bank, direction, deviceid);


		var obj = this.bank_actions;

		// find release actions if the direction is up
		if (direction === false) {
			obj = this.bank_release_actions;
		}

		if (obj[page] === undefined || obj[page][bank] === undefined || obj[page][bank].length === 0) {
			return;
		}

		debug('found actions');

		// Handle whether the delays are absolute or relative.
		var action_delay = 0;
		for (var n in obj[page][bank]) {
			var a = obj[page][bank][n];
			var this_delay = parseInt(a.delay === undefined || a.delay === '' ? 0 : a.delay);

			if (bank_config.relative_delay) {
				// Relative delay: each action's delay adds to the next.
				action_delay += this_delay;
			} else {
				// Absolute delay: each delay is its own.
				action_delay = this_delay;
			}

			// Create the property .effective_delay. Don't change the user's .delay property.
			a.effective_delay = action_delay;
		}

		const bankId = `${page}_${bank}`

		let has_delayed = false;
		for (var n in obj[page][bank]) {
			var a = obj[page][bank][n];
<<<<<<< HEAD
			if (a.effective_delay !== undefined && parseInt(a.effective_delay) > maxtime) {
				maxtime = parseInt(a.effective_delay);
				maxidx = n;
			}
		}

		// Start timer-indication
		if (maxtime > 0) {
			this.actions_running.push(page + '_' + bank);
		}

		var has_delayed = false;
		for (var n in obj[page][bank]) {
			var a = obj[page][bank][n];
			var delay = parseInt(a.effective_delay === undefined ? 0 : a.effective_delay);
=======
			var delay = a.effective_delay === undefined ? 0 : parseInt(a.effective_delay);
>>>>>>> 5cf03033
			delete a.effective_delay;

			debug("Running action", a);

			if (this.instance !== undefined && this.instance.store !== undefined && this.instance.store.db !== undefined) {
				if (this.instance.store.db[a.instance] !== undefined && this.instance.store.db[a.instance].enabled !== false) {

					// is this a timedelayed action?
					if (delay > 0) {

						has_delayed = true;

						(function(action, delay_time) {
							var timer = setTimeout(function() {
								this.runAction(action, { deviceid: deviceid, page: page, bank: bank });

<<<<<<< HEAD
								// Stop timer-indication
								if (maxtime > 0 && maxidx == n) {
									var idx;
									if ((idx = this.actions_running.indexOf(page + '_' + bank)) !== -1) {
										this.actions_running.splice(idx, 1);
										this.system.emit('graphics_bank_invalidate', page, bank);
									}
								}

								// Remove mythis from running timers
								var idx = this.timers_running.indexOf(timer);
								if (idx !== -1) {
									this.timers_running.splice(idx, 1);
=======
								self.timers_running.delete(timer);

								// Stop timer-indication
								const hasAnotherTimer = Array.from(self.timers_running.values()).find(v => v === bankId)
								if (hasAnotherTimer === undefined) {
									self.actions_running.delete(bankId)
									self.system.emit('graphics_bank_invalidate', page, bank);
>>>>>>> 5cf03033
								}

							}, delay_time);

<<<<<<< HEAD
							this.timers_running.push(timer);
=======
							self.timers_running.set(timer, bankId);
>>>>>>> 5cf03033

						})(a, delay);
					}

					// or is it immediate
					else {
						this.runAction(a, { deviceid: deviceid, page: page, bank: bank });
					}
				}
				else {
					debug("not running action for disabled instance");
				}
			}
			else {
				debug("wow, instance store didn't exist");
			}
		}

		if (has_delayed) {
<<<<<<< HEAD
			this.system.emit('graphics_bank_invalidate', page, bank);
=======
			// Start timer-indication
			self.actions_running.add(bankId);

			self.system.emit('graphics_bank_invalidate', page, bank);
>>>>>>> 5cf03033
		}
	}

	checkBank(page, bank) {
		var status = 0;

		if (this.bank_actions[page] === undefined || this.bank_actions[page][bank] === undefined) {
			return;
		}

<<<<<<< HEAD
		for (var i = 0; i < this.bank_actions[page][bank].length ; ++i) {
			var action = this.bank_actions[page][bank][i];
			this.system.emit('instance_status_get', action.instance, function (instance_status) {
				if (instance_status !== undefined && status < instance_status[0]) {
					status = instance_status[0];
=======
							  the line above was "fixed" by the 'instance !== undefined' to
							  avoid surprise features/bugs..
							  I don't have a clue what's going on here.. Help wanted. -WV
							  Sentry tells us that 33 users got this 236 times over 11 days
							*/
							instance.action(action, extras);
						} else {
							debug('ERROR: instance does not have an action() function:', instance);
						}
					}
					catch(e) {
						self.system.emit('log', 'instance('+instance.label+')', 'warn', 'Error executing action: ' + e.message);
					}
				}
				else {
					debug("trying to run action on a deleted instance.", action)
>>>>>>> 5cf03033
				}
			});
		}

		if (status != this.bank_status[page + '_' + bank]) {
			this.bank_status[page + '_' + bank] = status;
			this.system.emit('action_bank_status_set', page, bank, status);
		}
	}

	deleteBankAction(page, bank, id) {
		var ba = this.bank_actions[page][bank];

		for (var n in ba) {
			if (ba[n].id == id) {
				this.unsubscribeAction(this.bank_actions[page][bank][n])
				delete this.bank_actions[page][bank][n];
				break;
			}
		}

		var cleanup = [];

		for (var n in ba) {
			if (ba[n] !== null) {
				cleanup.push(ba[n]);
			}
		}

		this.bank_actions[page][bank] = cleanup;
	}

	deleteBankReleaseAction(page, bank, id) {
		var ba = this.bank_release_actions[page][bank];

		for (var n in ba) {
			if (ba[n].id == id) {
				this.unsubscribeAction(this.bank_release_actions[page][bank][n])
				delete this.bank_release_actions[page][bank][n];
				break;
			}
		}

		var cleanup = [];

		for (var n in ba) {
			if (ba[n] !== null) {
				cleanup.push(ba[n]);
			}
		}

		this.bank_release_actions[page][bank] = cleanup;
	}

	deleteInstance(id) {

		for (var n in this.actions) {
			var x = n.split(/:/);
			if (x[0] == id) {
				delete this.actions[n];
			}
		}

		this.updateActions();

		for (var page in this.bank_actions) {
			for (var bank in this.bank_actions[page]) {
				if (this.bank_actions[page][bank] !== undefined) {
					for (var i = 0; i < this.bank_actions[page][bank].length ; ++i) {
						var action = this.bank_actions[page][bank][i];

						if (action.instance == id) {
							debug('Deleting action ' + i + ' from button ' + page + '.' + bank);
							this.unsubscribeAction(this.bank_actions[page][bank][i])
							this.bank_actions[page][bank].splice(i, 1);
							this.checkBank(page, bank);
							i--;
						}
					}
				}
			}
		}

		for (var page in this.bank_release_actions) {
			for (var bank in this.bank_release_actions[page]) {
				if (this.bank_release_actions[page][bank] !== undefined) {
					for (var i = 0; i < this.bank_release_actions[page][bank].length ; ++i) {
						var action = this.bank_release_actions[page][bank][i];
						if (action.instance == id) {
							debug('Deleting release action ' + i + ' from button ' + page + '.' + bank);
							this.unsubscribeAction(this.bank_release_actions[page][bank][i])
							this.bank_release_actions[page][bank].splice(i, 1);
							this.checkBank(page, bank);
							i--;
						}
					}
				}
			}
		}
	}

	getBankActions(cb) {
		if (cb !== undefined && typeof cb == 'function') {
			cb(this.bank_actions);
		}
	}

	getBankReleaseActions(cb) {
		if (cb !== undefined && typeof cb == 'function') {
			cb(this.bank_release_actions);
		}
	}

	getBankStatus(page, bank, cb) {
		if (cb !== undefined && typeof cb == 'function') {
			cb(this.bank_status[page + '_' + bank]);
		}
	}

	getInstanceActions(instance_id, cb) {

<<<<<<< HEAD
		if (cb !== undefined && typeof cb == 'function') {
			var actions = [];

			for (var page in this.bank_actions) {
				for (var bank in this.bank_actions[page]) {
					for (var i in this.bank_actions[page][bank]) {
						var action = this.bank_actions[page][bank][i];
						if (action.instance == instance_id) {
							actions.push(action);
=======
			client.on('bank_action_add', function(page,bank,action) {
				if (self.bank_actions[page] === undefined) self.bank_actions[page] = {};
				if (self.bank_actions[page][bank] === undefined) self.bank_actions[page][bank] = [];
				var s = action.split(/:/);

				var act = {
					'id': shortid.generate(),
					'label': action,
					'instance': s[0],
					'action': s[1],
					'options': {}
				};

				if (!self.instance.store.db[act.instance]) {
					// Action is not valid
					return
				}

				if (self.actions[action] !== undefined) {
					var definition = self.actions[action];

					if (definition.options !== undefined && definition.options.length > 0) {
						for(var j in definition.options) {
							var opt = definition.options[j];
							act.options[opt.id] = opt.default;
>>>>>>> 5cf03033
						}
					}
				}
			}

			cb(actions);
		}
	}

	getInstanceReleaseActions(instance_id, cb) {

<<<<<<< HEAD
		if (cb !== undefined && typeof cb == 'function') {
			var actions = [];

			for (var page in this.bank_release_actions) {
				for (var bank in this.bank_release_actions[page]) {
					for (var i in this.bank_release_actions[page][bank]) {
						var action = this.bank_release_actions[page][bank][i];
						if (action.instance == instance_id) {
							actions.push(action);
=======
			client.on('bank_addReleaseAction', function(page,bank,action) {
				if (self.bank_release_actions[page] === undefined) self.bank_release_actions[page] = {};
				if (self.bank_release_actions[page][bank] === undefined) self.bank_release_actions[page][bank] = [];
				var s = action.split(/:/);

				var act = {
					'id': shortid.generate(),
					'label': action,
					'instance': s[0],
					'action': s[1],
					'options': {}
				};

				if (!self.instance.store.db[act.instance]) {
					// Action is not valid
					return
				}

				if (self.actions[action] !== undefined) {
					var definition = self.actions[action];

					if (definition.options !== undefined && definition.options.length > 0) {
						for(var j in definition.options) {
							var opt = definition.options[j];
							act.options[opt.id] = opt.default;
>>>>>>> 5cf03033
						}
					}
				}
			}

			cb(actions);
		}
	}

	getRunningActions(page, bank, cb) {
		if (cb !== undefined && typeof cb == 'function') {
			cb(this.actions_running.indexOf(page + '_' + bank) !== -1);
		}
	}

	resetBank(page, bank) {
		this.unsubscribeBank(page, bank);

		if (this.bank_actions[page] === undefined) {
			this.bank_actions[page] = {};
		}
		this.bank_actions[page][bank] = [];

		if (this.bank_release_actions[page] === undefined) {
			this.bank_release_actions[page] = {};
		}
		this.bank_release_actions[page][bank] = [];

		debug("bank_reset()", page, bank, this.bank_actions[page][bank]);

		this.saveActions();
	}

	runAction(action, extras) {

		if (this.instance !== undefined && this.instance.store !== undefined && this.instance.store.db !== undefined) {
			this.system.emit('instance_get', action.instance, (instance) => {
				if (this.instance.store.db[action.instance] !== undefined && this.instance.store.db[action.instance].enabled !== false) {
					const definition = this.actions[`${action.instance}:${action.action}`]

					try {
						// Ask instance to execute action
						if (definition !== undefined && definition.callback !== undefined && typeof definition.callback == 'function') {
							definition.callback(action, extras);
						} else if (instance !== undefined && typeof instance.action == 'function') {
							/*
							  https://github.com/bitfocus/companion/issues/1117
							  https://sentry.bitfocus.io/organizations/bitfocus/issues/11/?project=8

							  the line above was "fixed" by the 'instance !== undefined' to 
							  avoid surprise features/bugs.. 
							  I don't have a clue what's going on here.. Help wanted. -WV
							  Sentry tells us that 33 users got this 236 times over 11 days
							*/
							instance.action(action, extras);
						} else {
							debug('ERROR: instance does not have an action() function:', instance);
						}
					}
					catch(e) {
						this.system.emit('log', 'instance('+instance.label+')', 'warn', 'Error executing action: ' + e.message);
					}
				}
				else {
					debug("trying to run action on a deleted instance.", action)
				}
			})
		}
	}

	saveActions() {
		this.system.emit('db_set', 'bank_actions', this.bank_actions);
		this.system.emit('db_set', 'bank_release_actions', this.bank_release_actions);
		this.system.emit('db_save');
		debug('saving');
	}

	saveInstance() {
		setImmediate(() => {
			this.io.emit('actions', this.actions);
		});
	}

	saveReleaseActions() {
		this.system.emit('db_set', 'bank_release_actions', this.bank_release_actions);
		this.system.emit('db_save');
		debug('saving');
	}

	setInstance(obj) {
		debug('got instance');
		this.instance = obj;
	}

	setInstanceActions(id, actions) {
		let newActions = {};
		// actions[instance_id:action]
		for (var m in this.actions) {
			var idActionSplit = m.split(':');
			// only add other id actions.
			if (idActionSplit[0] != id) {
				newActions[m] = this.actions[m];
			}
		}
		// overwrite old action array with cleared one
		this.actions = newActions;

		for (var n in actions) {
			var a = actions[n];
			this.actions[id+':'+n] = a;
			debug('adding action', id+':'+n);
		}
		this.io.emit('actions', this.actions);
	}

	setInstanceStatus(instance, level, msg) {

		for (var page in this.bank_actions) {
			if (this.bank_actions[page] !== undefined) {
				for (var bank in this.bank_actions[page]) {
					if (this.bank_actions[page][bank] !== undefined) {
						for (var i = 0; i < this.bank_actions[page][bank].length; ++i) {
							var action = this.bank_actions[page][bank][i];
							if (action.instance == instance) {
								this.checkBank(page, bank);
							}
						}
					}
				}
			}
		}

		for (var page in this.bank_release_actions) {
			for (var bank in this.bank_release_actions[page]) {
				if (this.bank_release_actions[page] !== undefined && this.bank_release_actions[page][bank] !== undefined) {
					for (var i = 0; i < this.bank_release_actions[page][bank].length; ++i) {
						var action = this.bank_release_actions[page][bank][i];
						if (action.instance == instance) {
							this.checkBank(page, bank);
						}
					}
				}
			}
		}
	}

	subscribeAction(action) {
		console.log(action)

		if (action !== undefined && action.action !== undefined && action.instance !== undefined) {
			const actionId = `${action.instance}:${action.action}`
			if (this.actions[actionId] !== undefined) {
				let definition = this.actions[actionId];
				// Run the subscribe function if needed
				if (definition.subscribe !== undefined && typeof definition.subscribe == 'function') {
					definition.subscribe(action);
				}
			}
		}
	}

	subscribeBank(page, bank) {

		if (this.bank_actions[page] !== undefined && this.bank_actions[page][bank] !== undefined) {
			// find all instance-ids in actions for bank
			for (var i in this.bank_actions[page][bank]) {
				this.subscribeAction(this.bank_actions[page][bank][i]);
			}
		}
		if (this.bank_release_actions[page] !== undefined && this.bank_release_actions[page][bank] !== undefined) {
			// find all instance-ids in release_actions for bank
			for (var i in this.bank_release_actions[page][bank]) {
				this.subscribeAction(this.bank_release_actions[page][bank][i]);
			}
		}
	}

	unsubscribeAction(action) {

		if (action !== undefined && action.action !== undefined && action.instance !== undefined) {
			const actionId = `${action.instance}:${action.action}`
			if (this.actions[actionId] !== undefined) {
				let definition = this.actions[actionId];
				// Run the unsubscribe function if needed
				if (definition.unsubscribe !== undefined && typeof definition.unsubscribe == 'function') {
					definition.unsubscribe(action);
				}
			}
		}
	}

	unsubscribeBank(page, bank) {

		if (this.bank_actions[page] !== undefined && this.bank_actions[page][bank] !== undefined) {
			// find all instance-ids in actions for bank
			for (var i in this.bank_actions[page][bank]) {
				this.unsubscribeAction(this.bank_actions[page][bank][i]);
			}
		}
		if (this.bank_release_actions[page] !== undefined && this.bank_release_actions[page][bank] !== undefined) {
			// find all instance-ids in release_actions for bank
			for (var i in this.bank_release_actions[page][bank]) {
				this.unsubscribeAction(this.bank_release_actions[page][bank][i]);
			}
		}
	}

	updateActions() {
		debug('actions_update:', this.actions);
		this.io.emit('actions', this.actions);
	}

	updateBankActionDelay(page,bank,action,value) {
		var bp = this.bank_actions[page][bank];

		if (bp !== undefined) {
			for (var n in bp) {
				var obj = bp[n];
				if (obj !== undefined && obj.id === action) {
					this.bank_actions[page][bank][n].delay = value;
					this.saveActions();
				}
			}
		}
	}

	updateBankActionOption(page,bank,action,option,value) {
		debug('bank_update_action_option', page,bank,action,option,value);
		var bp = this.bank_actions[page][bank];

		if (bp !== undefined) {
			for (var n in bp) {
				var obj = bp[n];
				if (obj !== undefined && obj.id === action) {
					this.unsubscribeAction(obj);
					if (obj.options === undefined) {
						obj.options = {};
					}
					obj.options[option] = value;
					this.subscribeAction(obj);
					this.saveActions();
				}
			}
		}
	}

	updateBankActionOrder(page, bank, old_index, new_index) {
		var bp = this.bank_actions[page][bank];

		if (bp !== undefined) {
			bp.splice(new_index, 0, bp.splice(old_index, 1)[0]);
			this.saveActions();
		}
	}

	updateBankReleaseActionDelay(page,bank,action,value) {
		var bp = this.bank_release_actions[page][bank];

		if (bp !== undefined) {
			for (var n in bp) {
				var obj = bp[n];
				if (obj !== undefined && obj.id === action) {
					this.bank_release_actions[page][bank][n].delay = value;
					this.saveReleaseActions();
				}
			}
		}
	}

	updateBankReleaseActionOption(page,bank,action,option,value) {
		debug('bank_release_action_update_option', page,bank,action,option,value);
		var bp = this.bank_release_actions[page][bank];

		if (bp !== undefined) {
			for (var n in bp) {
				var obj = bp[n];
				if (obj !== undefined && obj.id === action) {
					this.unsubscribeAction(obj);
					if (obj.options === undefined) {
						obj.options = {};
					}
					obj.options[option] = value;
					this.subscribeAction(obj);
					this.saveReleaseActions();
				}
			}
		}
	}

	updateBankReleaseActionOrder(page, bank, old_index, new_index) {
		var bp = this.bank_release_actions[page][bank];

		if (bp !== undefined) {
			bp.splice(new_index, 0, bp.splice(old_index, 1)[0]);
			this.saveReleaseActions();
		}
	}

	upgrade15to32() {
		// Convert config from 15 to 32 keys format
		for (var page in this.config) {
			for (var bank = 1; bank <= global.MAX_BUTTONS; ++bank) {
				if (this.bank_actions[page][bank] === undefined) {
					this.bank_actions[page][bank] = [];
				}
				if (this.bank_release_actions[page][bank] === undefined) {
					this.bank_release_actions[page][bank] = [];
				}
			}
		}
	}
}

exports = module.exports = function (system) {
	return new action(system);
};<|MERGE_RESOLUTION|>--- conflicted
+++ resolved
@@ -20,27 +20,16 @@
 
 class action {
 
-<<<<<<< HEAD
 	constructor(system) {
-=======
-	self.system = system;
-	self.actions = {};
-	self.bank_actions = {};
-	self.bank_release_actions = {};
-	self.bank_status = {};
-	self.instance = {};
-	self.actions_running = new Set();
-	self.timers_running = new Map();
->>>>>>> 5cf03033
-
 		this.system = system;
+
 		this.actions = {};
 		this.bank_actions = {};
 		this.bank_release_actions = {};
 		this.bank_status = {};
 		this.instance = {};
-		this.actions_running = [];
-		this.timers_running = [];
+		this.actions_running = new Set();
+		this.timers_running = new Map();
 
 		this.system.emit('db_get', 'bank_actions', (res) => {
 			if (res !== undefined) {
@@ -54,49 +43,13 @@
 			}
 		});
 
-<<<<<<< HEAD
 		// skipNext needed for 'bank_pressed' callback
 		this.skipNext = {};
 		this.pageStyles = ['pageup','pagenum','pagedown'];
-=======
-	function cleanup_actions_list(actions) {
-		const res = {}
-
-		for (var page in actions) {
-			res[page] = {}
-			for (var bank in actions[page]) {
-				res[page][bank] = []
-
-				if (actions[page][bank] !== undefined) {
-					for (var i = 0; i < actions[page][bank].length ; ++i) {
-						const action = actions[page][bank][i]
-						if (action && self.instance.store.db[action.instance]) {
-							res[page][bank].push(action)
-						}
-					}
-				}
-			}
-		}
-
-		return res
-	}
-
-	self.system.on('instance', function(obj) {
-		debug('got instance');
-		self.instance = obj;
-
-		// ensure all actions are valid
-		self.bank_actions = cleanup_actions_list(self.bank_actions)
-		self.bank_release_actions = cleanup_actions_list(self.bank_release_actions)
-
-		self.system.emit('db_set', 'bank_actions', self.bank_actions);
-		self.system.emit('db_set', 'bank_release_actions', self.bank_release_actions);
-		self.system.emit('db_save');
-	});
->>>>>>> 5cf03033
 
 		this.system.on('15to32', this.upgrade15to32.bind(this));
 
+		this.system.on('action_abort_bank', this.abortSingleBank.bind(this)); 
 		this.system.on('action_bank_status_get', this.getBankStatus.bind(this));
 		this.system.on('action_delayed_abort', this.abortDelayedActions.bind(this));
 		this.system.on('action_get_banks', this.getBankActions.bind(this));
@@ -180,7 +133,6 @@
 					client.emit('bank_actions_get:result', page, bank, this.bank_actions[page][bank] );
 				});
 
-<<<<<<< HEAD
 				client.on('bank_release_actions_get', (page, bank) => {
 					if (this.bank_release_actions[page] === undefined) this.bank_release_actions[page] = {};
 					if (this.bank_release_actions[page][bank] === undefined) this.bank_release_actions[page][bank] = [];
@@ -189,43 +141,52 @@
 			});
 		});
 	}
-=======
-	self.system.on('action_running_get', function (page, bank, cb) {
-		cb(self.actions_running.has(`${page}_${bank}`));
-	});
->>>>>>> 5cf03033
 
 	abortDelayedActions() {
 
 		debug("Aborting delayed actions");
 
-<<<<<<< HEAD
-		while(this.timers_running.length > 0) {
-			debug("clearing timer");
-			clearTimeout( this.timers_running.shift() );
-=======
-		for (let timer of self.timers_running.keys()) {
+		for (let timer of this.timers_running.keys()) {
 			debug("clearing timer");
 			clearTimeout(timer);
->>>>>>> 5cf03033
-		}
-		self.timers_running.clear()
-
-<<<<<<< HEAD
-		var actions_running = this.actions_running.slice(0); //clone hack
-		this.actions_running = []; // clear the array
-
-		for (var bid in actions_running) {
-			var a = actions_running[bid].split("_");
-			this.system.emit('graphics_bank_invalidate', a[0], a[1]);
-=======
-		var actions_running = self.actions_running; //clone hack
-		self.actions_running = new Set(); // clear the array
+		}
+
+		this.timers_running.clear()
+
+		var actions_running = this.actions_running; //clone hack
+		this.actions_running = new Set(); // clear the array
 
 		for (let bid of actions_running.keys()) {
 			const a = bid.split("_");
-			self.system.emit('graphics_bank_invalidate', a[0], a[1]);
->>>>>>> 5cf03033
+			this.system.emit('graphics_bank_invalidate', a[0], a[1]);
+		}
+	}
+
+	abortSingleBank(page, bank, unlatch) {
+
+		var bid = page + '_' + bank;
+		var cleared = 0;
+
+		this.actions_running.delete(bid);
+
+		this.timers_running.forEach((timerId, timer) => {
+			if (timerId === bid) {
+				if (cleared == 0) {
+					debug("Aborting button ",page,",",bank);
+				}
+				clearTimeout(timer);
+				this.timers_running.delete(timer);
+				cleared += 1;
+			}
+		})
+
+		// if requested, reset and skip up-actions
+		if (unlatch) {
+			this.system.emit('graphics_indicate_push', page, bank, false);
+		}
+
+		if (cleared > 0) {
+			this.system.emit('graphics_bank_invalidate', page, bank);
 		}
 	}
 
@@ -242,6 +203,11 @@
 			'options': {}
 		};
 
+		if (!this.instance.store.db[act.instance]) {
+			// Action is not valid
+			return
+		}
+
 		if (this.actions[action] !== undefined) {
 			var definition = this.actions[action];
 
@@ -253,44 +219,9 @@
 			}
 		}
 
-<<<<<<< HEAD
 		this.bank_actions[page][bank].push(act);
 		this.subscribeAction(act);
 	}
-=======
-	// If a user wants to abort a single button actions
-	self.system.on('action_abort_bank', function(page, bank, unlatch) {
-
-		var bid = page + '_' + bank;
-		var cleared = 0;
-
-		self.actions_running.delete(bid);
-
-		self.timers_running.forEach((timerId, timer) => {
-			if (timerId === bid) {
-				if (cleared == 0) {
-					debug("Aborting button ",page,",",bank);
-				}
-				clearTimeout(timer);
-				self.timers_running.delete(timer);
-				cleared += 1;
-			}
-		})
-
-		// if requested, reset and skip up-actions
-		if (unlatch) {
-			self.system.emit('graphics_indicate_push', page, bank, false);
-		}
-
-		if (cleared > 0) {
-			self.system.emit('graphics_bank_invalidate', page, bank);
-		}
-	});
-
-	// skipNext needed for 'bank_pressed' callback
-	var skipNext = {};
-	var pageStyles = ['pageup','pagenum','pagedown'];
->>>>>>> 5cf03033
 
 	addBankReleaseAction(page, bank, action) {
 		if (this.bank_release_actions[page] === undefined) this.bank_release_actions[page] = {};
@@ -304,6 +235,11 @@
 			'action': s[1],
 			'options': {}
 		};
+
+		if (!this.instance.store.db[act.instance]) {
+			// Action is not valid
+			return
+		}
 
 		if (this.actions[action] !== undefined) {
 			var definition = this.actions[action];
@@ -429,25 +365,7 @@
 		let has_delayed = false;
 		for (var n in obj[page][bank]) {
 			var a = obj[page][bank][n];
-<<<<<<< HEAD
-			if (a.effective_delay !== undefined && parseInt(a.effective_delay) > maxtime) {
-				maxtime = parseInt(a.effective_delay);
-				maxidx = n;
-			}
-		}
-
-		// Start timer-indication
-		if (maxtime > 0) {
-			this.actions_running.push(page + '_' + bank);
-		}
-
-		var has_delayed = false;
-		for (var n in obj[page][bank]) {
-			var a = obj[page][bank][n];
-			var delay = parseInt(a.effective_delay === undefined ? 0 : a.effective_delay);
-=======
 			var delay = a.effective_delay === undefined ? 0 : parseInt(a.effective_delay);
->>>>>>> 5cf03033
 			delete a.effective_delay;
 
 			debug("Running action", a);
@@ -464,39 +382,18 @@
 							var timer = setTimeout(function() {
 								this.runAction(action, { deviceid: deviceid, page: page, bank: bank });
 
-<<<<<<< HEAD
+								this.timers_running.delete(timer);
+
 								// Stop timer-indication
-								if (maxtime > 0 && maxidx == n) {
-									var idx;
-									if ((idx = this.actions_running.indexOf(page + '_' + bank)) !== -1) {
-										this.actions_running.splice(idx, 1);
-										this.system.emit('graphics_bank_invalidate', page, bank);
-									}
+								const hasAnotherTimer = Array.from(this.timers_running.values()).find(v => v === bankId)
+								if (hasAnotherTimer === undefined) {
+									this.actions_running.delete(bankId)
+									this.system.emit('graphics_bank_invalidate', page, bank);
 								}
 
-								// Remove mythis from running timers
-								var idx = this.timers_running.indexOf(timer);
-								if (idx !== -1) {
-									this.timers_running.splice(idx, 1);
-=======
-								self.timers_running.delete(timer);
-
-								// Stop timer-indication
-								const hasAnotherTimer = Array.from(self.timers_running.values()).find(v => v === bankId)
-								if (hasAnotherTimer === undefined) {
-									self.actions_running.delete(bankId)
-									self.system.emit('graphics_bank_invalidate', page, bank);
->>>>>>> 5cf03033
-								}
-
 							}, delay_time);
 
-<<<<<<< HEAD
-							this.timers_running.push(timer);
-=======
-							self.timers_running.set(timer, bankId);
->>>>>>> 5cf03033
-
+							this.timers_running.set(timer, bankId);
 						})(a, delay);
 					}
 
@@ -515,14 +412,10 @@
 		}
 
 		if (has_delayed) {
-<<<<<<< HEAD
+			// Start timer-indication
+			this.actions_running.add(bankId);
+
 			this.system.emit('graphics_bank_invalidate', page, bank);
-=======
-			// Start timer-indication
-			self.actions_running.add(bankId);
-
-			self.system.emit('graphics_bank_invalidate', page, bank);
->>>>>>> 5cf03033
 		}
 	}
 
@@ -533,30 +426,11 @@
 			return;
 		}
 
-<<<<<<< HEAD
 		for (var i = 0; i < this.bank_actions[page][bank].length ; ++i) {
 			var action = this.bank_actions[page][bank][i];
 			this.system.emit('instance_status_get', action.instance, function (instance_status) {
 				if (instance_status !== undefined && status < instance_status[0]) {
 					status = instance_status[0];
-=======
-							  the line above was "fixed" by the 'instance !== undefined' to
-							  avoid surprise features/bugs..
-							  I don't have a clue what's going on here.. Help wanted. -WV
-							  Sentry tells us that 33 users got this 236 times over 11 days
-							*/
-							instance.action(action, extras);
-						} else {
-							debug('ERROR: instance does not have an action() function:', instance);
-						}
-					}
-					catch(e) {
-						self.system.emit('log', 'instance('+instance.label+')', 'warn', 'Error executing action: ' + e.message);
-					}
-				}
-				else {
-					debug("trying to run action on a deleted instance.", action)
->>>>>>> 5cf03033
 				}
 			});
 		}
@@ -565,6 +439,28 @@
 			this.bank_status[page + '_' + bank] = status;
 			this.system.emit('action_bank_status_set', page, bank, status);
 		}
+	}
+
+	cleanupActionsList(actions) {
+		const res = {}
+
+		for (var page in actions) {
+			res[page] = {}
+			for (var bank in actions[page]) {
+				res[page][bank] = []
+
+				if (actions[page][bank] !== undefined) {
+					for (var i = 0; i < actions[page][bank].length ; ++i) {
+						const action = actions[page][bank][i]
+						if (action && this.instance.store.db[action.instance]) {
+							res[page][bank].push(action)
+						}
+					}
+				}
+			}
+		}
+
+		return res
 	}
 
 	deleteBankAction(page, bank, id) {
@@ -678,7 +574,6 @@
 
 	getInstanceActions(instance_id, cb) {
 
-<<<<<<< HEAD
 		if (cb !== undefined && typeof cb == 'function') {
 			var actions = [];
 
@@ -688,33 +583,6 @@
 						var action = this.bank_actions[page][bank][i];
 						if (action.instance == instance_id) {
 							actions.push(action);
-=======
-			client.on('bank_action_add', function(page,bank,action) {
-				if (self.bank_actions[page] === undefined) self.bank_actions[page] = {};
-				if (self.bank_actions[page][bank] === undefined) self.bank_actions[page][bank] = [];
-				var s = action.split(/:/);
-
-				var act = {
-					'id': shortid.generate(),
-					'label': action,
-					'instance': s[0],
-					'action': s[1],
-					'options': {}
-				};
-
-				if (!self.instance.store.db[act.instance]) {
-					// Action is not valid
-					return
-				}
-
-				if (self.actions[action] !== undefined) {
-					var definition = self.actions[action];
-
-					if (definition.options !== undefined && definition.options.length > 0) {
-						for(var j in definition.options) {
-							var opt = definition.options[j];
-							act.options[opt.id] = opt.default;
->>>>>>> 5cf03033
 						}
 					}
 				}
@@ -726,7 +594,6 @@
 
 	getInstanceReleaseActions(instance_id, cb) {
 
-<<<<<<< HEAD
 		if (cb !== undefined && typeof cb == 'function') {
 			var actions = [];
 
@@ -736,33 +603,6 @@
 						var action = this.bank_release_actions[page][bank][i];
 						if (action.instance == instance_id) {
 							actions.push(action);
-=======
-			client.on('bank_addReleaseAction', function(page,bank,action) {
-				if (self.bank_release_actions[page] === undefined) self.bank_release_actions[page] = {};
-				if (self.bank_release_actions[page][bank] === undefined) self.bank_release_actions[page][bank] = [];
-				var s = action.split(/:/);
-
-				var act = {
-					'id': shortid.generate(),
-					'label': action,
-					'instance': s[0],
-					'action': s[1],
-					'options': {}
-				};
-
-				if (!self.instance.store.db[act.instance]) {
-					// Action is not valid
-					return
-				}
-
-				if (self.actions[action] !== undefined) {
-					var definition = self.actions[action];
-
-					if (definition.options !== undefined && definition.options.length > 0) {
-						for(var j in definition.options) {
-							var opt = definition.options[j];
-							act.options[opt.id] = opt.default;
->>>>>>> 5cf03033
 						}
 					}
 				}
@@ -774,7 +614,7 @@
 
 	getRunningActions(page, bank, cb) {
 		if (cb !== undefined && typeof cb == 'function') {
-			cb(this.actions_running.indexOf(page + '_' + bank) !== -1);
+			cb(this.actions_running.has(`${page}_${bank}`));
 		}
 	}
 
@@ -855,6 +695,14 @@
 	setInstance(obj) {
 		debug('got instance');
 		this.instance = obj;
+
+		// ensure all actions are valid
+		this.bank_actions = this.cleanupActionsList(this.bank_actions)
+		this.bank_release_actions = this.cleanupActionsList(this.bank_release_actions)
+
+		this.system.emit('db_set', 'bank_actions', this.bank_actions);
+		this.system.emit('db_set', 'bank_release_actions', this.bank_release_actions);
+		this.system.emit('db_save');
 	}
 
 	setInstanceActions(id, actions) {
