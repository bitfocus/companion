--- conflicted
+++ resolved
@@ -15,7 +15,6 @@
  *
  */
 
-<<<<<<< HEAD
 const shortid = require('shortid')
 const { sendResult } = require('./resources/util')
 
@@ -37,28 +36,6 @@
 				this.bank_actions = res
 			}
 		})
-=======
-var debug = require('debug')('lib/action')
-var shortid = require('shortid')
-
-function action(system) {
-	var self = this
-
-	self.system = system
-	self.actions = {}
-	self.bank_actions = {}
-	self.bank_release_actions = {}
-	self.bank_status = {}
-	self.instance = {}
-	self.actions_running = new Set()
-	self.timers_running = new Map()
-
-	self.system.emit('db_get', 'bank_actions', function (res) {
-		if (res !== undefined) {
-			self.bank_actions = res
-		}
-	})
->>>>>>> 89a20802
 
 		this.system.emit('db_get', 'bank_release_actions', (res) => {
 			if (res !== undefined) {
@@ -457,13 +434,13 @@
 					this.system.emit('graphics_bank_invalidate', run_source.page, run_source.bank)
 				}
 			}
-<<<<<<< HEAD
 		})
 
 		this.system.on('action_run', (action, extras) => {
 			if (this.instance !== undefined && this.instance.store !== undefined && this.instance.store.db !== undefined) {
 				this.system.emit('instance_get', action.instance, (instance) => {
 					if (
+						instance !== undefined &&
 						this.instance.store.db[action.instance] !== undefined &&
 						this.instance.store.db[action.instance].enabled !== false
 					) {
@@ -477,16 +454,7 @@
 								typeof definition.callback == 'function'
 							) {
 								definition.callback(action, extras)
-							} else if (instance !== undefined && typeof instance.action == 'function') {
-								/*
-							  https://github.com/bitfocus/companion/issues/1117
-							  https://sentry.bitfocus.io/organizations/bitfocus/issues/11/?project=8
-
-							  the line above was "fixed" by the 'instance !== undefined' to
-							  avoid surprise features/bugs..
-							  I don't have a clue what's going on here.. Help wanted. -WV
-							  Sentry tells us that 33 users got this 236 times over 11 days
-							*/
+							} else if (typeof instance.action == 'function') {
 								instance.action(action, extras)
 							} else {
 								this.debug(
@@ -500,57 +468,11 @@
 								'warn',
 								'Error executing action: ' + e.message
 							)
-=======
-		}
-	})
-
-	self.system.on('action_run', function (action, extras) {
-		if (self.instance !== undefined && self.instance.store !== undefined && self.instance.store.db !== undefined) {
-			self.system.emit('instance_get', action.instance, function (instance) {
-				if (
-					instance !== undefined &&
-					self.instance.store.db[action.instance] !== undefined &&
-					self.instance.store.db[action.instance].enabled !== false
-				) {
-					const definition = self.actions[`${action.instance}:${action.action}`]
-
-					try {
-						// Ask instance to execute action
-						if (
-							definition !== undefined &&
-							definition.callback !== undefined &&
-							typeof definition.callback == 'function'
-						) {
-							definition.callback(action, extras)
-						} else if (typeof instance.action == 'function') {
-							instance.action(action, extras)
-						} else {
-							debug(`ERROR: instance "${instance.label}" does not have a handler for the "${action.action}" action`)
->>>>>>> 89a20802
 						}
 					} else {
-						this.debug('trying to run action on a deleted instance.', action)
-					}
-<<<<<<< HEAD
-				})
-=======
-				} else {
-					debug('trying to run action on a missing instance.', action)
-				}
-			})
-		}
-	})
-
-	self.system.emit('io_get', function (io) {
-		self.io = io
-		self.system.on('io_connect', function (client) {
-			function sendResult(answer, name, ...args) {
-				if (typeof answer === 'function') {
-					answer(...args)
-				} else {
-					client.emit(name, ...args)
-				}
->>>>>>> 89a20802
+						this.debug('trying to run action on a missing instance.', action)
+					}
+				})
 			}
 		})
 
