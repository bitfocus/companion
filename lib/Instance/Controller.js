/*
 * This file is part of the Companion project
 * Copyright (c) 2018 Bitfocus AS
 * Authors: William Viker <william@bitfocus.io>, Håkon Nessjøen <haakon@bitfocus.io>
 *
 * This program is free software.
 * You should have received a copy of the MIT licence as well as the Bitfocus
 * Individual Contributor License Agreement for companion along with
 * this program.
 *
 * You can be released from the requirements of the license by purchasing
 * a commercial license. Buying such a license is mandatory as soon as you
 * develop commercial activities involving the Companion software without
 * disclosing the source code of your own applications.
 *
 */

import fs from 'fs-extra'
import shortid from 'shortid'
import appRootPath from 'app-root-path'
import { from15to32, rgb, rgbRev, sendResult } from '../Resources/Util.js'
import CoreBase from '../Core/Base.js'
import InstancePreset from './Preset.js'
import InstanceVariable from './Variable.js'
import path from 'path'
import ModuleHost from './Host.js'
import InstanceStatus from './Status.js'
import { validateManifest } from '../../module-base/dist/manifest.js'

class Instance extends CoreBase {
	constructor(registry) {
		super(registry, 'instance', 'lib/Instance/Controller')

		this.variable = new InstanceVariable(registry)
		this.preset = new InstancePreset(registry)
		this.status = new InstanceStatus(registry)
		this.moduleHost = new ModuleHost(registry, this.status)

		/** Object of the known modules that can be loaded */
		this.known_modules = {}
		/** Sometimes modules get renamed/merged. This lets that happen */
		this.module_renames = {}

		this.store = {
			db: {},
		}

		this.store.db = this.db.getKey('instance', {})

		// // Ensure there is the internal module defined
		// if (this.store.db['bitfocus-companion'] === undefined) {
		// 	this.store.db['bitfocus-companion'] = {
		// 		instance_type: 'bitfocus-companion',
		// 		label: 'internal',
		// 		id: 'bitfocus-companion',
		// 	}
		// }
		// HACK: Disable the internal module for now as it is broken
		delete this.store.db['bitfocus-companion']

		this.system.on('launcher-power-status', (event) => {
			if (event == 'resume') {
				this.system.emit('log', 'system(power)', 'info', 'Resuming')

				for (const id in this.store.db) {
					this.logInstance(id, 'debug', 'Bringing back instance from sleep')
					this.activate_module(id)
				}
			} else if (event == 'suspend') {
				this.system.emit('log', 'system(power)', 'info', 'Suspending')

				this.moduleHost.queueStopAllConnections().catch((e) => {
					this.log('debug', `Error suspending instances: ${e?.message ?? e}`)
				})
			}
		})

		this.registry.api_router.get('/help/module/:module_id/*', (req, res, next) => {
			const module_id = req.params.module_id.replace(/\.\.+/g, '')
			const file = req.params[0].replace(/\.\.+/g, '')

<<<<<<< HEAD
				const moduleInfo = this.known_modules[module_id]
				if (moduleInfo && moduleInfo.helpPath && moduleInfo.basePath) {
					const fullpath = path.join(moduleInfo.basePath, 'companion', file)
					if (file.match(/\.(jpe?g|gif|png|pdf)$/) && fs.existsSync(fullpath)) {
						done()
						res.sendFile(fullpath)
					}
=======
			const moduleInfo = this.known_modules[module_id]
			if (moduleInfo && moduleInfo.helpPath && moduleInfo.basePath) {
				const fullpath = path.join(moduleInfo.basePath, 'companion', file)
				if (file.match(/\.(jpe?g|gif|png|pdf)$/) && fs.existsSync(fullpath)) {
					// Send the file, then stop
					res.sendFile(fullpath)
					return
>>>>>>> 74ae480b
				}
			}

			// Try next handler
			next()
		})

		// TODO module-lib upgrade-scripts
		// this.system.on(
		// 	'instance_upgrade_imported',
		// 	(instance_id, instance_created, instance_type, imported_config, actions, feedbacks) => {
		// 		if (this.checkModuleLoaded(instance_type)) {
		// 			this.upgrade_instance_config_partial(
		// 				instance_id,
		// 				instance_type,
		// 				imported_config._configIdx,
		// 				imported_config, // upgrade the config, even though we won't save the result anywhere
		// 				actions,
		// 				feedbacks
		// 			)
		// 		}
		// 	}
		// )
	}

	/**
	 * Initialise instances
	 */
	initInstances() {
		this.debug('instance_init', this.store.db)

		const rootPath = appRootPath.toString()
		const searchDirs = [
			// Paths to look for modules, in order of priority
			path.join(rootPath, '/module-local-dev'),
		]

		const legacyCandidates = await this.#loadInfoForModulesInDir(path.join(rootPath, '/module-legacy/manifests'))

		// Start with 'legacy candidates
		for (const candidate of legacyCandidates) {
			if (candidate) {
				this.known_modules[candidate.manifest.id] = { ...candidate, isLegacy: true }
			}
		}

		// Load modules from other folders in order of priority
		for (const searchDir of searchDirs) {
			const candidates = await this.#loadInfoForModulesInDir(searchDir)
			for (const candidate of candidates) {
				// Replace any existing candidate
				if (candidate) {
					this.known_modules[candidate.manifest.id] = candidate
				}
			}
		}

		// Figure out the redirects. We do this afterwards, to ensure we avoid collisions and stuff
		for (const id of Object.keys(this.known_modules).sort()) {
			const moduleInfo = this.known_modules[id]
			if (moduleInfo && Array.isArray(moduleInfo.manifest.legacyIds)) {
				if (moduleInfo.isLegacy) {
					// Handle legacy modules differently. They should never replace a new style one
					for (const legacyId of moduleInfo.manifest.legacyIds) {
						const otherInfo = this.known_modules[legacyId]
						if (!otherInfo || otherInfo.isLegacy) {
							// Other is not known or is legacy
							this.module_renames[legacyId] = id
							delete this.known_modules[legacyId]
						}
					}
				} else {
					// These should replace anything
					for (const legacyId of moduleInfo.manifest.legacyIds) {
						this.module_renames[legacyId] = id
						delete this.known_modules[legacyId]
					}
				}
			}
		}

		// Log the loaded modules
		for (const id of Object.keys(this.known_modules).sort()) {
			const moduleInfo = this.known_modules[id]
			this.system.emit(
				'log',
				`module-loader`,
				'debug',
				`${moduleInfo.display.id}@${moduleInfo.display.version}: ${moduleInfo.display.name}`
			)
		}

		await this.moduleHost.init()

		for (const id in this.store.db) {
			this.activate_module(id, false)
		}
	}

	/**
	 * Send a log message for an instance to the UI
	 * @param {string} instanceId
	 * @param {string} level - 'debug' | 'info' | 'warn' | 'error'
	 * @param {string} message - the message to print
	 * @access protected
	 */
	logInstance(instanceId, level, message) {
		try {
			this.registry.log.add(`instance(${instanceId})`, level, message)
		} catch (e) {
			this.debug(`instance(${instanceId}) ${level}: ${message}`)
		}
	}

	setInstanceConfig(id, config, skip_notify_instance) {
		const oldLabel = this.store.db[id]?.label

		for (const key in config) {
			this.store.db[id][key] = config[key]
		}

		// Rename variables
		const newLabel = this.store.db[id].label
		if (oldLabel != newLabel) {
			this.variable.instanceLabelRename(oldLabel, newLabel)
			this.preset.updateVariablePrefixesForLabel(id, newLabel)
		}

		this.doSave()
		this.io.emit('instances_get:result', this.store.db)

		if (!skip_notify_instance) {
			const instance = this.instance.moduleHost.getChild(id)
			if (instance) {
				instance.updateConfig(config).catch((e) => {
					this.logInstance(id, 'warn', 'Error updating instance configuration: ' + e.message)
				})
			}
		}

		this.logInstance(id, 'debug', 'instance configuration updated')
	}

	addInstance(data, disabled) {
		let module = data.type
		let product = data.product

		const moduleInfo = this.known_modules[module]
		if (moduleInfo) {
			let id = shortid.generate()

			this.store.db[id] = {}

			this.logInstance(id, 'info', 'instance add ' + module + ' ' + product)

			this.store.db[id].instance_type = module
			this.store.db[id].product = product

			let label = moduleInfo.display.shortname
			let i = 1
			let freename = false

			while (!freename) {
				freename = true
				for (const key in this.store.db) {
					if (this.store.db[key].label == label) {
						i++
						label = moduleInfo.display.shortname + i
						freename = false
						break
					}
				}
			}

			this.store.db[id].label = label

			if (disabled) {
				this.store.db[id].enabled = false
			}

			this.activate_module(id, true)

			this.io.emit('instances_get:result', this.store.db)
			this.debug('instance_add', id)
			this.doSave()

			return id
		}
	}

	getLabelForInstance(id) {
		return this.store.db[id]?.label
	}

	enableDisableInstance(id, state) {
		if (this.store.db[id].enabled !== state) {
			this.logInstance(id, 'info', (state ? 'Enable' : 'Disable') + ' instance ' + this.store.db[id].label)
			this.store.db[id].enabled = state

			if (state === false) {
				this.moduleHost
					.queueStopConnection(id)
					.catch((e) => {
						this.logInstance(id, 'warn', 'Error disabling instance: ' + e.message)
					})
					.then(() => {
						this.status.updateInstanceStatus(id, -1, 'Disabled')

						this.preset.forgetInstance(id)
						this.variable.forgetInstance(id)
					})
			} else {
				this.status.updateInstanceStatus(id, null, 'Enabling')
				this.activate_module(id)
			}

			this.doSave()
		} else {
			if (state === true) {
				this.logInstance(id, 'warn', 'Attempting to enable module that is alredy enabled')
			} else {
				this.logInstance(id, 'warn', 'Attempting to disable module that is alredy disabled')
			}
		}
	}

	deleteInstance(id) {
		this.logInstance(id, 'info', 'instance deleted')

		this.moduleHost
			.queueStopConnection(id)
			.catch((e) => {
				this.logInstance(id, 'debug', 'Error while deleting instance: ' + e.message)
			})
			.then(() => {
				const label = this.store.db[id]?.label

				this.status.forgetInstanceStatus(id)
				delete this.store.db[id]

				this.io.emit('instances_get:result', this.store.db)
				this.doSave()

				// forward cleanup elsewhere
				this.preset.forgetInstance(id)
				this.variable.forgetInstance(id, label)
				this.bank.deleteInstance(id)
			})
	}

	/**
	 * Checks whether an instance_type has been renamed
	 * @param {string} instance_type
	 * @returns {string} the instance_type that should be used (often the provided parameter)
	 */
	verifyInstanceTypeIsCurrent(instance_type) {
		return this.module_renames[instance_type] || instance_type
	}

	/**
	 * Get information for the metrics system about the current instances
	 */
	getInstancesMetrics() {
		const instancesCounts = {}

		for (const instance_config of Object.values(this.store.db)) {
			if (instance_config.instance_type !== 'bitfocus-companion' && instance_config.enabled !== false) {
				if (instancesCounts[instance_config.instance_type]) {
					instancesCounts[instance_config.instance_type]++
				} else {
					instancesCounts[instance_config.instance_type] = 1
				}
			}
		}

		return instancesCounts
	}

	/**
	 * Stop/destroy all running instances
	 */
	async destroyAllInstances() {
		return this.moduleHost.queueStopAllConnections()
	}

	/**
	 * Save the instances config to the db
	 * @access protected
	 */
	doSave() {
		this.db.setKey('instance', this.store.db)
	}

	/**
	 * Get the status of an instance
	 * @param {String} instance_id
	 * @returns {number} ??
	 */
	getInstanceStatus(instance_id) {
		return this.status.getInstanceStatus(instance_id)
	}

	getAllInstanceLabels() {
		const labels = {}

		for (const id in this.store.db) {
			const config = this.store.db[id]
			if (config && config.label) {
				labels[id] = config.label
			}
		}

		return labels
	}

	/**
	 * Get the config object of an instance
	 * @param {String} instance_id
	 * @returns {Object} ??
	 */
	getInstanceConfig(instance_id) {
		return this.store.db[instance_id]
	}

	// upgrade_instance_config(id, instance_type) {
	// 	const mod = this.modules[instance_type]
	// 	if (!mod || mod.GetUpgradeScripts === undefined) {
	// 		return
	// 	}

	// 	// Fetch instance actions
	// 	let actions = this.bank.action.getInstanceItems(id)
	// 	let feedbacks = this.bank.feedback.getInstanceItems(id)

	// 	const config = this.store.db[id]
	// 	const changed = this.upgrade_instance_config_partial(
	// 		id,
	// 		instance_type,
	// 		config._configIdx,
	// 		config,
	// 		actions,
	// 		feedbacks
	// 	)

	// 	// If anything was changed, update system and db
	// 	if (changed) {
	// 		this.system.emit('action_save')
	// 		this.system.emit('feedback_save')
	// 	}
	// 	this.debug('instance save')
	// 	this.doSave()
	// }

	// upgrade_instance_config_partial(id, instance_type, from_idx, upgrade_config, actions, feedbacks) {
	// 	const debug = debug0('instance/' + instance_type + '/' + id)

	// 	debug(`upgrade_instance_config_partial(${instance_type}): starting`)

	// 	const mod = this.modules[instance_type]
	// 	if (!mod || mod.GetUpgradeScripts === undefined) {
	// 		debug(`upgrade_instance_config_partial(${instance_type}): nothing to do`)
	// 		return
	// 	}

	// 	let idx = from_idx
	// 	if (idx === undefined) {
	// 		idx = -1
	// 	}

	// 	// Allow forcing the scripts to run from an earlier point
	// 	if (process.env.DEVELOPER && typeof mod.DEVELOPER_forceStartupUpgradeScript === 'number') {
	// 		idx = mod.DEVELOPER_forceStartupUpgradeScript - 1
	// 	}

	// 	const upgrade_scripts = mod.GetUpgradeScripts() || []
	// 	if (idx + 1 < upgrade_scripts.length) {
	// 		debug(`upgrade_instance_config_partial(${instance_type}): ${idx + 1} to ${upgrade_scripts.length}`)

	// 		const context = {
	// 			convert15to32: from15to32,
	// 			rgb: rgb,
	// 			rgbRev: rgbRev,
	// 		}

	// 		let changed = false
	// 		for (let i = idx + 1; i < upgrade_scripts.length; ++i) {
	// 			debug(`upgrade_instance_config_partial: Upgrading to version ${i + 1}`)

	// 			try {
	// 				const result = upgrade_scripts[i](context, upgrade_config, actions, feedbacks)
	// 				changed = changed || result
	// 			} catch (e) {
	// 				debug(`Upgradescript in ${instance_type} failed: ${e}`)
	// 			}

	// 			if (upgrade_config) {
	// 				upgrade_config._configIdx = i
	// 			}
	// 		}

	// 		// ensure the ids havent been accidentally mangled
	// 		for (const action of actions) {
	// 			action.instance = id
	// 			action.label = `${id}:${action.action}`
	// 		}
	// 		for (const feedback of feedbacks) {
	// 			feedback.instance_id = id
	// 		}

	// 		// If we have no upgrade_config, we can avoid saving the config as we know we only have a reference here and nothing worth announcing has been changed
	// 		// Also doing the save would be bad as we would potentially wipe some other changes
	// 		if (upgrade_config && idx + 1 < upgrade_scripts.length) {
	// 			// Save config, but do not automatically call this module's updateConfig again
	// 			this.setInstanceConfig(id, upgrade_config, true)
	// 		}

	// 		return changed
	// 	} else {
	// 		return false
	// 	}
	// }

	/**
	 * Start an instance running
	 * @param {string} id
	 * @param {boolean} is_being_created
	 */
	activate_module(id, is_being_created) {
		const config = this.store.db[id]
		if (!config) throw new Error('Cannot activate unknown module')

		config.instance_type = this.verifyInstanceTypeIsCurrent(config.instance_type)

		if (config.enabled === false) {
			this.debug("Won't load disabled module " + id + ' (' + config.instance_type + ')')
			return
		}

		// TODO module-lib upgrade-scripts
		// 	if (is_being_created && this.store.db[id]._configIdx === undefined) {
		// 		// New instances do not need to be upgraded
		// 		if (mod.GetUpgradeScripts !== undefined) {
		// 			const scripts = mod.GetUpgradeScripts()
		// 			if (scripts !== undefined && scripts.length > 0) {
		// 				this.store.db[id]._configIdx = scripts.length - 1
		// 			}
		// 		}
		// 	}

		const moduleInfo = this.known_modules[config.instance_type]
		if (!moduleInfo) {
			this.debug('Configured instance ' + config.instance_type + ' could not be loaded, unknown module')
			this.logInstance(
				id,
				'error',
				'Configured instance ' + config.instance_type + ' could not be loaded, unknown module'
			)
		} else {
			this.moduleHost.queueRestartConnection(id, config, moduleInfo).catch((e) => {
				this.debug('Configured instance ' + config.instance_type + ' failed to start: ' + e.message)
				this.logInstance(id, 'error', 'Configured instance ' + config.instance_type + ' failed to start')
			})
		}
	}

	/**
	 * Setup a new socket client's events
	 * @param {SocketIO} client - the client socket
	 * @access public
	 */
	clientConnect(client) {
		this.variable.clientConnect(client)
		this.preset.clientConnect(client)
		this.status.clientConnect(client)

		client.on('instances_get', () => {
			client.emit('instances_get:result', this.store.db)
		})

		client.on('modules_get', (answer) => {
			answer({
				modules: Object.values(this.known_modules).map((mod) => mod.display),
			})
		})

		client.on('instance_edit', (id, answer) => {
			const instance = this.instance.moduleHost.getChild(id)
			if (instance) {
				instance
					.requestConfigFields()
					.then((fields) => {
						const configFields = [
							{
								type: 'textinput',
								id: 'label',
								label: 'Label',
								width: 12,
							},
							...fields,
						]

						sendResult(client, answer, 'instance_edit:result', id, configFields, this.store.db[id])
					})
					.catch((e) => {
						this.debug(`Failed to load instance config_fields: ${e.message}`)
						answer(null)
					})
			} else {
				// Unknown instance
				answer(null)
			}
		})

		client.on('instance_config_put', (id, config, answer) => {
			for (const inst in this.store.db) {
				if (inst != id && this.store.db[inst].label == config.label) {
					sendResult(client, answer, 'instance_config_put:result', 'duplicate label')
					return
				}
			}

			this.setInstanceConfig(id, config)

			sendResult(client, answer, 'instance_config_put:result', null, 'ok')
		})

		client.on('instance_enable', (id, state) => {
			this.enableDisableInstance(id, !!state)

			client.emit('instances_get:result', this.store.db)
		})

		client.on('instance_delete', (id) => {
			this.deleteInstance(id)
		})

		client.on('instance_add', (module, answer) => {
			const id = this.addInstance(module, false)
			sendResult(client, answer, 'instance_add:result', id)
		})

		client.on('instance_get_help_md', (module_id, answer) => {
			this.getHelpForModule(module_id)
				.then((res) => {
					if (res) {
						answer(null, res)
					} else {
						answer('nofile')
					}
				})
				.catch((err) => {
					this.debug(`Error loading help for ${module_id}`)
					this.debug(err)
					answer('nofile')
				})
		})
	}

	/**
	 * Load the help markdown file for a specified module_id
	 * @access public
	 * @param {string} module_id
	 */
	async getHelpForModule(module_id) {
		const moduleInfo = this.known_modules[module_id]
		if (moduleInfo && moduleInfo.helpPath) {
			const stats = await fs.stat(moduleInfo.helpPath)
			if (stats.isFile()) {
				const data = await fs.readFile(moduleInfo.helpPath)
				return {
					markdown: data.toString(),
					baseUrl: `/int/help/module/${module_id}/`,
				}
			} else {
				this.debug(`Error loading help for ${module_id}`, moduleInfo.helpPath)
				this.debug('Not a file')
				return undefined
			}
		} else {
			return undefined
		}
	}

	/**
	 * Load information about all modules in a directory
	 * @access private
	 * @param {string} name - Name of the module
	 * @param {string} fullpath - Fullpath to the module
	 */
	async #loadInfoForModulesInDir(searchDir) {
		if (await fs.pathExists(searchDir)) {
			const candidates = await fs.readdir(searchDir)

			const ps = []

			for (const candidate of candidates) {
				const candidatePath = path.join(searchDir, candidate)
				ps.push(this.#loadInfoForModule(candidatePath))
			}

			return Promise.all(ps)
		} else {
			return []
		}
	}

	/**
	 * Load information about a module
	 * @access private
	 * @param {string} fullpath - Fullpath to the module
	 */
	async #loadInfoForModule(fullpath) {
		try {
			const manifestPath = path.join(fullpath, 'companion/manifest.json')
			if (!(await fs.pathExists(manifestPath))) {
				this.debug(`Ignoring "${fullpath}", as it is not a new module`)
				return
			}
			const manifestJsonStr = await fs.readFile(manifestPath)
			const manifestJson = JSON.parse(manifestJsonStr.toString())

			validateManifest(manifestJson)

			const helpPath = path.join(fullpath, 'companion/HELP.md')

			const hasHelp = await fs.pathExists(helpPath)
			const moduleDisplay = {
				id: manifestJson.id,
				name: manifestJson.manufacturer + ':' + manifestJson.products.join(';'),
				version: manifestJson.version,
				hasHelp: hasHelp,
				bugUrl: manifestJson.repository,
				shortname: manifestJson.shortname,
				manufacturer: manifestJson.manufacturer,
				products: manifestJson.products,
				keywords: manifestJson.keywords,
			}

			const moduleManifestExt = {
				manifest: manifestJson,
				basePath: fullpath,
				helpPath: hasHelp ? helpPath : null,
				display: moduleDisplay,
			}

			this.debug(`found module ${moduleDisplay.id}@${moduleDisplay.version}`)

			return moduleManifestExt
		} catch (e) {
			this.debug(`Error loading module from ${fullpath}`, e)
			this.system.emit('log', `module-loader`, 'error', `Error loading module from "${fullpath}": ` + e)
		}
	}
}

export default Instance<|MERGE_RESOLUTION|>--- conflicted
+++ resolved
@@ -79,15 +79,6 @@
 			const module_id = req.params.module_id.replace(/\.\.+/g, '')
 			const file = req.params[0].replace(/\.\.+/g, '')
 
-<<<<<<< HEAD
-				const moduleInfo = this.known_modules[module_id]
-				if (moduleInfo && moduleInfo.helpPath && moduleInfo.basePath) {
-					const fullpath = path.join(moduleInfo.basePath, 'companion', file)
-					if (file.match(/\.(jpe?g|gif|png|pdf)$/) && fs.existsSync(fullpath)) {
-						done()
-						res.sendFile(fullpath)
-					}
-=======
 			const moduleInfo = this.known_modules[module_id]
 			if (moduleInfo && moduleInfo.helpPath && moduleInfo.basePath) {
 				const fullpath = path.join(moduleInfo.basePath, 'companion', file)
@@ -95,7 +86,6 @@
 					// Send the file, then stop
 					res.sendFile(fullpath)
 					return
->>>>>>> 74ae480b
 				}
 			}
 
