/*
 * This file is part of the Companion project
 * Copyright (c) 2018 Bitfocus AS
 * Authors: William Viker <william@bitfocus.io>, Håkon Nessjøen <haakon@bitfocus.io>
 *
 * This program is free software.
 * You should have received a copy of the MIT licence as well as the Bitfocus
 * Individual Contributor License Agreement for companion along with
 * this program.
 *
 * You can be released from the requirements of the license by purchasing
 * a commercial license. Buying such a license is mandatory as soon as you
 * develop commercial activities involving the Companion software without
 * disclosing the source code of your own applications.
 *
 */

import jsonPatch from 'fast-json-patch'
import LogController from '../Log/Controller.js'
import { isCustomVariableValid } from '../Shared/CustomVariable.js'

const custom_variable_prefix = `custom_`

const CustomVariablesRoom = 'custom-variables'

/** @typedef {import('@companion-module/base').CompanionVariableValue} CompanionVariableValue */

export default class InstanceCustomVariable {
	/**
	 * Base variables handler
	 * @type {import('./Variable.js').default}
	 * @access private
	 * @readonly
	 */
	#base

	/**
	 * @type {import('winston').Logger}
	 * @access private
	 * @readonly
	 */
	#logger = LogController.createLogger('Instance/CustomVariable')

	/**
	 * Custom variable definitions
	 * @type {import('../Data/Model/CustomVariableModel.js').CustomVariablesModel}
	 * @access private
	 */
	#custom_variables

	/**
	 * @type {import ('../Data/Database.js').default}
	 * @access private
	 * @readonly
	 */
	#db

	/**
	 * @type {import ('../UI/Handler.js').default}
	 * @access private
	 * @readonly
	 */
	#io

	/**
	 * @param {import ('../Data/Database.js').default} db
	 * @param {import ('../UI/Handler.js').default} io
	 * @param {import('./Variable.js').default} base
	 */
	constructor(db, io, base) {
		this.#db = db
		this.#io = io
		this.#base = base

		this.#custom_variables = this.#db.getKey('custom_variables', {})
	}

	/**
	 * Setup a new socket client's events
	 * @param {import('../UI/Handler.js').ClientSocket} client - the client socket
	 * @access public
	 */
	clientConnect(client) {
		client.onPromise('custom-variables:subscribe', () => {
			client.join(CustomVariablesRoom)

			return this.#custom_variables
		})

		client.onPromise('custom-variables:unsubscribe', () => {
			client.leave(CustomVariablesRoom)
		})

		client.onPromise('custom-variables:create', this.createVariable.bind(this))
		client.onPromise('custom-variables:delete', this.deleteVariable.bind(this))
		client.onPromise('custom-variables:set-default', this.setVariableDefaultValue.bind(this))
		client.onPromise('custom-variables:set-current', this.setValue.bind(this))
		client.onPromise('custom-variables:set-persistence', this.setPersistence.bind(this))
		client.onPromise('custom-variables:set-order', this.setOrder.bind(this))
	}

	/**
	 * Create a new custom variable
	 * @param {string} name
	 * @param {string} defaultVal Default value of the variable (string)
	 * @returns undefined or failure reason
	 * @access public
	 */
	createVariable(name, defaultVal) {
		if (this.#custom_variables[name]) {
			return `Variable "${name}" already exists`
		}

		if (!isCustomVariableValid(name)) {
			return `Variable name "${name}" is not valid`
		}

		if (typeof defaultVal !== 'string') {
			return 'Bad default value'
		}

		const highestSortOrder = Math.max(-1, ...Object.values(this.#custom_variables).map((v) => v.sortOrder))

		const variablesBefore = { ...this.#custom_variables }
		this.#custom_variables[name] = {
			description: 'A custom variable',
			defaultValue: defaultVal,
			persistCurrentValue: false,
			sortOrder: highestSortOrder + 1,
		}

		this.doSave()

		if (this.#io.countRoomMembers(CustomVariablesRoom) > 0) {
			const patch = jsonPatch.compare(variablesBefore || {}, this.#custom_variables || {})
			if (patch.length > 0) {
				this.#io.emitToRoom(CustomVariablesRoom, 'custom-variables:update', patch)
			}
		}

		this.#setValueInner(name, defaultVal)

		return undefined
	}

	/**
	 * Create a custom variable
	 * @param {string} name
	 * @returns undefined or failure reason
	 * @access public
	 */
	deleteVariable(name) {
		const variablesBefore = { ...this.#custom_variables }
		delete this.#custom_variables[name]

		this.doSave()

		if (this.#io.countRoomMembers(CustomVariablesRoom) > 0) {
			const patch = jsonPatch.compare(variablesBefore || {}, this.#custom_variables || {})
			if (patch.length > 0) {
				this.#io.emitToRoom(CustomVariablesRoom, 'custom-variables:update', patch)
			}
		}

		this.#setValueInner(name, undefined)

		return undefined
	}

	/**
	 * Save the current custom variables
	 * @access protected
	 */
	doSave() {
		this.#db.setKey('custom_variables', this.#custom_variables)
	}

	/**
	 * Get all the current custom variable definitions
	 * @returns {import('../Data/Model/CustomVariableModel.js').CustomVariablesModel}
	 * @access public
	 */
	getDefinitions() {
		return this.#custom_variables
	}

	/**
	 * Check if a custom variable exists
	 * @param {string} name
	 * @returns {boolean}
	 */
	hasCustomVariable(name) {
		return !!this.#custom_variables[name]
	}

	/**
	 * Initialise the custom variables
	 */
	init() {
		// Load the startup values of custom variables
		if (Object.keys(this.#custom_variables).length > 0) {
			/** @type {Record<string, CompanionVariableValue>} */
			const newValues = {}
			for (const [name, info] of Object.entries(this.#custom_variables)) {
				newValues[`${custom_variable_prefix}${name}`] = info.defaultValue || ''
			}
			this.#base.setVariableValues('internal', newValues)
		}
	}

	/**
	 * Replace all of the current custom variables with new ones
	 * @param {import('../Data/Model/CustomVariableModel.js').CustomVariablesModel} custom_variables
	 * @access public
	 */
	replaceDefinitions(custom_variables) {
		/** @type {Record<string, CompanionVariableValue | undefined>} */
		const newValues = {}
		// Mark the current variables as to be deleted
		for (const name of Object.keys(this.#custom_variables || {})) {
			newValues[`${custom_variable_prefix}${name}`] = undefined
		}
		// Determine the initial values of the variables
		for (const [name, info] of Object.entries(custom_variables || {})) {
			newValues[`${custom_variable_prefix}${name}`] = info.defaultValue || ''
		}

		const variablesBefore = this.#custom_variables

		this.#custom_variables = custom_variables || {}
		this.doSave()

		// apply the default values
		this.#base.setVariableValues('internal', newValues)

		if (this.#io.countRoomMembers(CustomVariablesRoom) > 0) {
			const patch = jsonPatch.compare(variablesBefore || {}, this.#custom_variables || {})
			if (patch.length > 0) {
				this.#io.emitToRoom(CustomVariablesRoom, 'custom-variables:update', patch)
			}
		}
	}

	/**
	 * Remove any custom variables
	 */
	reset() {
		const variablesBefore = this.#custom_variables

		this.#custom_variables = {}
		this.doSave()

		if (this.#io.countRoomMembers(CustomVariablesRoom) > 0) {
			const patch = jsonPatch.compare(variablesBefore || {}, this.#custom_variables || {})
			if (patch.length > 0) {
				this.#io.emitToRoom(CustomVariablesRoom, 'custom-variables:update', patch)
			}
		}
	}

	/**
	 * Set the persistence of a custom variable
	 * @param {string} name
	 * @param {boolean} persistent
	 * @returns {string | void} Failure reason, if any
	 */
	setPersistence(name, persistent) {
		if (!this.#custom_variables[name]) {
			return 'Unknown name'
		}

		const variablesBefore = {
			...this.#custom_variables,
			[name]: { ...this.#custom_variables[name] },
		}

		this.#custom_variables[name].persistCurrentValue = !!persistent

		if (this.#custom_variables[name].persistCurrentValue) {
			const fullname = `${custom_variable_prefix}${name}`
			const value = this.#base.getVariableValue('internal', fullname)

			this.#custom_variables[name].defaultValue = value ?? ''
		}

		this.doSave()

		if (this.#io.countRoomMembers(CustomVariablesRoom) > 0) {
			const patch = jsonPatch.compare(variablesBefore || {}, this.#custom_variables || {})
			if (patch.length > 0) {
				this.#io.emitToRoom(CustomVariablesRoom, 'custom-variables:update', patch)
			}
		}
	}

	/**
	 * Set the order of the custom variable
	 * @param {string[]} newNames Sorted variable names
	 */
	setOrder(newNames) {
		if (!Array.isArray(newNames)) throw new Error('Expected array of names')

		const variablesBefore = { ...this.#custom_variables }

		// Update the order based on the ids provided
		newNames.forEach((name, index) => {
			if (this.#custom_variables[name]) {
				this.#custom_variables[name] = {
					...this.#custom_variables[name],
					sortOrder: index,
				}
			}
		})

		// Make sure all not provided are at the end in their original order
		const allKnownNames = Object.entries(this.#custom_variables)
			.sort(([, a], [, b]) => a.sortOrder - b.sortOrder)
			.map(([name]) => name)
		let nextIndex = newNames.length
		for (const name of allKnownNames) {
			if (!newNames.includes(name)) {
				if (this.#custom_variables[name]) {
					this.#custom_variables[name] = {
						...this.#custom_variables[name],
						sortOrder: nextIndex++,
					}
				}
			}
		}

		this.doSave()

		if (this.#io.countRoomMembers(CustomVariablesRoom) > 0) {
			const patch = jsonPatch.compare(variablesBefore, this.#custom_variables || {})
			if (patch.length > 0) {
				this.#io.emitToRoom(CustomVariablesRoom, 'custom-variables:update', patch)
			}
		}
	}

<<<<<<< HEAD
	getValue(name) {
		const fullname = `${custom_variable_prefix}${name}`
		return this.base.getVariableValue('internal', fullname)
	}

=======
	/**
	 * Set the value of a custom variable
	 * @param {string} name
	 * @param {CompanionVariableValue | undefined} value
	 * @returns {string | void} Failure reason, if any
	 */
>>>>>>> 25375d2b
	setValue(name, value) {
		if (this.#custom_variables[name]) {
			this.#logger.silly(`Set value "${name}":${value}`)
			this.#setValueInner(name, value)
		} else {
			return 'Unknown name'
		}
	}

	/**
	 * Helper for setting the value of a custom variable
	 * @param {string} name
	 * @param {CompanionVariableValue | undefined} value
	 */
	#setValueInner(name, value) {
		const fullname = `${custom_variable_prefix}${name}`
		this.#base.setVariableValues('internal', {
			[fullname]: value,
		})

		this.#persistCustomVariableValue(name, value)
	}

	/**
	 * Reset a custom variable to the default value
	 * @param {string} name
	 */
	resetValueToDefault(name) {
		if (this.#custom_variables[name]) {
			const value = this.#custom_variables[name].defaultValue
			this.#logger.silly(`Set value "${name}":${value}`)
			this.#setValueInner(name, value)
		}
	}

	/**
	 * Propogate the current value of a custom variable to be the new default value
	 * @param {string} name
	 */
	syncValueToDefault(name) {
		if (this.#custom_variables[name]) {
			const variablesBefore = {
				...this.#custom_variables,
				[name]: { ...this.#custom_variables[name] },
			}

			const fullname = `${custom_variable_prefix}${name}`
			const value = this.#base.getVariableValue('internal', fullname)
			this.#logger.silly(`Set default value "${name}":${value}`)
			this.#custom_variables[name].defaultValue = value ?? ''

			this.doSave()

			if (this.#io.countRoomMembers(CustomVariablesRoom) > 0) {
				const patch = jsonPatch.compare(variablesBefore || {}, this.#custom_variables || {})
				if (patch.length > 0) {
					this.#io.emitToRoom(CustomVariablesRoom, 'custom-variables:update', patch)
				}
			}
		}
	}

	/**
	 * Set the current value of a custom variable to the result of an expression
	 * @param {string} name The variable to update
	 * @param {string} expression The expression to evaluate
	 * @returns {boolean | void} success
	 * @access public
	 */
	setValueToExpression(name, expression) {
		if (this.#custom_variables[name]) {
			try {
				const result = this.#base.parseExpression(expression)
				this.#setValueInner(name, result.value)
				return true
			} catch (/** @type {any} */ error) {
				this.#logger.warn(`${error.toString()}, in expression: "${expression}"`)
				return false
			}
		}
	}

	/**
	 * Set the default value of a custom variable
	 * @param {string} name
	 * @param {string} value Default value of the variable (string)
	 * @returns undefined or failure reason
	 * @access public
	 */
	setVariableDefaultValue(name, value) {
		if (!this.#custom_variables[name]) {
			return 'Unknown name'
		}
		if (this.#custom_variables[name].persistCurrentValue) {
			return 'Cannot change default'
		}

		const variablesBefore = { ...this.#custom_variables, [name]: { ...this.#custom_variables[name] } }
		this.#custom_variables[name].defaultValue = value

		this.doSave()

		if (this.#io.countRoomMembers(CustomVariablesRoom) > 0) {
			const patch = jsonPatch.compare(variablesBefore || {}, this.#custom_variables || {})
			if (patch.length > 0) {
				this.#io.emitToRoom(CustomVariablesRoom, 'custom-variables:update', patch)
			}
		}

		return undefined
	}

	/**
	 * Update the persisted value of a variable, if required
	 * @param {string} name
	 * @param {CompanionVariableValue | undefined} value
	 */
	#persistCustomVariableValue(name, value) {
		if (this.#custom_variables[name] && this.#custom_variables[name].persistCurrentValue) {
			const variablesBefore = { ...this.#custom_variables, [name]: { ...this.#custom_variables[name] } }
			this.#custom_variables[name].defaultValue = value ?? ''

			this.doSave()

			if (this.#io.countRoomMembers(CustomVariablesRoom) > 0) {
				const patch = jsonPatch.compare(variablesBefore || {}, this.#custom_variables || {})
				if (patch.length > 0) {
					this.#io.emitToRoom(CustomVariablesRoom, 'custom-variables:update', patch)
				}
			}
		}
	}
}<|MERGE_RESOLUTION|>--- conflicted
+++ resolved
@@ -338,20 +338,22 @@
 		}
 	}
 
-<<<<<<< HEAD
+	/**
+	 * Get the value of a custom variable
+	 * @param {string} name
+	 * @returns {CompanionVariableValue | undefined}
+	 */
 	getValue(name) {
 		const fullname = `${custom_variable_prefix}${name}`
-		return this.base.getVariableValue('internal', fullname)
-	}
-
-=======
+		return this.#base.getVariableValue('internal', fullname)
+	}
+
 	/**
 	 * Set the value of a custom variable
 	 * @param {string} name
 	 * @param {CompanionVariableValue | undefined} value
 	 * @returns {string | void} Failure reason, if any
 	 */
->>>>>>> 25375d2b
 	setValue(name, value) {
 		if (this.#custom_variables[name]) {
 			this.#logger.silly(`Set value "${name}":${value}`)
