--- conflicted
+++ resolved
@@ -141,17 +141,11 @@
 
 		this.doSave()
 
-<<<<<<< HEAD
-		const patch = jsonPatch.compare(variablesBefore || {}, this.#custom_variables || {})
-		if (patch.length > 0) {
-			this.#io.emitToRoom(CustomVariablesRoom, 'custom-variables:update', patch)
-=======
-		if (this.io.countRoomMembers(CustomVariablesRoom) > 0) {
-			const patch = jsonPatch.compare(variablesBefore || {}, this.custom_variables || {})
-			if (patch.length > 0) {
-				this.io.emitToRoom(CustomVariablesRoom, 'custom-variables:update', patch)
-			}
->>>>>>> cccc183c
+		if (this.#io.countRoomMembers(CustomVariablesRoom) > 0) {
+			const patch = jsonPatch.compare(variablesBefore || {}, this.#custom_variables || {})
+			if (patch.length > 0) {
+				this.#io.emitToRoom(CustomVariablesRoom, 'custom-variables:update', patch)
+			}
 		}
 
 		this.#setValueInner(name, defaultVal)
@@ -171,17 +165,11 @@
 
 		this.doSave()
 
-<<<<<<< HEAD
-		const patch = jsonPatch.compare(variablesBefore || {}, this.#custom_variables || {})
-		if (patch.length > 0) {
-			this.#io.emitToRoom(CustomVariablesRoom, 'custom-variables:update', patch)
-=======
-		if (this.io.countRoomMembers(CustomVariablesRoom) > 0) {
-			const patch = jsonPatch.compare(variablesBefore || {}, this.custom_variables || {})
-			if (patch.length > 0) {
-				this.io.emitToRoom(CustomVariablesRoom, 'custom-variables:update', patch)
-			}
->>>>>>> cccc183c
+		if (this.#io.countRoomMembers(CustomVariablesRoom) > 0) {
+			const patch = jsonPatch.compare(variablesBefore || {}, this.#custom_variables || {})
+			if (patch.length > 0) {
+				this.#io.emitToRoom(CustomVariablesRoom, 'custom-variables:update', patch)
+			}
 		}
 
 		this.#setValueInner(name, undefined)
@@ -245,17 +233,11 @@
 		// apply the default values
 		this.#base.setVariableValues('internal', newValues)
 
-<<<<<<< HEAD
-		const patch = jsonPatch.compare(variablesBefore || {}, this.#custom_variables || {})
-		if (patch.length > 0) {
-			this.#io.emitToRoom(CustomVariablesRoom, 'custom-variables:update', patch)
-=======
-		if (this.io.countRoomMembers(CustomVariablesRoom) > 0) {
-			const patch = jsonPatch.compare(variablesBefore || {}, this.custom_variables || {})
-			if (patch.length > 0) {
-				this.io.emitToRoom(CustomVariablesRoom, 'custom-variables:update', patch)
-			}
->>>>>>> cccc183c
+		if (this.#io.countRoomMembers(CustomVariablesRoom) > 0) {
+			const patch = jsonPatch.compare(variablesBefore || {}, this.#custom_variables || {})
+			if (patch.length > 0) {
+				this.#io.emitToRoom(CustomVariablesRoom, 'custom-variables:update', patch)
+			}
 		}
 	}
 
@@ -268,17 +250,11 @@
 		this.#custom_variables = {}
 		this.doSave()
 
-<<<<<<< HEAD
-		const patch = jsonPatch.compare(variablesBefore || {}, this.#custom_variables || {})
-		if (patch.length > 0) {
-			this.#io.emitToRoom(CustomVariablesRoom, 'custom-variables:update', patch)
-=======
-		if (this.io.countRoomMembers(CustomVariablesRoom) > 0) {
-			const patch = jsonPatch.compare(variablesBefore || {}, this.custom_variables || {})
-			if (patch.length > 0) {
-				this.io.emitToRoom(CustomVariablesRoom, 'custom-variables:update', patch)
-			}
->>>>>>> cccc183c
+		if (this.#io.countRoomMembers(CustomVariablesRoom) > 0) {
+			const patch = jsonPatch.compare(variablesBefore || {}, this.#custom_variables || {})
+			if (patch.length > 0) {
+				this.#io.emitToRoom(CustomVariablesRoom, 'custom-variables:update', patch)
+			}
 		}
 	}
 
@@ -309,17 +285,11 @@
 
 		this.doSave()
 
-<<<<<<< HEAD
-		const patch = jsonPatch.compare(variablesBefore || {}, this.#custom_variables || {})
-		if (patch.length > 0) {
-			this.#io.emitToRoom(CustomVariablesRoom, 'custom-variables:update', patch)
-=======
-		if (this.io.countRoomMembers(CustomVariablesRoom) > 0) {
-			const patch = jsonPatch.compare(variablesBefore || {}, this.custom_variables || {})
-			if (patch.length > 0) {
-				this.io.emitToRoom(CustomVariablesRoom, 'custom-variables:update', patch)
-			}
->>>>>>> cccc183c
+		if (this.#io.countRoomMembers(CustomVariablesRoom) > 0) {
+			const patch = jsonPatch.compare(variablesBefore || {}, this.#custom_variables || {})
+			if (patch.length > 0) {
+				this.#io.emitToRoom(CustomVariablesRoom, 'custom-variables:update', patch)
+			}
 		}
 	}
 
@@ -360,17 +330,11 @@
 
 		this.doSave()
 
-<<<<<<< HEAD
-		const patch = jsonPatch.compare(variablesBefore, this.#custom_variables || {})
-		if (patch.length > 0) {
-			this.#io.emitToRoom(CustomVariablesRoom, 'custom-variables:update', patch)
-=======
-		if (this.io.countRoomMembers(CustomVariablesRoom) > 0) {
-			const patch = jsonPatch.compare(variablesBefore, this.custom_variables || {})
-			if (patch.length > 0) {
-				this.io.emitToRoom(CustomVariablesRoom, 'custom-variables:update', patch)
-			}
->>>>>>> cccc183c
+		if (this.#io.countRoomMembers(CustomVariablesRoom) > 0) {
+			const patch = jsonPatch.compare(variablesBefore, this.#custom_variables || {})
+			if (patch.length > 0) {
+				this.#io.emitToRoom(CustomVariablesRoom, 'custom-variables:update', patch)
+			}
 		}
 	}
 
@@ -433,17 +397,11 @@
 
 			this.doSave()
 
-<<<<<<< HEAD
-			const patch = jsonPatch.compare(variablesBefore || {}, this.#custom_variables || {})
-			if (patch.length > 0) {
-				this.#io.emitToRoom(CustomVariablesRoom, 'custom-variables:update', patch)
-=======
-			if (this.io.countRoomMembers(CustomVariablesRoom) > 0) {
-				const patch = jsonPatch.compare(variablesBefore || {}, this.custom_variables || {})
+			if (this.#io.countRoomMembers(CustomVariablesRoom) > 0) {
+				const patch = jsonPatch.compare(variablesBefore || {}, this.#custom_variables || {})
 				if (patch.length > 0) {
-					this.io.emitToRoom(CustomVariablesRoom, 'custom-variables:update', patch)
+					this.#io.emitToRoom(CustomVariablesRoom, 'custom-variables:update', patch)
 				}
->>>>>>> cccc183c
 			}
 		}
 	}
@@ -488,17 +446,11 @@
 
 		this.doSave()
 
-<<<<<<< HEAD
-		const patch = jsonPatch.compare(variablesBefore || {}, this.#custom_variables || {})
-		if (patch.length > 0) {
-			this.#io.emitToRoom(CustomVariablesRoom, 'custom-variables:update', patch)
-=======
-		if (this.io.countRoomMembers(CustomVariablesRoom) > 0) {
-			const patch = jsonPatch.compare(variablesBefore || {}, this.custom_variables || {})
-			if (patch.length > 0) {
-				this.io.emitToRoom(CustomVariablesRoom, 'custom-variables:update', patch)
-			}
->>>>>>> cccc183c
+		if (this.#io.countRoomMembers(CustomVariablesRoom) > 0) {
+			const patch = jsonPatch.compare(variablesBefore || {}, this.#custom_variables || {})
+			if (patch.length > 0) {
+				this.#io.emitToRoom(CustomVariablesRoom, 'custom-variables:update', patch)
+			}
 		}
 
 		return undefined
@@ -516,17 +468,11 @@
 
 			this.doSave()
 
-<<<<<<< HEAD
-			const patch = jsonPatch.compare(variablesBefore || {}, this.#custom_variables || {})
-			if (patch.length > 0) {
-				this.#io.emitToRoom(CustomVariablesRoom, 'custom-variables:update', patch)
-=======
-			if (this.io.countRoomMembers(CustomVariablesRoom) > 0) {
-				const patch = jsonPatch.compare(variablesBefore || {}, this.custom_variables || {})
+			if (this.#io.countRoomMembers(CustomVariablesRoom) > 0) {
+				const patch = jsonPatch.compare(variablesBefore || {}, this.#custom_variables || {})
 				if (patch.length > 0) {
-					this.io.emitToRoom(CustomVariablesRoom, 'custom-variables:update', patch)
+					this.#io.emitToRoom(CustomVariablesRoom, 'custom-variables:update', patch)
 				}
->>>>>>> cccc183c
 			}
 		}
 	}
