--- conflicted
+++ resolved
@@ -260,20 +260,10 @@
 					changedVariables[fullId] = newValue
 				}
 
-<<<<<<< HEAD
 				// Skip debug if it's just internal:time_* spamming.
 				if (!fullId.startsWith(`internal:time_`)) {
 					this.logger.silly(`Variable $(${fullId}) is "${newValue}"`)
 				}
-=======
-		if (!variablesBefore) {
-			this.io.emitToRoom(VariableDefinitionsRoom, 'variable-definitions:update', instance_label, variablesObj)
-		} else {
-			const patch = jsonPatch.compare(variablesBefore, variablesObj || {})
-			if (patch.length > 0) {
-				this.logger.silly('got instance variable definitions for ' + instance_label)
-				this.io.emitToRoom(VariableDefinitionsRoom, 'variable-definitions:update', instance_label, patch)
->>>>>>> e3546050
 			}
 		}
 
