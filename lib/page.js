--- conflicted
+++ resolved
@@ -16,6 +16,7 @@
  */
 
 var debug   = require('debug')('lib/page');
+const { SendResult } = require('./resources/utils');
 
 class page {
 
@@ -28,32 +29,24 @@
 
 		this.system.on('page_set_noredraw', this.setPageNoRedraw.bind(this));
 
-		this.system.on('page_set', this.setupPages.bind(this));
+		this.system.on('page_set', this.setPage.bind(this));
 
-<<<<<<< HEAD
 		this.system.on('get_page', this.getPages.bind(this));
-=======
-	system.on('page_set', function (page, value) {
->>>>>>> f58289e9
 
 		this.system.emit('io_get', (io) => {
 			this.io = io;
 
-<<<<<<< HEAD
 			this.system.on('io_connect', (client) => {
 				debug('client ' + client.id + ' connected');
-=======
-		self.io.emit('set_page', page, value);
->>>>>>> f58289e9
 
 				client.on('set_page', (key, value) => {
 					debug('client: set_page ' + key, value);
-					this.setPage(key, value, client);
+					this.setPage(key, value);
 				});
 
-				client.on('get_page_all', () => {
+				client.on('get_page_all', (answer) => {
 					debug("client: get_page_all");
-					client.emit('get_page_all', this.pages);
+					SendResult(client, answer, 'get_page_all', this.pages);
 				});
 			});
 		});
@@ -65,7 +58,7 @@
 		}
 	}
 
-	setPage(page, name, io) {
+	setPage(page, name) {
 		debug('Set page ' + page + ' to ', name);
 		this.pages[page] = name;
 
@@ -76,7 +69,6 @@
 			this.io.emit('set_page', page, name);
 		}
 
-<<<<<<< HEAD
 		this.system.emit('db_set', 'page', this.pages);
 		this.system.emit('page_update', page, name);
 		this.system.emit('db_save');
@@ -85,22 +77,6 @@
 	setPageNoRedraw(page, name) {
 		debug('NR: Set page ' + page + ' to ', name);
 		this.pages[page] = name;
-=======
-			socket.on('set_page', function (key, value) {
-				debug('socket: set_page ' + key, value);
-				system.emit('page_set', key, value);
-			});
-
-			socket.on('get_page_all', function (answer) {
-				debug("socket: get_page_all");
-
-				if (typeof answer === 'function') {
-					answer(self.page)
-				} else {
-					socket.emit('get_page_all', self.page)
-				}
-			});
->>>>>>> f58289e9
 
 		if (this.io !== undefined) {
 			this.io.emit('set_page', page, name);
