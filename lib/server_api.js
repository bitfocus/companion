--- conflicted
+++ resolved
@@ -29,41 +29,36 @@
 			if ((match = command.match(/^page-set (\d+) ([a-z0-9]{3,32})\n?$/i))) {
 				let page = parseInt(match[1])
 				let deviceid = match[2]
-				system.emit('device_page_set', deviceid, page)
+				this.system.emit('device_page_set', deviceid, page)
 				response_cb(null, '+OK Probably?')
 			} else if ((match = command.match(/^page-up ([a-z0-9]{3,32})\n?$/i))) {
 				let deviceid = match[1]
-				system.emit('device_page_up', deviceid)
+				this.system.emit('device_page_up', deviceid)
 				response_cb(null, '+OK If ' + deviceid + ' is connected')
 			} else if ((match = command.match(/^page-down ([a-z0-9]{3,32})\n?$/i))) {
 				let deviceid = match[1]
-				system.emit('device_page_down', deviceid)
+				this.system.emit('device_page_down', deviceid)
 				response_cb(null, '+OK If ' + deviceid + ' is connected')
 			} else if ((match = command.match(/^(bank-press|bank-up|bank-down) (\d+) (\d+)\n?$/i))) {
 				let func = match[1].toLowerCase()
 				let page = parseInt(match[2])
 				let bank = parseInt(match[3])
 
-<<<<<<< HEAD
 				if (page > 0 && page <= 99 && bank > 0 && bank <= global.MAX_BUTTONS) {
-					system.emit('log', 'TCP Server', 'debug', func + ': ' + page + '.' + bank)
-=======
-			if (page > 0 && page <= 99 && bank > 0 && bank <= global.MAX_BUTTONS) {
-				system.emit('log', 'TCP/UDP Server', 'debug', func + ': ' + page + '.' + bank)
->>>>>>> 984ba735
+					this.system.emit('log', 'TCP/UDP Server', 'debug', func + ': ' + page + '.' + bank)
 
 					if (func == 'bank-press') {
 						this.debug('Got /press/bank/ (trigger)', page, 'button', bank)
-						system.emit('bank_pressed', page, bank, true)
+						this.system.emit('bank_pressed', page, bank, true)
 
 						setTimeout(() => {
 							this.debug('Auto releasing /press/bank/ (trigger)', page, 'button', bank)
-							system.emit('bank_pressed', page, bank, false)
+							this.system.emit('bank_pressed', page, bank, false)
 						}, 20)
 					} else if (func == 'bank-down') {
-						system.emit('bank_pressed', page, bank, true)
+						this.system.emit('bank_pressed', page, bank, true)
 					} else if (func == 'bank-up') {
-						system.emit('bank_pressed', page, bank, false)
+						this.system.emit('bank_pressed', page, bank, false)
 					}
 
 					response_cb(null, '+OK')
@@ -85,8 +80,8 @@
 						let text = ''
 					}
 
-					system.emit('bank_set_key', match[1], match[2], 'text', text)
-					system.emit('graphics_bank_invalidate', match[1], match[2])
+					this.system.emit('bank_set_key', match[1], match[2], 'text', text)
+					this.system.emit('graphics_bank_invalidate', match[1], match[2])
 					response_cb(null, '+OK')
 				} else {
 					response_cb(true, '-ERR Page/bank out of range')
@@ -98,8 +93,8 @@
 				if (page > 0 && page <= 99 && bank > 0 && bank <= global.MAX_BUTTONS) {
 					let color = rgb(match[3].replace(/#/, '').substr(0, 2), match[3].substr(2, 2), match[3].substr(4, 2))
 					if (color !== false) {
-						system.emit('bank_set_key', match[1], match[2], 'bgcolor', color)
-						system.emit('graphics_bank_invalidate', match[1], match[2])
+						this.system.emit('bank_set_key', match[1], match[2], 'bgcolor', color)
+						this.system.emit('graphics_bank_invalidate', match[1], match[2])
 						response_cb(null, '+OK')
 					} else {
 						response_cb(true, '-ERR Syntax error')
@@ -114,8 +109,8 @@
 				if (page > 0 && page <= 99 && bank > 0 && bank <= global.MAX_BUTTONS) {
 					let color = rgb(match[3].replace(/#/, '').substr(0, 2), match[3].substr(2, 2), match[3].substr(4, 2))
 					if (color !== false) {
-						system.emit('bank_set_key', match[1], match[2], 'color', color)
-						system.emit('graphics_bank_invalidate', match[1], match[2])
+						this.system.emit('bank_set_key', match[1], match[2], 'color', color)
+						this.system.emit('graphics_bank_invalidate', match[1], match[2])
 						response_cb(null, '+OK')
 					} else {
 						response_cb(true, '-ERR Syntax error')
@@ -123,22 +118,15 @@
 				} else {
 					response_cb(true, '-ERR Page/bank out of range')
 				}
+			} else if ((match = command.match(/^rescan\n?$/i))) {
+				this.system.emit('log', 'TCP/UDP Server', 'debug', 'Rescanning USB')
+				this.system.emit('devices_reenumerate')
+				response_cb(null, '+OK')
 			} else {
 				response_cb(true, '-ERR Syntax error')
 			}
-<<<<<<< HEAD
 		})
 	}
-=======
-		} else if ((match = command.match(/^rescan\n?$/i))) {
-			system.emit('log', 'TCP/UDP Server', 'debug', 'Rescanning USB')
-			system.emit('devices_reenumerate')
-			response_cb(null, '+OK')
-		} else {
-			response_cb(true, '-ERR Syntax error')
-		}
-	})
->>>>>>> 984ba735
 }
 
 exports = module.exports = function (system) {
