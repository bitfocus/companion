--- conflicted
+++ resolved
@@ -17,9 +17,6 @@
 
 var debug = require('debug')('lib/server_api');
 
-<<<<<<< HEAD
-class server_api {
-=======
 function rgb(r, g, b) {
 	r = parseInt(r, 16);
 	g = parseInt(g, 16);
@@ -29,8 +26,7 @@
 	return ((r & 0xff) << 16) | ((g & 0xff) << 8) | (b & 0xff);
 }
 
-function server_api(system) {
->>>>>>> f58289e9
+class server_api {
 
 	constructor(system) {
 		this.system = system;
@@ -97,9 +93,6 @@
 				response_cb(true, "-ERR Page/bank out of range");
 			}
 		}
-<<<<<<< HEAD
-=======
-
 		else if (match = command.match(/^style bank (\d+) (\d+) text/i)) {
 		//else if (match = command.match(/^style bank (\d+) (\d+) text (.*)\n?$/i)) {
 			var page = parseInt(match[1]);
@@ -107,36 +100,37 @@
 
 			if (page > 0 && page <= 99 && bank > 0 && bank <= global.MAX_BUTTONS) {
 				var textMatch;
-				if(textMatch = command.match(/^style bank (\d+) (\d+) text (.*)\n?$/i)){
+
+				if (textMatch = command.match(/^style bank (\d+) (\d+) text (.*)\n?$/i)) {
 					console.log("text")
 					var text = textMatch[3];
 				}
-				else{
+				else {
 					console.log("no text")
 					var text = ''
 				}
 
-				system.emit('bank_set_key', match[1], match[2], 'text', text);
-				system.emit('graphics_bank_invalidate', match[1], match[2]);
+				this.system.emit('bank_set_key', match[1], match[2], 'text', text);
+				this.system.emit('graphics_bank_invalidate', match[1], match[2]);
 				response_cb(null, "+OK");
 			}
 			else {
 				response_cb(true, "-ERR Page/bank out of range");
 			}
 		}
-
 		else if (match = command.match(/^style bank (\d+) (\d+) bgcolor (.*)\n?$/i)) {
 			var page = parseInt(match[1]);
 			var bank = parseInt(match[2]);
 
 			if (page > 0 && page <= 99 && bank > 0 && bank <= global.MAX_BUTTONS) {
 				var color = rgb(match[3].replace(/#/, '').substr(0, 2), match[3].substr(2, 2), match[3].substr(4, 2));
+
 				if (color !== false){
-					system.emit('bank_set_key', match[1], match[2], 'bgcolor', color);
-					system.emit('graphics_bank_invalidate', match[1], match[2]);
+					this.system.emit('bank_set_key', match[1], match[2], 'bgcolor', color);
+					this.system.emit('graphics_bank_invalidate', match[1], match[2]);
 					response_cb(null, "+OK");
 				}
-				else{
+				else {
 					response_cb(true, "-ERR Syntax error");
 				}
 			}
@@ -145,19 +139,19 @@
 			}
 				
 		}
-
 		else if (match = command.match(/^style bank (\d+) (\d+) color (.*)\n?$/i)) {
 			var page = parseInt(match[1]);
 			var bank = parseInt(match[2]);
 
 			if (page > 0 && page <= 99 && bank > 0 && bank <= global.MAX_BUTTONS) {
 				var color = rgb(match[3].replace(/#/, '').substr(0, 2), match[3].substr(2, 2), match[3].substr(4, 2));
-				if (color !== false){
-					system.emit('bank_set_key', match[1], match[2], 'color', color);
-					system.emit('graphics_bank_invalidate', match[1], match[2]);
+
+				if (color !== false) {
+					this.system.emit('bank_set_key', match[1], match[2], 'color', color);
+					this.system.emit('graphics_bank_invalidate', match[1], match[2]);
 					response_cb(null, "+OK");
 				}
-				else{
+				else {
 					response_cb(true, "-ERR Syntax error");
 				}
 			}
@@ -165,8 +159,6 @@
 				response_cb(true, "-ERR Page/bank out of range");
 			}
 		}
-
->>>>>>> f58289e9
 		else {
 			response_cb(true, "-ERR Syntax error");
 		}
