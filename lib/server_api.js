/*
 * This file is part of the Companion project
 * Copyright (c) 2018 Bitfocus AS
 * Authors: William Viker <william@bitfocus.io>, Håkon Nessjøen <haakon@bitfocus.io>
 *
 * This program is free software.
 * You should have received a copy of the MIT licence as well as the Bitfocus
 * Individual Contributor License Agreement for companion along with
 * this program.
 *
 * You can be released from the requirements of the license by purchasing
 * a commercial license. Buying such a license is mandatory as soon as you
 * develop commercial activities involving the Companion software without
 * disclosing the source code of your own applications.
 *
 */

<<<<<<< HEAD
var debug = require('debug')('lib/server_api');
=======
var debug = require('debug')('lib/server_api')
var net = require('net')
>>>>>>> 768a5675

function rgb(r, g, b) {
	r = parseInt(r, 16)
	g = parseInt(g, 16)
	b = parseInt(b, 16)

	if (isNaN(r) || isNaN(g) || isNaN(b)) return false
	return ((r & 0xff) << 16) | ((g & 0xff) << 8) | (b & 0xff)
}

<<<<<<< HEAD
class server_api {

	constructor(system) {
		this.system = system;

		this.system.on('server_api_command', this.parseApiCommand.bind(this));
	}

	parseApiCommand(data, response_cb) {

		debug("API parsing command:",data.trim());

		if (response_cb === undefined || typeof response_cb != 'function') {
			return;
		}

		var command = data.toString();
		var match;

		if (match = command.match(/^page-set (\d+) ([a-z0-9]{3,32})\n?$/i)) {
			var page = parseInt(match[1]);
			var deviceid = match[2];
			this.system.emit('device_page_set', deviceid, page);
			response_cb(null, "+OK Probably?");
		}
		else if (match = command.match(/^page-up ([a-z0-9]{3,32})\n?$/i)) {
			var deviceid = match[1];
			this.system.emit('device_page_up', deviceid);
			response_cb(null, "+OK If " + deviceid + " is connected");
		}
		else if (match = command.match(/^page-down ([a-z0-9]{3,32})\n?$/i)) {
			var deviceid = match[1];
			this.system.emit('device_page_down', deviceid);
			response_cb(null, "+OK If " + deviceid + " is connected");
		}
		else if (match = command.match(/^(bank-press|bank-up|bank-down) (\d+) (\d+)\n?$/i)) {

			var func = match[1].toLowerCase();
			var page = parseInt(match[2]);
			var bank = parseInt(match[3]);

			if (page > 0 && page <= 99 && bank > 0 && bank <= global.MAX_BUTTONS) {
				this.system.emit('log', 'API Server', 'debug', func + ': ' + page + "." + bank);

				if (func == 'bank-press') {

					debug("Got /press/bank/ (trigger)",page,"button",bank);
					this.system.emit('bank_pressed', page, bank, true);

					setTimeout(() => {
						debug("Auto releasing /press/bank/ (trigger)",page,"button",bank);
						this.system.emit('bank_pressed', page, bank, false);
					}, 20);
				}
				else if (func == 'bank-down') {
					this.system.emit('bank_pressed', page, bank, true);
				}
				else if (func == 'bank-up') {
					this.system.emit('bank_pressed', page, bank, false);
				}

				response_cb(null, "+OK");
			}
			else {
				response_cb(true, "-ERR Page/bank out of range");
			}
		}
		else if (match = command.match(/^style bank (\d+) (\d+) text/i)) {
		//else if (match = command.match(/^style bank (\d+) (\d+) text (.*)\n?$/i)) {
			var page = parseInt(match[1]);
			var bank = parseInt(match[2]);

			if (page > 0 && page <= 99 && bank > 0 && bank <= global.MAX_BUTTONS) {
				var textMatch;

				if (textMatch = command.match(/^style bank (\d+) (\d+) text (.*)\n?$/i)) {
					console.log("text")
					var text = textMatch[3];
				}
				else {
					console.log("no text")
					var text = ''
				}

				this.system.emit('bank_set_key', match[1], match[2], 'text', text);
				this.system.emit('graphics_bank_invalidate', match[1], match[2]);
				response_cb(null, "+OK");
			}
			else {
				response_cb(true, "-ERR Page/bank out of range");
			}
		}
		else if (match = command.match(/^style bank (\d+) (\d+) bgcolor (.*)\n?$/i)) {
			var page = parseInt(match[1]);
			var bank = parseInt(match[2]);

			if (page > 0 && page <= 99 && bank > 0 && bank <= global.MAX_BUTTONS) {
				var color = rgb(match[3].replace(/#/, '').substr(0, 2), match[3].substr(2, 2), match[3].substr(4, 2));

				if (color !== false){
					this.system.emit('bank_set_key', match[1], match[2], 'bgcolor', color);
					this.system.emit('graphics_bank_invalidate', match[1], match[2]);
					response_cb(null, "+OK");
				}
				else {
					response_cb(true, "-ERR Syntax error");
				}
			}
			else {
				response_cb(true, "-ERR Page/bank out of range");
			}
				
		}
		else if (match = command.match(/^style bank (\d+) (\d+) color (.*)\n?$/i)) {
			var page = parseInt(match[1]);
			var bank = parseInt(match[2]);

			if (page > 0 && page <= 99 && bank > 0 && bank <= global.MAX_BUTTONS) {
				var color = rgb(match[3].replace(/#/, '').substr(0, 2), match[3].substr(2, 2), match[3].substr(4, 2));

				if (color !== false) {
					this.system.emit('bank_set_key', match[1], match[2], 'color', color);
					this.system.emit('graphics_bank_invalidate', match[1], match[2]);
					response_cb(null, "+OK");
				}
				else {
					response_cb(true, "-ERR Syntax error");
=======
function server_api(system) {
	var self = this

	system.on('server_api_command', function (data, response_cb) {
		debug('API parsing command:', data.trim())
		var command = data.toString()
		var match

		if ((match = command.match(/^page-set (\d+) ([a-z0-9]{3,32})\n?$/i))) {
			var page = parseInt(match[1])
			var deviceid = match[2]
			system.emit('device_page_set', deviceid, page)
			response_cb(null, '+OK Probably?')
		} else if ((match = command.match(/^page-up ([a-z0-9]{3,32})\n?$/i))) {
			var deviceid = match[1]
			system.emit('device_page_up', deviceid)
			response_cb(null, '+OK If ' + deviceid + ' is connected')
		} else if ((match = command.match(/^page-down ([a-z0-9]{3,32})\n?$/i))) {
			var deviceid = match[1]
			system.emit('device_page_down', deviceid)
			response_cb(null, '+OK If ' + deviceid + ' is connected')
		} else if ((match = command.match(/^(bank-press|bank-up|bank-down) (\d+) (\d+)\n?$/i))) {
			var func = match[1].toLowerCase()
			var page = parseInt(match[2])
			var bank = parseInt(match[3])

			if (page > 0 && page <= 99 && bank > 0 && bank <= global.MAX_BUTTONS) {
				system.emit('log', 'TCP Server', 'debug', func + ': ' + page + '.' + bank)

				if (func == 'bank-press') {
					debug('Got /press/bank/ (trigger)', page, 'button', bank)
					system.emit('bank_pressed', page, bank, true)

					setTimeout(function () {
						debug('Auto releasing /press/bank/ (trigger)', page, 'button', bank)
						system.emit('bank_pressed', page, bank, false)
					}, 20)
				} else if (func == 'bank-down') {
					system.emit('bank_pressed', page, bank, true)
				} else if (func == 'bank-up') {
					system.emit('bank_pressed', page, bank, false)
				}

				response_cb(null, '+OK')
			} else {
				response_cb(true, '-ERR Page/bank out of range')
			}
		} else if ((match = command.match(/^style bank (\d+) (\d+) text/i))) {
			//else if (match = command.match(/^style bank (\d+) (\d+) text (.*)\n?$/i)) {
			var page = parseInt(match[1])
			var bank = parseInt(match[2])

			if (page > 0 && page <= 99 && bank > 0 && bank <= global.MAX_BUTTONS) {
				var textMatch
				if ((textMatch = command.match(/^style bank (\d+) (\d+) text (.*)\n?$/i))) {
					console.log('text')
					var text = textMatch[3]
				} else {
					console.log('no text')
					var text = ''
				}

				system.emit('bank_set_key', match[1], match[2], 'text', text)
				system.emit('graphics_bank_invalidate', match[1], match[2])
				response_cb(null, '+OK')
			} else {
				response_cb(true, '-ERR Page/bank out of range')
			}
		} else if ((match = command.match(/^style bank (\d+) (\d+) bgcolor (.*)\n?$/i))) {
			var page = parseInt(match[1])
			var bank = parseInt(match[2])

			if (page > 0 && page <= 99 && bank > 0 && bank <= global.MAX_BUTTONS) {
				var color = rgb(match[3].replace(/#/, '').substr(0, 2), match[3].substr(2, 2), match[3].substr(4, 2))
				if (color !== false) {
					system.emit('bank_set_key', match[1], match[2], 'bgcolor', color)
					system.emit('graphics_bank_invalidate', match[1], match[2])
					response_cb(null, '+OK')
				} else {
					response_cb(true, '-ERR Syntax error')
				}
			} else {
				response_cb(true, '-ERR Page/bank out of range')
			}
		} else if ((match = command.match(/^style bank (\d+) (\d+) color (.*)\n?$/i))) {
			var page = parseInt(match[1])
			var bank = parseInt(match[2])

			if (page > 0 && page <= 99 && bank > 0 && bank <= global.MAX_BUTTONS) {
				var color = rgb(match[3].replace(/#/, '').substr(0, 2), match[3].substr(2, 2), match[3].substr(4, 2))
				if (color !== false) {
					system.emit('bank_set_key', match[1], match[2], 'color', color)
					system.emit('graphics_bank_invalidate', match[1], match[2])
					response_cb(null, '+OK')
				} else {
					response_cb(true, '-ERR Syntax error')
>>>>>>> 768a5675
				}
			} else {
				response_cb(true, '-ERR Page/bank out of range')
			}
		} else {
			response_cb(true, '-ERR Syntax error')
		}
<<<<<<< HEAD
		else {
			response_cb(true, "-ERR Syntax error");
		}
	}
=======
	})
>>>>>>> 768a5675
}

exports = module.exports = function (system) {
	return new server_api(system)
}<|MERGE_RESOLUTION|>--- conflicted
+++ resolved
@@ -15,12 +15,7 @@
  *
  */
 
-<<<<<<< HEAD
-var debug = require('debug')('lib/server_api');
-=======
 var debug = require('debug')('lib/server_api')
-var net = require('net')
->>>>>>> 768a5675
 
 function rgb(r, g, b) {
 	r = parseInt(r, 16)
@@ -31,155 +26,35 @@
 	return ((r & 0xff) << 16) | ((g & 0xff) << 8) | (b & 0xff)
 }
 
-<<<<<<< HEAD
 class server_api {
+	constructor(system) {
+		this.system = system
 
-	constructor(system) {
-		this.system = system;
-
-		this.system.on('server_api_command', this.parseApiCommand.bind(this));
+		this.system.on('server_api_command', this.parseApiCommand.bind(this))
 	}
 
 	parseApiCommand(data, response_cb) {
-
-		debug("API parsing command:",data.trim());
+		debug('API parsing command:', data.trim())
 
 		if (response_cb === undefined || typeof response_cb != 'function') {
-			return;
+			return
 		}
 
-		var command = data.toString();
-		var match;
-
-		if (match = command.match(/^page-set (\d+) ([a-z0-9]{3,32})\n?$/i)) {
-			var page = parseInt(match[1]);
-			var deviceid = match[2];
-			this.system.emit('device_page_set', deviceid, page);
-			response_cb(null, "+OK Probably?");
-		}
-		else if (match = command.match(/^page-up ([a-z0-9]{3,32})\n?$/i)) {
-			var deviceid = match[1];
-			this.system.emit('device_page_up', deviceid);
-			response_cb(null, "+OK If " + deviceid + " is connected");
-		}
-		else if (match = command.match(/^page-down ([a-z0-9]{3,32})\n?$/i)) {
-			var deviceid = match[1];
-			this.system.emit('device_page_down', deviceid);
-			response_cb(null, "+OK If " + deviceid + " is connected");
-		}
-		else if (match = command.match(/^(bank-press|bank-up|bank-down) (\d+) (\d+)\n?$/i)) {
-
-			var func = match[1].toLowerCase();
-			var page = parseInt(match[2]);
-			var bank = parseInt(match[3]);
-
-			if (page > 0 && page <= 99 && bank > 0 && bank <= global.MAX_BUTTONS) {
-				this.system.emit('log', 'API Server', 'debug', func + ': ' + page + "." + bank);
-
-				if (func == 'bank-press') {
-
-					debug("Got /press/bank/ (trigger)",page,"button",bank);
-					this.system.emit('bank_pressed', page, bank, true);
-
-					setTimeout(() => {
-						debug("Auto releasing /press/bank/ (trigger)",page,"button",bank);
-						this.system.emit('bank_pressed', page, bank, false);
-					}, 20);
-				}
-				else if (func == 'bank-down') {
-					this.system.emit('bank_pressed', page, bank, true);
-				}
-				else if (func == 'bank-up') {
-					this.system.emit('bank_pressed', page, bank, false);
-				}
-
-				response_cb(null, "+OK");
-			}
-			else {
-				response_cb(true, "-ERR Page/bank out of range");
-			}
-		}
-		else if (match = command.match(/^style bank (\d+) (\d+) text/i)) {
-		//else if (match = command.match(/^style bank (\d+) (\d+) text (.*)\n?$/i)) {
-			var page = parseInt(match[1]);
-			var bank = parseInt(match[2]);
-
-			if (page > 0 && page <= 99 && bank > 0 && bank <= global.MAX_BUTTONS) {
-				var textMatch;
-
-				if (textMatch = command.match(/^style bank (\d+) (\d+) text (.*)\n?$/i)) {
-					console.log("text")
-					var text = textMatch[3];
-				}
-				else {
-					console.log("no text")
-					var text = ''
-				}
-
-				this.system.emit('bank_set_key', match[1], match[2], 'text', text);
-				this.system.emit('graphics_bank_invalidate', match[1], match[2]);
-				response_cb(null, "+OK");
-			}
-			else {
-				response_cb(true, "-ERR Page/bank out of range");
-			}
-		}
-		else if (match = command.match(/^style bank (\d+) (\d+) bgcolor (.*)\n?$/i)) {
-			var page = parseInt(match[1]);
-			var bank = parseInt(match[2]);
-
-			if (page > 0 && page <= 99 && bank > 0 && bank <= global.MAX_BUTTONS) {
-				var color = rgb(match[3].replace(/#/, '').substr(0, 2), match[3].substr(2, 2), match[3].substr(4, 2));
-
-				if (color !== false){
-					this.system.emit('bank_set_key', match[1], match[2], 'bgcolor', color);
-					this.system.emit('graphics_bank_invalidate', match[1], match[2]);
-					response_cb(null, "+OK");
-				}
-				else {
-					response_cb(true, "-ERR Syntax error");
-				}
-			}
-			else {
-				response_cb(true, "-ERR Page/bank out of range");
-			}
-				
-		}
-		else if (match = command.match(/^style bank (\d+) (\d+) color (.*)\n?$/i)) {
-			var page = parseInt(match[1]);
-			var bank = parseInt(match[2]);
-
-			if (page > 0 && page <= 99 && bank > 0 && bank <= global.MAX_BUTTONS) {
-				var color = rgb(match[3].replace(/#/, '').substr(0, 2), match[3].substr(2, 2), match[3].substr(4, 2));
-
-				if (color !== false) {
-					this.system.emit('bank_set_key', match[1], match[2], 'color', color);
-					this.system.emit('graphics_bank_invalidate', match[1], match[2]);
-					response_cb(null, "+OK");
-				}
-				else {
-					response_cb(true, "-ERR Syntax error");
-=======
-function server_api(system) {
-	var self = this
-
-	system.on('server_api_command', function (data, response_cb) {
-		debug('API parsing command:', data.trim())
 		var command = data.toString()
 		var match
 
 		if ((match = command.match(/^page-set (\d+) ([a-z0-9]{3,32})\n?$/i))) {
 			var page = parseInt(match[1])
 			var deviceid = match[2]
-			system.emit('device_page_set', deviceid, page)
+			this.system.emit('device_page_set', deviceid, page)
 			response_cb(null, '+OK Probably?')
 		} else if ((match = command.match(/^page-up ([a-z0-9]{3,32})\n?$/i))) {
 			var deviceid = match[1]
-			system.emit('device_page_up', deviceid)
+			this.system.emit('device_page_up', deviceid)
 			response_cb(null, '+OK If ' + deviceid + ' is connected')
 		} else if ((match = command.match(/^page-down ([a-z0-9]{3,32})\n?$/i))) {
 			var deviceid = match[1]
-			system.emit('device_page_down', deviceid)
+			this.system.emit('device_page_down', deviceid)
 			response_cb(null, '+OK If ' + deviceid + ' is connected')
 		} else if ((match = command.match(/^(bank-press|bank-up|bank-down) (\d+) (\d+)\n?$/i))) {
 			var func = match[1].toLowerCase()
@@ -187,20 +62,20 @@
 			var bank = parseInt(match[3])
 
 			if (page > 0 && page <= 99 && bank > 0 && bank <= global.MAX_BUTTONS) {
-				system.emit('log', 'TCP Server', 'debug', func + ': ' + page + '.' + bank)
+				this.system.emit('log', 'API Server', 'debug', func + ': ' + page + '.' + bank)
 
 				if (func == 'bank-press') {
 					debug('Got /press/bank/ (trigger)', page, 'button', bank)
-					system.emit('bank_pressed', page, bank, true)
+					this.system.emit('bank_pressed', page, bank, true)
 
-					setTimeout(function () {
+					setTimeout(() => {
 						debug('Auto releasing /press/bank/ (trigger)', page, 'button', bank)
-						system.emit('bank_pressed', page, bank, false)
+						this.system.emit('bank_pressed', page, bank, false)
 					}, 20)
 				} else if (func == 'bank-down') {
-					system.emit('bank_pressed', page, bank, true)
+					this.system.emit('bank_pressed', page, bank, true)
 				} else if (func == 'bank-up') {
-					system.emit('bank_pressed', page, bank, false)
+					this.system.emit('bank_pressed', page, bank, false)
 				}
 
 				response_cb(null, '+OK')
@@ -214,6 +89,7 @@
 
 			if (page > 0 && page <= 99 && bank > 0 && bank <= global.MAX_BUTTONS) {
 				var textMatch
+
 				if ((textMatch = command.match(/^style bank (\d+) (\d+) text (.*)\n?$/i))) {
 					console.log('text')
 					var text = textMatch[3]
@@ -222,8 +98,8 @@
 					var text = ''
 				}
 
-				system.emit('bank_set_key', match[1], match[2], 'text', text)
-				system.emit('graphics_bank_invalidate', match[1], match[2])
+				this.system.emit('bank_set_key', match[1], match[2], 'text', text)
+				this.system.emit('graphics_bank_invalidate', match[1], match[2])
 				response_cb(null, '+OK')
 			} else {
 				response_cb(true, '-ERR Page/bank out of range')
@@ -234,9 +110,10 @@
 
 			if (page > 0 && page <= 99 && bank > 0 && bank <= global.MAX_BUTTONS) {
 				var color = rgb(match[3].replace(/#/, '').substr(0, 2), match[3].substr(2, 2), match[3].substr(4, 2))
+
 				if (color !== false) {
-					system.emit('bank_set_key', match[1], match[2], 'bgcolor', color)
-					system.emit('graphics_bank_invalidate', match[1], match[2])
+					this.system.emit('bank_set_key', match[1], match[2], 'bgcolor', color)
+					this.system.emit('graphics_bank_invalidate', match[1], match[2])
 					response_cb(null, '+OK')
 				} else {
 					response_cb(true, '-ERR Syntax error')
@@ -250,13 +127,13 @@
 
 			if (page > 0 && page <= 99 && bank > 0 && bank <= global.MAX_BUTTONS) {
 				var color = rgb(match[3].replace(/#/, '').substr(0, 2), match[3].substr(2, 2), match[3].substr(4, 2))
+
 				if (color !== false) {
-					system.emit('bank_set_key', match[1], match[2], 'color', color)
-					system.emit('graphics_bank_invalidate', match[1], match[2])
+					this.system.emit('bank_set_key', match[1], match[2], 'color', color)
+					this.system.emit('graphics_bank_invalidate', match[1], match[2])
 					response_cb(null, '+OK')
 				} else {
 					response_cb(true, '-ERR Syntax error')
->>>>>>> 768a5675
 				}
 			} else {
 				response_cb(true, '-ERR Page/bank out of range')
@@ -264,14 +141,7 @@
 		} else {
 			response_cb(true, '-ERR Syntax error')
 		}
-<<<<<<< HEAD
-		else {
-			response_cb(true, "-ERR Syntax error");
-		}
 	}
-=======
-	})
->>>>>>> 768a5675
 }
 
 exports = module.exports = function (system) {
