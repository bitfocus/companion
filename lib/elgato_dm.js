--- conflicted
+++ resolved
@@ -167,15 +167,9 @@
 
 				while(  ary[i] !== undefined && (
 					ary[i].id == 'emulator' ||
-<<<<<<< HEAD
-					ary[i].id < this.instances[keys[item]].id ||
-					(ary[i].id == this.instances[keys[item]].id && ary[i].serialnumber < this.instances[keys[item]].serialnumber))
+					ary[i].type < this.instances[keys[item]].type ||
+					(ary[i].type == this.instances[keys[item]].type && ary[i].serialnumber < this.instances[keys[item]].serialnumber))
 				) {
-=======
-					ary[i].type < instances[keys[item]].type ||
-					(ary[i].type == instances[keys[item]].type && ary[i].serialnumber < instances[keys[item]].serialnumber))
-					) {
->>>>>>> 5cf03033
 					i++;
 				}
 
@@ -214,7 +208,6 @@
 						debug('Not scanning for Stream Deck devices because we are on windows, and the stream deck app is running');
 					}
 
-<<<<<<< HEAD
 					this.scanUSB(ignoreStreamDeck, cb);
 				}).catch((err) => {
 					// ignore
@@ -232,35 +225,10 @@
 			}
 			catch (e) {
 				debug('USB: scan failed')
-=======
-elgatoDM.prototype.updateDevicesList = function (socket) {
-	var self = this;
-	var ary = [];
-	var keys = Object.keys(instances);
-
-  if (keys[0] != undefined) {
-	  ary.push({ id: instances[keys[0]].id, serialnumber: instances[keys[0]].serialnumber, type: instances[keys[0]].type, config: instances[keys[0]].config });
-  }
-
-	var item = 1;
-	while(item < keys.length) {
-
-		if (instances[keys[item]].type === 'emulator') {
-			ary.splice(0, 0, { id: instances[keys[item]].id, serialnumber: instances[keys[item]].serialnumber, type: instances[keys[item]].type, config: instances[keys[item]].config });
-		} else {
-			var i = 0;
-			while(  ary[i] !== undefined && (
-				ary[i].id == 'emulator' ||
-				ary[i].type < instances[keys[item]].type ||
-				(ary[i].type == instances[keys[item]].type && ary[i].serialnumber < instances[keys[item]].serialnumber))
-				) {
-				i++;
->>>>>>> 5cf03033
-			}
-		}
-	}
-
-<<<<<<< HEAD
+			}
+		}
+	}
+
 	removeDevice(devicepath) {
 		debug('remove device ' + devicepath);
 
@@ -270,9 +238,6 @@
 			}
 			catch (e) {}
 			this.instances[devicepath].deviceHandler.unload();
-=======
-	system.emit('devices_list', ary);
->>>>>>> 5cf03033
 
 			delete this.instances[devicepath].deviceHandler;
 			delete this.instances[devicepath];
@@ -284,33 +249,9 @@
 	scanUSB(ignoreStreamDeck, cb) {
 		debug("USB: checking devices (blocking call)");
 		var devices = HID.devices();
+
 		for (var i = 0; i < devices.length; ++i) {
-<<<<<<< HEAD
 			let device = devices[i];
-=======
-			(function (device) {
-				if (!ignoreStreamDeck && device.vendorId === 0x0fd9 && device.productId === 0x0060 && instances[device.path] === undefined) {
-					self.addDevice(device, 'elgato');
-				}
-				else if (!ignoreStreamDeck && device.vendorId === 0x0fd9 && device.productId === 0x0063 && instances[device.path] === undefined) {
-					self.addDevice(device, 'elgato-mini');
-				}
-				else if (!ignoreStreamDeck && device.vendorId === 0x0fd9 && device.productId === 0x006c && instances[device.path] === undefined) {
-					self.addDevice(device, 'elgato-xl');
-				}
-				else if (!ignoreStreamDeck && device.vendorId === 0x0fd9 && device.productId === 0x006d && instances[device.path] === undefined) {
-					self.addDevice(device, 'elgato-v2');
-				}
-				else if (device.vendorId === 0xffff && device.productId === 0x1f40 && instances[device.path] === undefined) {
-					self.addDevice(device, 'infinitton');
-				}
-				else if (device.vendorId === 0xffff && device.productId === 0x1f41 && instances[device.path] === undefined) {
-					self.addDevice(device, 'infinitton');
-				}
-				else if (device.vendorId === 1523 && device.interface === 0) {
-					self.addDevice(device, 'xkeys');
-				}
->>>>>>> 5cf03033
 
 			if (!ignoreStreamDeck && device.vendorId === 0x0fd9 && device.productId === 0x0060 && this.instances[device.path] === undefined) {
 				this.addDevice(device, 'elgato');
@@ -329,6 +270,9 @@
 			}
 			else if (device.vendorId === 0xffff && device.productId === 0x1f41 && this.instances[device.path] === undefined) {
 				this.addDevice(device, 'infinitton');
+			}
+			else if (device.vendorId === 1523 && device.interface === 0) {
+				this.addDevice(device, 'xkeys');
 			}
 		}
 
@@ -356,86 +300,7 @@
 			this.io.emit('devices_list', ary);
 		}
 	}
-<<<<<<< HEAD
 }
-=======
-};
-
-elgatoDM.prototype.addDevice = function (device, type) {
-	var self = this;
-	debug('add device ' + device.path);
-	
-	if (instances[device.path] !== undefined) {
-		try {
-			instances[device.path].quit();
-		} catch (e) {}
-		instances[device.path].deviceHandler.unload();
-
-		delete instances[device.path].deviceHandler;
-		delete instances[device.path];
-	}
-
-	if (type === 'elgatoEmulator') {
-		instances[device.path] = new elgatoEmulator(system, device.path);
-		instances[device.path].deviceHandler = new deviceHandler(system, instances[device.path]);
-
-		self.updateDevicesList();
-	} else if (type === 'streamdeck_plugin') {
-		instances[device.path] = new elgatoPluginDevice(system, device.path);
-		instances[device.path].deviceHandler = new deviceHandler(system, instances[device.path]);
-
-		self.updateDevicesList();
-	} else if (type === 'satellite_device') {
-		instances[device.path] = new satelliteDevice(system, device.path, device);
-		instances[device.path].deviceHandler = new deviceHandler(system, instances[device.path]);
-
-		self.updateDevicesList();
-	} else {
-		// Check if we have access to the device
-		try {
-			var devicetest = new HID.HID(device.path);
-			devicetest.close();
-		} catch (e) {
-			system.emit('log', 'USB(' + type.device_type + ')', 'error', 'Found device, but no access. Please quit any other applications using the device, and try again.');
-			debug('device in use, aborting');
-			return;
-		}
-
-		instances[device.path] = new usb(system, type, device.path, function () {
-			debug('initializing deviceHandler');
-			instances[device.path].deviceHandler = new deviceHandler(system, instances[device.path]);
-
-			self.updateDevicesList();
-		});
-	}
-};
-
-elgatoDM.prototype.removeDevice = function (devicepath) {
-	var self = this;
-	debug('remove device ' + devicepath);
-	if (instances[devicepath] !== undefined) {
-		try {
-			instances[devicepath].quit();
-		} catch (e) {}
-		instances[devicepath].deviceHandler.unload();
-
-		delete instances[devicepath].deviceHandler;
-		delete instances[devicepath];
-	}
-
-	self.updateDevicesList();
-};
-
-elgatoDM.prototype.quit = function () {
-	var self = this;
-
-	for (var devicepath in instances) {
-		try {
-			self.removeDevice(devicepath);
-		} catch (e) {}
-	}
-};
->>>>>>> 5cf03033
 
 // Simple singleton
 var instance;
