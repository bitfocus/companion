--- conflicted
+++ resolved
@@ -15,231 +15,230 @@
  *
  */
 
-<<<<<<< HEAD
-var debug   = require('debug')('lib/elgato_dm');
-var HID = require('node-hid');
-var findProcess = require('find-process');
-const { SendResult } = require('./resources/utils');
-
-var deviceHandler = require('./device');
-var usb = require('./usb');
-var elgatoEmulator = require('./elgato_emulator');
-var elgatoPluginDevice = require('./elgato_plugin');
-var satelliteDevice = require('./satellite_device');
-=======
 var debug = require('debug')('lib/elgato_dm')
 var HID = require('node-hid')
 var findProcess = require('find-process')
+const { SendResult } = require('./resources/utils')
+
 var deviceHandler = require('./device')
 var usb = require('./usb')
 var elgatoEmulator = require('./elgato_emulator')
 var elgatoPluginDevice = require('./elgato_plugin')
 var satelliteDevice = require('./satellite_device')
-var preview = require('./preview')
-var system
->>>>>>> 768a5675
 
 HID.setDriverType('libusb')
 
 debug('module required')
 
-<<<<<<< HEAD
 class device_manager {
-
 	constructor(system) {
-		this.system = system;
-		this.instances = {};
-
-		this.system.on('elgatodm_remove_device', this.removeDevice.bind(this));
+		this.system = system
+		this.instances = {}
+
+		this.system.on('elgatodm_remove_device', this.removeDevice.bind(this))
 
 		this.system.on('devices_list_get', (cb) => {
 			if (cb !== undefined && typeof cb == 'function') {
-				cb(this.getList());
-			}
-		});
+				cb(this.getList())
+			}
+		})
 
 		this.system.on('devices_reenumerate', () => {
-			this.refreshDevices();
-		});
-    
+			this.refreshDevices()
+		})
+
 		this.system.emit('io_get', (io) => {
-			this.io = io;
+			this.io = io
 
 			this.system.on('io_connect', (client) => {
 				client.on('devices_list_get', () => {
-					this.updateDevicesList(client);
-				});
+					this.updateDevicesList(client)
+				})
 
 				client.on('devices_reenumerate', (answer) => {
 					this.refreshDevices((errMsg) => {
-						SendResult(client, answer, 'devices_reenumerate:result', errMsg);
-					});
-				});
+						SendResult(client, answer, 'devices_reenumerate:result', errMsg)
+					})
+				})
 
 				client.on('device_config_get', (_id, answer) => {
 					for (var id in this.instances) {
 						if (this.instances[id].id == _id) {
 							this.instances[id].getConfig((result) => {
-								SendResult(client, answer, 'device_config_get:result', null, result);
-							});
-							return;
+								SendResult(client, answer, 'device_config_get:result', null, result)
+							})
+							return
 						}
 					}
-					SendResult(client, answer, 'device_config_get:result', 'device not found');
-				});
+					SendResult(client, answer, 'device_config_get:result', 'device not found')
+				})
 
 				client.on('device_config_set', (_id, config) => {
 					for (var id in this.instances) {
 						if (this.instances[id].id == _id) {
-							this.instances[id].setConfig(config);
-							client.emit('device_config_set', null, 'ok');
-							return;
+							this.instances[id].setConfig(config)
+							client.emit('device_config_set', null, 'ok')
+							return
 						}
 					}
-					client.emit('device_config_set', 'device not found');
-				});
-			});
-		});
+					client.emit('device_config_set', 'device not found')
+				})
+			})
+		})
 
 		// Add emulator by default
-		this.addDevice({ path: 'emulator' }, 'elgatoEmulator');
+		this.addDevice({ path: 'emulator' }, 'elgatoEmulator')
 
 		// Initial search for USB devices
-		this.refreshDevices();
+		this.refreshDevices()
 	}
 
 	addDevice(device, type) {
-		debug('add device ' + device.path);
+		debug('add device ' + device.path)
 
 		if (this.instances[device.path] !== undefined) {
 			try {
-				this.instances[device.path].quit();
-			}
-			catch (e) {}
-
-			this.instances[device.path].deviceHandler.unload();
-
-			delete this.instances[device.path].deviceHandler;
-			delete this.instances[device.path];
+				this.instances[device.path].quit()
+			} catch (e) {}
+
+			this.instances[device.path].deviceHandler.unload()
+
+			delete this.instances[device.path].deviceHandler
+			delete this.instances[device.path]
 		}
 
 		if (type === 'elgatoEmulator') {
-			this.instances[device.path] = new elgatoEmulator(this.system, device.path);
-			this.instances[device.path].deviceHandler = new deviceHandler(this.system, this.instances[device.path]);
-
-			this.updateDevicesList();
-		}
-		else if (type === 'streamdeck_plugin') {
-			this.instances[device.path] = new elgatoPluginDevice(this.system, device.path);
-			this.instances[device.path].deviceHandler = new deviceHandler(this.system, this.instances[device.path]);
-
-			this.updateDevicesList();
-		}
-		else if (type === 'satellite_device') {
-			this.instances[device.path] = new satelliteDevice(this.system, device.path, device);
-			this.instances[device.path].deviceHandler = new deviceHandler(this.system, this.instances[device.path]);
-
-			this.updateDevicesList();
-		}
-		else {
+			this.instances[device.path] = new elgatoEmulator(this.system, device.path)
+			this.instances[device.path].deviceHandler = new deviceHandler(this.system, this.instances[device.path])
+
+			this.updateDevicesList()
+		} else if (type === 'streamdeck_plugin') {
+			this.instances[device.path] = new elgatoPluginDevice(this.system, device.path)
+			this.instances[device.path].deviceHandler = new deviceHandler(this.system, this.instances[device.path])
+
+			this.updateDevicesList()
+		} else if (type === 'satellite_device') {
+			this.instances[device.path] = new satelliteDevice(this.system, device.path, device)
+			this.instances[device.path].deviceHandler = new deviceHandler(this.system, this.instances[device.path])
+
+			this.updateDevicesList()
+		} else {
 			// Check if we have access to the device
 			try {
-				var devicetest = new HID.HID(device.path);
-				devicetest.close();
-			}
-			catch (e) {
-				this.system.emit('log', 'USB(' + type.device_type + ')', 'error', 'Found device, but no access. Please quit any other applications using the device, and try again.');
-				debug('device in use, aborting');
-				return;
+				var devicetest = new HID.HID(device.path)
+				devicetest.close()
+			} catch (e) {
+				this.system.emit(
+					'log',
+					'USB(' + type.device_type + ')',
+					'error',
+					'Found device, but no access. Please quit any other applications using the device, and try again.'
+				)
+				debug('device in use, aborting')
+				return
 			}
 
 			this.instances[device.path] = new usb(this.system, type, device.path, () => {
-				debug('initializing deviceHandler');
-				this.instances[device.path].deviceHandler = new deviceHandler(this.system, this.instances[device.path]);
-
-				this.updateDevicesList();
-			});
+				debug('initializing deviceHandler')
+				this.instances[device.path].deviceHandler = new deviceHandler(this.system, this.instances[device.path])
+
+				this.updateDevicesList()
+			})
 		}
 	}
 
 	getList() {
-		var ary = [];
-		var keys = Object.keys(this.instances);
+		var ary = []
+		var keys = Object.keys(this.instances)
 
 		if (keys[0] != undefined) {
-			ary.push({ id: this.instances[keys[0]].id, serialnumber: this.instances[keys[0]].serialnumber, type: this.instances[keys[0]].type, config: this.instances[keys[0]].config });
-		}
-
-		var item = 1;
-
-		while(item < keys.length) {
-
+			ary.push({
+				id: this.instances[keys[0]].id,
+				serialnumber: this.instances[keys[0]].serialnumber,
+				type: this.instances[keys[0]].type,
+				config: this.instances[keys[0]].config,
+			})
+		}
+
+		var item = 1
+
+		while (item < keys.length) {
 			if (this.instances[keys[item]].type === 'emulator') {
-				ary.splice(0, 0, { id: this.instances[keys[item]].id, serialnumber: this.instances[keys[item]].serialnumber, type: this.instances[keys[item]].type, config: this.instances[keys[item]].config });
-			}
-			else {
-				var i = 0;
-
-				while(  ary[i] !== undefined && (
-					ary[i].id == 'emulator' ||
-					ary[i].type < this.instances[keys[item]].type ||
-					(ary[i].type == this.instances[keys[item]].type && ary[i].serialnumber < this.instances[keys[item]].serialnumber))
+				ary.splice(0, 0, {
+					id: this.instances[keys[item]].id,
+					serialnumber: this.instances[keys[item]].serialnumber,
+					type: this.instances[keys[item]].type,
+					config: this.instances[keys[item]].config,
+				})
+			} else {
+				var i = 0
+
+				while (
+					ary[i] !== undefined &&
+					(ary[i].id == 'emulator' ||
+						ary[i].type < this.instances[keys[item]].type ||
+						(ary[i].type == this.instances[keys[item]].type &&
+							ary[i].serialnumber < this.instances[keys[item]].serialnumber))
 				) {
-					i++;
+					i++
 				}
 
-				ary.splice(i, 0, { id: this.instances[keys[item]].id, serialnumber: this.instances[keys[item]].serialnumber, type: this.instances[keys[item]].type, config: this.instances[keys[item]].config });
-			}
-
-			item++;
-		}
-
-		return ary;
+				ary.splice(i, 0, {
+					id: this.instances[keys[item]].id,
+					serialnumber: this.instances[keys[item]].serialnumber,
+					type: this.instances[keys[item]].type,
+					config: this.instances[keys[item]].config,
+				})
+			}
+
+			item++
+		}
+
+		return ary
 	}
 
 	quit() {
-
 		for (var devicepath in this.instances) {
 			try {
-				this.removeDevice(devicepath);
-			}
-			catch (e) {}
+				this.removeDevice(devicepath)
+			} catch (e) {}
 		}
 	}
 
 	refreshDevices(cb) {
-		var ignoreStreamDeck = false;
+		var ignoreStreamDeck = false
 
 		// Make sure we don't try to take over stream deck devices when the stream deck application
 		// is running on windows.
-		ignoreStreamDeck = false;
+		ignoreStreamDeck = false
 
 		try {
 			if (process.platform === 'win32') {
-				findProcess('name', 'Stream Deck').then((list) => {
-
-					if (typeof list === 'object' && list.length > 0) {
-						ignoreStreamDeck = true;
-						debug('Not scanning for Stream Deck devices because we are on windows, and the stream deck app is running');
-					}
-
-					this.scanUSB(ignoreStreamDeck, cb);
-				}).catch((err) => {
-					// ignore
-					this.scanUSB(ignoreStreamDeck, cb);
-				});
+				findProcess('name', 'Stream Deck')
+					.then((list) => {
+						if (typeof list === 'object' && list.length > 0) {
+							ignoreStreamDeck = true
+							debug(
+								'Not scanning for Stream Deck devices because we are on windows, and the stream deck app is running'
+							)
+						}
+
+						this.scanUSB(ignoreStreamDeck, cb)
+					})
+					.catch((err) => {
+						// ignore
+						this.scanUSB(ignoreStreamDeck, cb)
+					})
 			} else {
 				// ignore
-				this.scanUSB(ignoreStreamDeck, cb);
-			}
-		}
-		catch (e) {
+				this.scanUSB(ignoreStreamDeck, cb)
+			}
+		} catch (e) {
 			try {
 				// scan for all usb devices anyways
-				this.scanUSB(ignoreStreamDeck, cb);
-			}
-			catch (e) {
-				debug('USB: scan failed');
+				this.scanUSB(ignoreStreamDeck, cb)
+			} catch (e) {
+				debug('USB: scan failed')
 
 				if (typeof cb === 'function') {
 					cb('Scan failed')
@@ -249,404 +248,94 @@
 	}
 
 	removeDevice(devicepath) {
-		debug('remove device ' + devicepath);
+		debug('remove device ' + devicepath)
 
 		if (this.instances[devicepath] !== undefined) {
 			try {
-				this.instances[devicepath].quit();
-			}
-			catch (e) {}
-			this.instances[devicepath].deviceHandler.unload();
-
-			delete this.instances[devicepath].deviceHandler;
-			delete this.instances[devicepath];
-		}
-
-		this.updateDevicesList();
+				this.instances[devicepath].quit()
+			} catch (e) {}
+			this.instances[devicepath].deviceHandler.unload()
+
+			delete this.instances[devicepath].deviceHandler
+			delete this.instances[devicepath]
+		}
+
+		this.updateDevicesList()
 	}
 
 	scanUSB(ignoreStreamDeck, cb) {
-		debug("USB: checking devices (blocking call)");
-		var devices = HID.devices();
-
-		for (var i = 0; i < devices.length; ++i) {
-			let device = devices[i];
-
-			if (!ignoreStreamDeck && device.vendorId === 0x0fd9 && device.productId === 0x0060 && this.instances[device.path] === undefined) {
-				this.addDevice(device, 'elgato');
-			}
-			else if (!ignoreStreamDeck && device.vendorId === 0x0fd9 && device.productId === 0x0063 && this.instances[device.path] === undefined) {
-				this.addDevice(device, 'elgato-mini');
-			}
-			else if (!ignoreStreamDeck && device.vendorId === 0x0fd9 && device.productId === 0x006c && this.instances[device.path] === undefined) {
-				this.addDevice(device, 'elgato-xl');
-			}
-			else if (!ignoreStreamDeck && device.vendorId === 0x0fd9 && device.productId === 0x006d && this.instances[device.path] === undefined) {
-				this.addDevice(device, 'elgato-v2');
-			}
-			else if (device.vendorId === 0xffff && device.productId === 0x1f40 && this.instances[device.path] === undefined) {
-				this.addDevice(device, 'infinitton');
-			}
-			else if (device.vendorId === 0xffff && device.productId === 0x1f41 && this.instances[device.path] === undefined) {
-				this.addDevice(device, 'infinitton');
-			}
-			else if (device.vendorId === 1523 && device.interface === 0) {
-				this.addDevice(device, 'xkeys');
-			}
-		}
-
-		debug("USB: done");
-		
-=======
-var instances = {}
-
-function elgatoDM(_system) {
-	var self = this
-	system = _system
-
-	system.on('elgatodm_remove_device', self.removeDevice.bind(self))
-
-	system.on('devices_list_get', function (cb) {
-		var ary = []
-		var keys = Object.keys(instances)
-
-		if (keys[0] != undefined) {
-			ary.push({
-				id: instances[keys[0]].id,
-				serialnumber: instances[keys[0]].serialnumber,
-				type: instances[keys[0]].type,
-				config: instances[keys[0]].config,
-			})
-		}
-
-		var item = 1
-		while (item < keys.length) {
-			if (instances[keys[item]].type === 'emulator') {
-				ary.splice(0, 0, {
-					id: instances[keys[item]].id,
-					serialnumber: instances[keys[item]].serialnumber,
-					type: instances[keys[item]].type,
-					config: instances[keys[item]].config,
-				})
-			} else {
-				var i = 0
-				while (
-					ary[i] !== undefined &&
-					(ary[i].id == 'emulator' ||
-						ary[i].type < instances[keys[item]].type ||
-						(ary[i].type == instances[keys[item]].type && ary[i].serialnumber < instances[keys[item]].serialnumber))
-				) {
-					i++
-				}
-				ary.splice(i, 0, {
-					id: instances[keys[item]].id,
-					serialnumber: instances[keys[item]].serialnumber,
-					type: instances[keys[item]].type,
-					config: instances[keys[item]].config,
-				})
-			}
-			item++
-		}
-
-		cb(ary)
-	})
-
-	system.on('devices_reenumerate', function () {
-		self.refreshDevices()
-	})
-
-	system.emit('io_get', function (io) {
-		self.io = io
-
-		system.on('io_connect', function (socket) {
-			function sendResult(answer, name, ...args) {
-				if (typeof answer === 'function') {
-					answer(...args)
-				} else {
-					socket.emit(name, ...args)
-				}
-			}
-
-			socket.on('devices_list_get', function () {
-				self.updateDevicesList(socket)
-			})
-
-			socket.on('devices_reenumerate', function (answer) {
-				self.refreshDevices(function (errMsg) {
-					sendResult(answer, 'devices_reenumerate:result', errMsg)
-				})
-			})
-
-			socket.on('device_config_get', function (_id, answer) {
-				for (var id in instances) {
-					if (instances[id].id == _id) {
-						instances[id].getConfig(function (result) {
-							sendResult(answer, 'device_config_get:result', null, result)
-						})
-						return
-					}
-				}
-				sendResult(answer, 'device_config_get:result', 'device not found')
-			})
-
-			socket.on('device_config_set', function (_id, config) {
-				for (var id in instances) {
-					if (instances[id].id == _id) {
-						instances[id].setConfig(config)
-						socket.emit('device_config_set', null, 'ok')
-						return
-					}
-				}
-				socket.emit('device_config_set', 'device not found')
-			})
-		})
-	})
-
-	// Add emulator by default
-	self.addDevice({ path: 'emulator' }, 'elgatoEmulator')
-
-	// Initial search for USB devices
-	self.refreshDevices()
-}
-
-elgatoDM.prototype.updateDevicesList = function (socket) {
-	var self = this
-	var ary = []
-	var keys = Object.keys(instances)
-
-	if (keys[0] != undefined) {
-		ary.push({
-			id: instances[keys[0]].id,
-			serialnumber: instances[keys[0]].serialnumber,
-			type: instances[keys[0]].type,
-			config: instances[keys[0]].config,
-		})
-	}
-
-	var item = 1
-	while (item < keys.length) {
-		if (instances[keys[item]].type === 'emulator') {
-			ary.splice(0, 0, {
-				id: instances[keys[item]].id,
-				serialnumber: instances[keys[item]].serialnumber,
-				type: instances[keys[item]].type,
-				config: instances[keys[item]].config,
-			})
-		} else {
-			var i = 0
-			while (
-				ary[i] !== undefined &&
-				(ary[i].id == 'emulator' ||
-					ary[i].type < instances[keys[item]].type ||
-					(ary[i].type == instances[keys[item]].type && ary[i].serialnumber < instances[keys[item]].serialnumber))
-			) {
-				i++
-			}
-			ary.splice(i, 0, {
-				id: instances[keys[item]].id,
-				serialnumber: instances[keys[item]].serialnumber,
-				type: instances[keys[item]].type,
-				config: instances[keys[item]].config,
-			})
-		}
-		item++
-	}
-
-	system.emit('devices_list', ary)
-
-	if (socket !== undefined) {
-		socket.emit('devices_list', ary)
-	} else {
-		self.io.emit('devices_list', ary)
-	}
-}
-
-elgatoDM.prototype.refreshDevices = function (cb) {
-	var self = this
-	var ignoreStreamDeck = false
-
-	function scanUSB() {
 		debug('USB: checking devices (blocking call)')
 		var devices = HID.devices()
+
 		for (var i = 0; i < devices.length; ++i) {
-			;(function (device) {
-				if (
-					!ignoreStreamDeck &&
-					device.vendorId === 0x0fd9 &&
-					device.productId === 0x0060 &&
-					instances[device.path] === undefined
-				) {
-					self.addDevice(device, 'elgato')
-				} else if (
-					!ignoreStreamDeck &&
-					device.vendorId === 0x0fd9 &&
-					device.productId === 0x0063 &&
-					instances[device.path] === undefined
-				) {
-					self.addDevice(device, 'elgato-mini')
-				} else if (
-					!ignoreStreamDeck &&
-					device.vendorId === 0x0fd9 &&
-					device.productId === 0x006c &&
-					instances[device.path] === undefined
-				) {
-					self.addDevice(device, 'elgato-xl')
-				} else if (
-					!ignoreStreamDeck &&
-					device.vendorId === 0x0fd9 &&
-					device.productId === 0x006d &&
-					instances[device.path] === undefined
-				) {
-					self.addDevice(device, 'elgato-v2')
-				} else if (device.vendorId === 0xffff && device.productId === 0x1f40 && instances[device.path] === undefined) {
-					self.addDevice(device, 'infinitton')
-				} else if (device.vendorId === 0xffff && device.productId === 0x1f41 && instances[device.path] === undefined) {
-					self.addDevice(device, 'infinitton')
-				} else if (device.vendorId === 1523 && device.interface === 0) {
-					self.addDevice(device, 'xkeys')
-				}
-			})(devices[i])
-		}
+			let device = devices[i]
+
+			if (
+				!ignoreStreamDeck &&
+				device.vendorId === 0x0fd9 &&
+				device.productId === 0x0060 &&
+				this.instances[device.path] === undefined
+			) {
+				this.addDevice(device, 'elgato')
+			} else if (
+				!ignoreStreamDeck &&
+				device.vendorId === 0x0fd9 &&
+				device.productId === 0x0063 &&
+				this.instances[device.path] === undefined
+			) {
+				this.addDevice(device, 'elgato-mini')
+			} else if (
+				!ignoreStreamDeck &&
+				device.vendorId === 0x0fd9 &&
+				device.productId === 0x006c &&
+				this.instances[device.path] === undefined
+			) {
+				this.addDevice(device, 'elgato-xl')
+			} else if (
+				!ignoreStreamDeck &&
+				device.vendorId === 0x0fd9 &&
+				device.productId === 0x006d &&
+				this.instances[device.path] === undefined
+			) {
+				this.addDevice(device, 'elgato-v2')
+			} else if (
+				device.vendorId === 0xffff &&
+				device.productId === 0x1f40 &&
+				this.instances[device.path] === undefined
+			) {
+				this.addDevice(device, 'infinitton')
+			} else if (
+				device.vendorId === 0xffff &&
+				device.productId === 0x1f41 &&
+				this.instances[device.path] === undefined
+			) {
+				this.addDevice(device, 'infinitton')
+			} else if (device.vendorId === 1523 && device.interface === 0) {
+				this.addDevice(device, 'xkeys')
+			}
+		}
+
 		debug('USB: done')
 
->>>>>>> 768a5675
 		if (typeof cb === 'function') {
 			if (ignoreStreamDeck) {
 				cb('Not scanning for Stream Deck devices as the stream deck app is running')
-			}
-			else {
+			} else {
 				cb()
 			}
 		}
 	}
 
-<<<<<<< HEAD
 	updateDevicesList(socket) {
-		var ary = this.getList();
-
-		this.system.emit('devices_list', ary);
+		var ary = this.getList()
+
+		this.system.emit('devices_list', ary)
 
 		if (socket !== undefined) {
-			socket.emit('devices_list', ary);
-		}
-		else {
-			this.io.emit('devices_list', ary);
-		}
-=======
-	// Make sure we don't try to take over stream deck devices when the stream deck application
-	// is running on windows.
-	ignoreStreamDeck = false
-
-	try {
-		if (process.platform === 'win32') {
-			findProcess('name', 'Stream Deck')
-				.then(function (list) {
-					if (typeof list === 'object' && list.length > 0) {
-						ignoreStreamDeck = true
-						debug('Not scanning for Stream Deck devices because we are on windows, and the stream deck app is running')
-					}
-
-					scanUSB()
-				})
-				.catch(function (err) {
-					// ignore
-					scanUSB()
-				})
+			socket.emit('devices_list', ary)
 		} else {
-			// ignore
-			scanUSB()
-		}
-	} catch (e) {
-		try {
-			// scan for all usb devices anyways
-			scanUSB()
-		} catch (e) {
-			debug('USB: scan failed')
-			if (typeof cb === 'function') {
-				cb('Scan failed')
-			}
-		}
-	}
-}
-
-elgatoDM.prototype.addDevice = function (device, type) {
-	var self = this
-	debug('add device ' + device.path)
-
-	if (instances[device.path] !== undefined) {
-		try {
-			instances[device.path].quit()
-		} catch (e) {}
-		instances[device.path].deviceHandler.unload()
-
-		delete instances[device.path].deviceHandler
-		delete instances[device.path]
-	}
-
-	if (type === 'elgatoEmulator') {
-		instances[device.path] = new elgatoEmulator(system, device.path)
-		instances[device.path].deviceHandler = new deviceHandler(system, instances[device.path])
-
-		self.updateDevicesList()
-	} else if (type === 'streamdeck_plugin') {
-		instances[device.path] = new elgatoPluginDevice(system, device.path)
-		instances[device.path].deviceHandler = new deviceHandler(system, instances[device.path])
-
-		self.updateDevicesList()
-	} else if (type === 'satellite_device') {
-		instances[device.path] = new satelliteDevice(system, device.path, device)
-		instances[device.path].deviceHandler = new deviceHandler(system, instances[device.path])
-
-		self.updateDevicesList()
-	} else {
-		// Check if we have access to the device
-		try {
-			var devicetest = new HID.HID(device.path)
-			devicetest.close()
-		} catch (e) {
-			system.emit(
-				'log',
-				'USB(' + type.device_type + ')',
-				'error',
-				'Found device, but no access. Please quit any other applications using the device, and try again.'
-			)
-			debug('device in use, aborting')
-			return
-		}
-
-		instances[device.path] = new usb(system, type, device.path, function () {
-			debug('initializing deviceHandler')
-			instances[device.path].deviceHandler = new deviceHandler(system, instances[device.path])
-
-			self.updateDevicesList()
-		})
-	}
-}
-
-elgatoDM.prototype.removeDevice = function (devicepath) {
-	var self = this
-	debug('remove device ' + devicepath)
-	if (instances[devicepath] !== undefined) {
-		try {
-			instances[devicepath].quit()
-		} catch (e) {}
-		instances[devicepath].deviceHandler.unload()
-
-		delete instances[devicepath].deviceHandler
-		delete instances[devicepath]
-	}
-
-	self.updateDevicesList()
-}
-
-elgatoDM.prototype.quit = function () {
-	var self = this
-
-	for (var devicepath in instances) {
-		try {
-			self.removeDevice(devicepath)
-		} catch (e) {}
->>>>>>> 768a5675
+			this.io.emit('devices_list', ary)
+		}
 	}
 }
 
@@ -654,11 +343,7 @@
 var instance
 exports = module.exports = function (system) {
 	if (instance === undefined) {
-<<<<<<< HEAD
-		instance = new device_manager(system);
-=======
-		instance = new elgatoDM(system)
->>>>>>> 768a5675
+		instance = new device_manager(system)
 	}
 	return instance
 }