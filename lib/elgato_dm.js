/*
 * This file is part of the Companion project
 * Copyright (c) 2018 Bitfocus AS
 * Authors: William Viker <william@bitfocus.io>, Håkon Nessjøen <haakon@bitfocus.io>
 *
 * This program is free software.
 * You should have received a copy of the MIT licence as well as the Bitfocus
 * Individual Contributor License Agreement for companion along with
 * this program.
 *
 * You can be released from the requirements of the license by purchasing
 * a commercial license. Buying such a license is mandatory as soon as you
 * develop commercial activities involving the Companion software without
 * disclosing the source code of your own applications.
 *
 */

var debug   = require('debug')('lib/elgato_dm');
var HID = require('node-hid');
var findProcess = require('find-process');

var deviceHandler = require('./device');
var usb = require('./usb');
var elgatoEmulator = require('./elgato_emulator');
var elgatoPluginDevice = require('./elgato_plugin');
var satelliteDevice = require('./satellite_device');

HID.setDriverType('libusb');

debug("module required");

class device_manager {

	constructor(system) {
		this.system = system;
		this.instances = {};

		this.system.on('elgatodm_remove_device', this.removeDevice.bind(this));

		this.system.on('devices_list_get', (cb) => {
			var ary = [];

			for (var id in this.instances) {
				ary.push({
					id: this.instances[id].id,
					serialnumber: this.instances[id].serialnumber,
					type: this.instances[id].type,
					config: this.instances[id].config
				});
			}

			cb(ary);
		});

<<<<<<< HEAD
		this.system.emit('io_get', (io) => {
			this.io = io;
=======
	system.on('devices_reenumerate', function() {
		self.refreshDevices();
	});

	system.emit('io_get', function (io) {
		self.io = io;
>>>>>>> 72271c81

			this.system.on('io_connect', (client) => {
				client.on('devices_list_get', () => {
					this.updateDevicesList(client);
				});

<<<<<<< HEAD
				this.system.on('devices_reenumerate', () => {
					this.refreshDevices();
				});

				client.on('devices_reenumerate', () => {
					this.refreshDevices((errMsg) => {
						client.emit('devices_reenumerate:result', errMsg);
					});
=======
			socket.on('devices_reenumerate', function () {
				self.refreshDevices(function (errMsg) {
					socket.emit('devices_reenumerate:result', errMsg);
>>>>>>> 72271c81
				});

				client.on('device_config_get', (_id) => {
					for (var id in this.instances) {
						if (this.instances[id].id == _id) {
							this.instances[id].getConfig((result) => {
								client.emit('device_config_get:result', null, result);
							});
							return;
						}
					}
					client.emit('device_config_get:result', 'device not found');
				});

				client.on('device_config_set', (_id, config) => {
					for (var id in this.instances) {
						if (this.instances[id].id == _id) {
							this.instances[id].setConfig(config);
							client.emit('device_config_get:result', null, 'ok');
							return;
						}
					}
					client.emit('device_config_get:result', 'device not found');
				});
			});
		});

		// Add emulator by default
		this.addDevice({ path: 'emulator' }, 'elgatoEmulator');

		// Initial search for USB devices
		this.refreshDevices();
	}

	addDevice(device, type) {
		debug('add device ' + device.path);

		if (this.instances[device.path] !== undefined) {
			try {
				this.instances[device.path].quit();
			}
			catch (e) {}

			this.instances[device.path].deviceHandler.unload();

			delete this.instances[device.path].deviceHandler;
			delete this.instances[device.path];
		}

		if (type === 'elgatoEmulator') {
			this.instances[device.path] = new elgatoEmulator(this.system, device.path);
			this.instances[device.path].deviceHandler = new deviceHandler(this.system, this.instances[device.path]);

			this.updateDevicesList();
		}
		else if (type === 'streamdeck_plugin') {
			this.instances[device.path] = new elgatoPluginDevice(this.system, device.path);
			this.instances[device.path].deviceHandler = new deviceHandler(this.system, this.instances[device.path]);

			this.updateDevicesList();
		}
		else if (type === 'satellite_device') {
			this.instances[device.path] = new satelliteDevice(this.system, device.path, device);
			this.instances[device.path].deviceHandler = new deviceHandler(this.system, this.instances[device.path]);

			this.updateDevicesList();
		}
		else {
			// Check if we have access to the device
			try {
				var devicetest = new HID.HID(device.path);
				devicetest.close();
			}
			catch (e) {
				this.system.emit('log', 'USB(' + type.device_type + ')', 'error', 'Found device, but no access. Please quit any other applications using the device, and try again.');
				debug('device in use, aborting');
				return;
			}

			this.instances[device.path] = new usb(this.system, type, device.path, () => {
				debug('initializing deviceHandler');
				this.instances[device.path].deviceHandler = new deviceHandler(this.system, this.instances[device.path]);

				this.updateDevicesList();
			});
		}
	}

	quit() {

		for (var devicepath in this.instances) {
			try {
				this.removeDevice(devicepath);
			}
			catch (e) {}
		}
	}

	refreshDevices(cb) {
		var ignoreStreamDeck = false;

		// Make sure we don't try to take over stream deck devices when the stream deck application
		// is running on windows.
		ignoreStreamDeck = false;

		try {
			if (process.platform === 'win32') {
				findProcess('name', 'Stream Deck').then((list) => {

					if (typeof list === 'object' && list.length > 0) {
						ignoreStreamDeck = true;
						debug('Not scanning for Stream Deck devices because we are on windows, and the stream deck app is running');
					}

					this.scanUSB(ignoreStreamDeck, cb);
				}).catch((err) => {
					// ignore
					this.scanUSB(ignoreStreamDeck, cb);
				});
			} else {
				// ignore
				this.scanUSB(ignoreStreamDeck, cb);
			}
		}
		catch (e) {
			try {
				// scan for all usb devices anyways
				this.scanUSB(ignoreStreamDeck, cb);
			}
			catch (e) {
				debug('USB: scan failed')
			}
		}
	}

	removeDevice(devicepath) {
		debug('remove device ' + devicepath);

		if (this.instances[devicepath] !== undefined) {
			try {
				this.instances[devicepath].quit();
			}
			catch (e) {}
			this.instances[devicepath].deviceHandler.unload();

			delete this.instances[devicepath].deviceHandler;
			delete this.instances[devicepath];
		}

		this.updateDevicesList();
	}

	scanUSB(ignoreStreamDeck, cb) {
		debug("USB: checking devices (blocking call)");
		var devices = HID.devices();

		for (var i = 0; i < devices.length; ++i) {
			let device = devices[i];

			if (!ignoreStreamDeck && device.vendorId === 0x0fd9 && device.productId === 0x0060 && this.instances[device.path] === undefined) {
				this.addDevice(device, 'elgato');
			}
			else if (!ignoreStreamDeck && device.vendorId === 0x0fd9 && device.productId === 0x0063 && this.instances[device.path] === undefined) {
				this.addDevice(device, 'elgato-mini');
			}
			else if (!ignoreStreamDeck && device.vendorId === 0x0fd9 && device.productId === 0x006c && this.instances[device.path] === undefined) {
				this.addDevice(device, 'elgato-xl');
			}
			else if (!ignoreStreamDeck && device.vendorId === 0x0fd9 && device.productId === 0x006d && this.instances[device.path] === undefined) {
				this.addDevice(device, 'elgato-v2');
			}
			else if (device.vendorId === 0xffff && device.productId === 0x1f40 && this.instances[device.path] === undefined) {
				this.addDevice(device, 'infinitton');
			}
			else if (device.vendorId === 0xffff && device.productId === 0x1f41 && this.instances[device.path] === undefined) {
				this.addDevice(device, 'infinitton');
			}
		}

		debug("USB: done");
		
		if (typeof cb === 'function') {
			if (ignoreStreamDeck) {
				cb('Not scanning for Stream Deck devices as the stream deck app is running')
			}
			else {
				cb()
			}
		}
	}

	updateDevicesList(socket) {
		var ary = [];

		for (var id in this.instances) {
			ary.push({
				id: this.instances[id].id,
				serialnumber: this.instances[id].serialnumber,
				type: this.instances[id].type,
				config: this.instances[id].config
			});
		}

		this.system.emit('devices_list', ary);

		if (socket !== undefined) {
			socket.emit('devices_list', ary);
		}
		else {
			this.io.emit('devices_list', ary);
		}
	}
}

// Simple singleton
var instance;
exports = module.exports = function (system) {
	if (instance === undefined) {
		instance = new device_manager(system);
	}
	return instance;
};<|MERGE_RESOLUTION|>--- conflicted
+++ resolved
@@ -52,37 +52,22 @@
 			cb(ary);
 		});
 
-<<<<<<< HEAD
+		this.system.on('devices_reenumerate', () => {
+			this.refreshDevices();
+		});
+    
 		this.system.emit('io_get', (io) => {
 			this.io = io;
-=======
-	system.on('devices_reenumerate', function() {
-		self.refreshDevices();
-	});
-
-	system.emit('io_get', function (io) {
-		self.io = io;
->>>>>>> 72271c81
 
 			this.system.on('io_connect', (client) => {
 				client.on('devices_list_get', () => {
 					this.updateDevicesList(client);
-				});
-
-<<<<<<< HEAD
-				this.system.on('devices_reenumerate', () => {
-					this.refreshDevices();
 				});
 
 				client.on('devices_reenumerate', () => {
 					this.refreshDevices((errMsg) => {
 						client.emit('devices_reenumerate:result', errMsg);
 					});
-=======
-			socket.on('devices_reenumerate', function () {
-				self.refreshDevices(function (errMsg) {
-					socket.emit('devices_reenumerate:result', errMsg);
->>>>>>> 72271c81
 				});
 
 				client.on('device_config_get', (_id) => {
