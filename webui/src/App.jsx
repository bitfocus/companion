--- conflicted
+++ resolved
@@ -37,11 +37,8 @@
 import { InstancesPage } from './Instances'
 import { ButtonsPage } from './Buttons'
 import { ContextData } from './ContextData'
-<<<<<<< HEAD
 import { CloudPage } from './CloudPage'
-=======
 import { Redirect, useLocation } from 'react-router-dom'
->>>>>>> 964bfd65
 
 export default class App extends React.Component {
 	constructor(props) {
@@ -185,84 +182,6 @@
 
 	return (
 		<CContainer fluid className="fadeIn">
-<<<<<<< HEAD
-			<CTabs activeTab={activeRootTab} onActiveTabChange={changeTab}>
-				<CNav variant="tabs">
-					<CNavItem>
-						<CNavLink data-tab="instances">
-							<FontAwesomeIcon icon={faPlug} /> Connections
-						</CNavLink>
-					</CNavItem>
-					<CNavItem>
-						<CNavLink data-tab="buttons">
-							<FontAwesomeIcon icon={faCalendarAlt} /> Buttons
-						</CNavLink>
-					</CNavItem>
-					<CNavItem>
-						<CNavLink data-tab="surfaces">
-							<FontAwesomeIcon icon={faGamepad} /> Surfaces
-						</CNavLink>
-					</CNavItem>
-					<CNavItem>
-						<CNavLink data-tab="triggers">
-							<FontAwesomeIcon icon={faClock} /> Triggers
-						</CNavLink>
-					</CNavItem>
-					<CNavItem>
-						<CNavLink data-tab="userconfig">
-							<FontAwesomeIcon icon={faUserNinja} /> Settings
-						</CNavLink>
-					</CNavItem>
-					<CNavItem>
-						<CNavLink data-tab="log">
-							<FontAwesomeIcon icon={faClipboardList} /> Log
-						</CNavLink>
-					</CNavItem>
-					<CNavItem>
-						<CNavLink data-tab="cloud">
-							<FontAwesomeIcon icon={faCloud} /> Cloud
-						</CNavLink>
-					</CNavItem>
-				</CNav>
-				<CTabContent fade={false}>
-					<CTabPane data-tab="instances">
-						<MyErrorBoundary>
-							<InstancesPage />
-						</MyErrorBoundary>
-					</CTabPane>
-					<CTabPane data-tab="buttons">
-						<MyErrorBoundary>
-							<ButtonsPage hotPress={buttonGridHotPress} />
-						</MyErrorBoundary>
-					</CTabPane>
-					<CTabPane data-tab="surfaces">
-						<MyErrorBoundary>
-							<SurfacesPage />
-						</MyErrorBoundary>
-					</CTabPane>
-					<CTabPane data-tab="triggers">
-						<MyErrorBoundary>
-							<Scheduler />
-						</MyErrorBoundary>
-					</CTabPane>
-					<CTabPane data-tab="userconfig">
-						<MyErrorBoundary>
-							<UserConfig />
-						</MyErrorBoundary>
-					</CTabPane>
-					<CTabPane data-tab="log">
-						<MyErrorBoundary>
-							<LogPanel />
-						</MyErrorBoundary>
-					</CTabPane>
-					<CTabPane data-tab="cloud">
-						<MyErrorBoundary>
-							<CloudPage />
-						</MyErrorBoundary>
-					</CTabPane>
-				</CTabContent>
-			</CTabs>
-=======
 			<CNav variant="tabs">
 				<CNavItem>
 					<CNavLink to="/connections">
@@ -337,7 +256,6 @@
 					''
 				)}
 			</CTabContent>
->>>>>>> 964bfd65
 		</CContainer>
 	)
 }