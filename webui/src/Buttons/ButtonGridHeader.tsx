import { CButton, CInputGroup, CInputGroupAppend, CInputGroupPrepend } from '@coreui/react'
import React, { useCallback, useContext, useMemo } from 'react'
import { FontAwesomeIcon } from '@fortawesome/react-fontawesome'
import { faChevronLeft, faChevronRight } from '@fortawesome/free-solid-svg-icons'
import Select from 'react-select'
import { RootAppStoreContext } from '../Stores/RootAppStore.js'
import { observer } from 'mobx-react-lite'
import { useComputed } from '../util.js'

interface SelectOption {
	value: number
	label: string
}
interface ButtonGridHeaderProps {
	pageNumber: number
	changePage?: (delta: number) => void
	setPage?: (page: number) => void
	newPageAtEnd?: boolean
}

export const ButtonGridHeader = observer(function ButtonGridHeader({
	pageNumber,
	changePage,
	setPage,
	newPageAtEnd,
	children,
}: React.PropsWithChildren<ButtonGridHeaderProps>) {
	const { pages: pagesStore } = useContext(RootAppStoreContext)

	const inputChange = useCallback(
		(val: SelectOption | null) => {
			const val2 = val?.value
			if (val2 !== undefined && setPage && !isNaN(val2)) {
				setPage(val2)
			}
		},
		[setPage]
	)

	const nextPage = useCallback(() => {
		changePage?.(1)
	}, [changePage])
	const prevPage = useCallback(() => {
		changePage?.(-1)
	}, [changePage])

<<<<<<< HEAD
	const pageOptions: SelectOption[] = useMemo(() => {
		const pageOptions: SelectOption[] = Object.entries(pagesContext)
			.filter((pg): pg is [string, PageModel] => !!pg[1])
			.map(([index, value]) => ({
				value: Number(index),
				label: `${index} (${value.name})`,
			}))

		if (newPageAtEnd) {
			pageOptions.push({
				value: -1,
				label: `Insert new page`,
			})
		}
		return pageOptions
	}, [pagesContext, newPageAtEnd])
=======
	const pageOptions = useComputed(() => {
		return pagesStore.sortedEntries.map(([index, value]) => ({
			value: index,
			label: `${index} (${value.name})`,
		}))
	}, [pagesStore])
>>>>>>> b4bdc7f5

	const currentValue: SelectOption | undefined = useMemo(() => {
		return (
			pageOptions.find((o) => o.value == pageNumber) ?? {
				value: pageNumber,
				label: pageNumber + '',
			}
		)
	}, [pageOptions, pageNumber])

	return (
		<div className="button-grid-header">
			<CInputGroup>
				<CInputGroupPrepend>
					<CButton color="dark" hidden={!changePage} onClick={prevPage}>
						<FontAwesomeIcon icon={faChevronLeft} />
					</CButton>
				</CInputGroupPrepend>
				<Select<SelectOption>
					className="button-page-input"
					isDisabled={!setPage}
					placeholder={pageNumber}
					classNamePrefix={'select-control'}
					isClearable={false}
					isSearchable={true}
					isMulti={false}
					options={pageOptions}
					value={currentValue}
					onChange={inputChange}
				/>
				<CInputGroupAppend>
					<CButton color="dark" hidden={!changePage} onClick={nextPage}>
						<FontAwesomeIcon icon={faChevronRight} />
					</CButton>
				</CInputGroupAppend>
			</CInputGroup>
			<div className="right-buttons">{children}</div>
		</div>
	)
})<|MERGE_RESOLUTION|>--- conflicted
+++ resolved
@@ -44,14 +44,11 @@
 		changePage?.(-1)
 	}, [changePage])
 
-<<<<<<< HEAD
-	const pageOptions: SelectOption[] = useMemo(() => {
-		const pageOptions: SelectOption[] = Object.entries(pagesContext)
-			.filter((pg): pg is [string, PageModel] => !!pg[1])
-			.map(([index, value]) => ({
-				value: Number(index),
-				label: `${index} (${value.name})`,
-			}))
+	const pageOptions = useComputed(() => {
+		const pageOptions: SelectOption[] = pagesStore.sortedEntries.map((value, index) => ({
+			value: index + 1,
+			label: `${index + 1} (${value.name})`,
+		}))
 
 		if (newPageAtEnd) {
 			pageOptions.push({
@@ -60,15 +57,7 @@
 			})
 		}
 		return pageOptions
-	}, [pagesContext, newPageAtEnd])
-=======
-	const pageOptions = useComputed(() => {
-		return pagesStore.sortedEntries.map(([index, value]) => ({
-			value: index,
-			label: `${index} (${value.name})`,
-		}))
-	}, [pagesStore])
->>>>>>> b4bdc7f5
+	}, [pagesStore, newPageAtEnd])
 
 	const currentValue: SelectOption | undefined = useMemo(() => {
 		return (
