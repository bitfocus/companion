<<<<<<< HEAD
import { CAlert, CButton, CCol, CRow } from '@coreui/react'
import React, { memo, useCallback, useContext, useEffect, useRef } from 'react'
import { KeyReceiver, PagesContext, SocketContext, UserConfigContext } from '../util.js'
=======
import {
	CAlert,
	CButton,
	CCol,
	CForm,
	CFormGroup,
	CInput,
	CLabel,
	CModal,
	CModalBody,
	CModalFooter,
	CModalHeader,
	CRow,
} from '@coreui/react'
import React, {
	FormEvent,
	forwardRef,
	memo,
	useCallback,
	useContext,
	useImperativeHandle,
	useRef,
	useState,
} from 'react'
import { KeyReceiver, socketEmitPromise, SocketContext, UserConfigContext } from '../util.js'
>>>>>>> b4bdc7f5
import { FontAwesomeIcon } from '@fortawesome/react-fontawesome'
import { faFileExport, faHome, faPencil } from '@fortawesome/free-solid-svg-icons'
import { ConfirmExportModal, ConfirmExportModalRef } from '../Components/ConfirmExportModal.js'
import { ButtonInfiniteGrid, ButtonInfiniteGridRef, PrimaryButtonGridIcon } from './ButtonInfiniteGrid.js'
import { useHasBeenRendered } from '../Hooks/useHasBeenRendered.js'
import { useResizeObserver } from 'usehooks-ts'
import { ButtonGridHeader } from './ButtonGridHeader.js'
import { ButtonGridActions, ButtonGridActionsRef } from './ButtonGridActions.js'
import type { ControlLocation } from '@companion-app/shared/Model/Common.js'
<<<<<<< HEAD
import type { PageModel } from '@companion-app/shared/Model/PageModel.js'
import { EditPagePropertiesModal, EditPagePropertiesModalRef } from './EditPageProperties.js'
=======
import { RootAppStoreContext } from '../Stores/RootAppStore.js'
import { PagesStoreModel } from '../Stores/PagesStore.js'
>>>>>>> b4bdc7f5

interface ButtonsGridPanelProps {
	pageNumber: number
	onKeyDown: (event: React.KeyboardEvent) => void
	isHot: boolean
	buttonGridClick: (location: ControlLocation, pressed: boolean) => void
	changePage: (pageNumber: number) => void
	selectedButton: ControlLocation | null
	clearSelectedButton: () => void
}

export const ButtonsGridPanel = memo(function ButtonsPage({
	pageNumber,
	onKeyDown,
	isHot,
	buttonGridClick,
	changePage,
	selectedButton,
	clearSelectedButton,
}: ButtonsGridPanelProps) {
	const { socket, pages } = useContext(RootAppStoreContext)
	const userConfig = useContext(UserConfigContext)

	const actionsRef = useRef<ButtonGridActionsRef>(null)

	const buttonClick = useCallback(
		(location, isDown) => {
			if (!actionsRef.current?.buttonClick(location, isDown)) {
				buttonGridClick(location, isDown)
			}
		},
		[buttonGridClick]
	)

	const setPage = useCallback(
		(newPage) => {
			const pageNumbers = pages.pageNumbers
			const newIndex = pageNumbers.findIndex((p) => p === newPage)
			if (newIndex !== -1) {
				changePage(Number(newPage))
			}
		},
		[changePage, pages]
	)

	const changePage2 = useCallback(
		(delta) => {
			const pageNumbers = pages.pageNumbers
			const currentIndex = pageNumbers.findIndex((p) => p === pageNumber)
			let newPage = pageNumbers[0]
			if (currentIndex !== -1) {
				let newIndex = currentIndex + delta
				if (newIndex < 0) newIndex += pageNumbers.length
				if (newIndex >= pageNumbers.length) newIndex -= pageNumbers.length

				newPage = pageNumbers[newIndex]
			}

			if (newPage !== undefined && !isNaN(Number(newPage))) {
				changePage(Number(newPage))
			}
		},
		[changePage, pageNumber, pages]
	)

	const pageInfo = pages.store.get(pageNumber)

	const gridRef = useRef<ButtonInfiniteGridRef>(null)
	const editRef = useRef<EditPagePropertiesModalRef>(null)

	const exportModalRef = useRef<ConfirmExportModalRef>(null)
	const showExportModal = useCallback(() => {
		exportModalRef.current?.show(`/int/export/page/${pageNumber}`)
	}, [pageNumber])

	const resetPosition = useCallback(() => {
		gridRef.current?.resetPosition()
	}, [gridRef])

	const configurePage = useCallback(() => {
		editRef.current?.show(Number(pageNumber), pageInfo)
	}, [pageNumber, pageInfo])

	const gridSize = userConfig?.gridSize

	const doGrow = useCallback(
		(direction, amount) => {
			if (amount <= 0 || !gridSize) return

			switch (direction) {
				case 'left':
					socket.emit('set_userconfig_key', 'gridSize', {
						...gridSize,
						minColumn: gridSize.minColumn - (amount || 2),
					})
					break
				case 'right':
					socket.emit('set_userconfig_key', 'gridSize', {
						...gridSize,
						maxColumn: gridSize.maxColumn + (amount || 2),
					})
					break
				case 'top':
					socket.emit('set_userconfig_key', 'gridSize', {
						...gridSize,
						minRow: gridSize.minRow - (amount || 2),
					})
					break
				case 'bottom':
					socket.emit('set_userconfig_key', 'gridSize', {
						...gridSize,
						maxRow: gridSize.maxRow + (amount || 2),
					})
					break
			}
		},
		[socket, gridSize]
	)

	const [hasBeenInView, isInViewRef] = useHasBeenRendered()

	const setSizeRef = useRef(null)
	const holderSize = useResizeObserver({ ref: setSizeRef })
	const useCompactButtons = (holderSize.width ?? 0) < 680 // Cutoff for what of the header row fit in the large mode

	return (
		<KeyReceiver onKeyDown={onKeyDown} tabIndex={0} className="button-grid-panel">
			<div className="button-grid-panel-header" ref={isInViewRef}>
				<ConfirmExportModal ref={exportModalRef} title="Export Page" />
				<EditPagePropertiesModal ref={editRef} />

				<h4>Buttons</h4>
				<p>
					The squares below represent each button on your Streamdeck. Click on them to set up how you want them to look,
					and what they should do when you press or click on them.
				</p>

				<CRow innerRef={setSizeRef}>
					<CCol sm={12}>
						<ButtonGridHeader pageNumber={pageNumber} changePage={changePage2} setPage={setPage}>
							<CButton color="light" onClick={showExportModal} title="Export page" className="btn-right">
								<FontAwesomeIcon icon={faFileExport} />
								&nbsp;
								{useCompactButtons ? '' : 'Export page'}
							</CButton>
							<CButton color="light" onClick={resetPosition} title="Home Position" className="btn-right">
								<FontAwesomeIcon icon={faHome} /> {useCompactButtons ? '' : 'Home Position'}
							</CButton>
							<CButton color="light" onClick={configurePage} title="Edit Page" className="btn-right">
								<FontAwesomeIcon icon={faPencil} /> {useCompactButtons ? '' : 'Edit Page'}
							</CButton>
						</ButtonGridHeader>
					</CCol>
				</CRow>
			</div>
			<div className="button-grid-panel-content">
				{hasBeenInView && gridSize && (
					<ButtonInfiniteGrid
						ref={gridRef}
						isHot={isHot}
						pageNumber={pageNumber}
						buttonClick={buttonClick}
						selectedButton={selectedButton}
						gridSize={gridSize}
						doGrow={userConfig.gridSizeInlineGrow ? doGrow : undefined}
						buttonIconFactory={PrimaryButtonGridIcon}
					/>
				)}
			</div>
			<div className="button-grid-panel-footer">
				<CRow style={{ paddingTop: '15px' }}>
					<ButtonGridActions
						ref={actionsRef}
						isHot={isHot}
						pageNumber={pageNumber}
						clearSelectedButton={clearSelectedButton}
					/>
				</CRow>

				<CAlert color="info">
					You can use the arrow keys, pageup and pagedown to navigate with the keyboard, and use common key commands
					such as copy, paste, and cut to rearrange buttons. You can also press the delete or backspace key with any
					button highlighted to delete it.
				</CAlert>
			</div>
		</KeyReceiver>
	)
<<<<<<< HEAD
})
=======
})

interface EditPagePropertiesModalRef {
	show(pageNumber: number, pageInfo: PagesStoreModel | undefined): void
}
interface EditPagePropertiesModalProps {
	// Nothing
}

const EditPagePropertiesModal = forwardRef<EditPagePropertiesModalRef, EditPagePropertiesModalProps>(
	function EditPagePropertiesModal(_props, ref) {
		const socket = useContext(SocketContext)
		const [pageNumber, setPageNumber] = useState<number | null>(null)
		const [show, setShow] = useState(false)

		const [pageName, setName] = useState<string | null>(null)

		const buttonRef = useRef<HTMLButtonElement>(null)

		const buttonFocus = () => {
			if (buttonRef.current) {
				buttonRef.current.focus()
			}
		}

		const doClose = useCallback(() => setShow(false), [])
		const onClosed = useCallback(() => setPageNumber(null), [])
		const doAction = useCallback(
			(e: FormEvent) => {
				if (e) e.preventDefault()

				setPageNumber(null)
				setShow(false)
				setName(null)

				if (pageNumber === null) return

				socketEmitPromise(socket, 'pages:set-name', [pageNumber, pageName ?? '']).catch((e) => {
					console.error('Failed to set name', e)
				})
			},
			[pageNumber, pageName]
		)

		useImperativeHandle(
			ref,
			() => ({
				show(pageNumber, pageInfo) {
					setName(pageInfo?.name ?? null)
					setPageNumber(pageNumber)
					setShow(true)

					// Focus the button asap. It also gets focused once the open is complete
					setTimeout(buttonFocus, 50)
				},
			}),
			[]
		)

		const onNameChange = useCallback((e) => {
			setName(e.target.value)
		}, [])

		return (
			<CModal show={show} onClose={doClose} onClosed={onClosed} onOpened={buttonFocus}>
				<CModalHeader closeButton>
					<h5>Configure Page {pageNumber}</h5>
				</CModalHeader>
				<CModalBody>
					<CForm onSubmit={doAction}>
						<CFormGroup>
							<CLabel>Name</CLabel>
							<CInput type="text" value={pageName || ''} onChange={onNameChange} />
						</CFormGroup>

						<CAlert color="info">You can use resize the grid in the Settings tab</CAlert>
					</CForm>
				</CModalBody>
				<CModalFooter>
					<CButton color="secondary" onClick={doClose}>
						Cancel
					</CButton>
					<CButton innerRef={buttonRef} color="primary" onClick={doAction}>
						Save
					</CButton>
				</CModalFooter>
			</CModal>
		)
	}
)
>>>>>>> b4bdc7f5
<|MERGE_RESOLUTION|>--- conflicted
+++ resolved
@@ -1,34 +1,6 @@
-<<<<<<< HEAD
 import { CAlert, CButton, CCol, CRow } from '@coreui/react'
-import React, { memo, useCallback, useContext, useEffect, useRef } from 'react'
-import { KeyReceiver, PagesContext, SocketContext, UserConfigContext } from '../util.js'
-=======
-import {
-	CAlert,
-	CButton,
-	CCol,
-	CForm,
-	CFormGroup,
-	CInput,
-	CLabel,
-	CModal,
-	CModalBody,
-	CModalFooter,
-	CModalHeader,
-	CRow,
-} from '@coreui/react'
-import React, {
-	FormEvent,
-	forwardRef,
-	memo,
-	useCallback,
-	useContext,
-	useImperativeHandle,
-	useRef,
-	useState,
-} from 'react'
-import { KeyReceiver, socketEmitPromise, SocketContext, UserConfigContext } from '../util.js'
->>>>>>> b4bdc7f5
+import React, { memo, useCallback, useContext, useRef } from 'react'
+import { KeyReceiver, UserConfigContext } from '../util.js'
 import { FontAwesomeIcon } from '@fortawesome/react-fontawesome'
 import { faFileExport, faHome, faPencil } from '@fortawesome/free-solid-svg-icons'
 import { ConfirmExportModal, ConfirmExportModalRef } from '../Components/ConfirmExportModal.js'
@@ -38,13 +10,8 @@
 import { ButtonGridHeader } from './ButtonGridHeader.js'
 import { ButtonGridActions, ButtonGridActionsRef } from './ButtonGridActions.js'
 import type { ControlLocation } from '@companion-app/shared/Model/Common.js'
-<<<<<<< HEAD
-import type { PageModel } from '@companion-app/shared/Model/PageModel.js'
+import { RootAppStoreContext } from '../Stores/RootAppStore.js'
 import { EditPagePropertiesModal, EditPagePropertiesModalRef } from './EditPageProperties.js'
-=======
-import { RootAppStoreContext } from '../Stores/RootAppStore.js'
-import { PagesStoreModel } from '../Stores/PagesStore.js'
->>>>>>> b4bdc7f5
 
 interface ButtonsGridPanelProps {
 	pageNumber: number
@@ -110,7 +77,7 @@
 		[changePage, pageNumber, pages]
 	)
 
-	const pageInfo = pages.store.get(pageNumber)
+	const pageInfo = pages.get(pageNumber)
 
 	const gridRef = useRef<ButtonInfiniteGridRef>(null)
 	const editRef = useRef<EditPagePropertiesModalRef>(null)
@@ -232,97 +199,4 @@
 			</div>
 		</KeyReceiver>
 	)
-<<<<<<< HEAD
-})
-=======
-})
-
-interface EditPagePropertiesModalRef {
-	show(pageNumber: number, pageInfo: PagesStoreModel | undefined): void
-}
-interface EditPagePropertiesModalProps {
-	// Nothing
-}
-
-const EditPagePropertiesModal = forwardRef<EditPagePropertiesModalRef, EditPagePropertiesModalProps>(
-	function EditPagePropertiesModal(_props, ref) {
-		const socket = useContext(SocketContext)
-		const [pageNumber, setPageNumber] = useState<number | null>(null)
-		const [show, setShow] = useState(false)
-
-		const [pageName, setName] = useState<string | null>(null)
-
-		const buttonRef = useRef<HTMLButtonElement>(null)
-
-		const buttonFocus = () => {
-			if (buttonRef.current) {
-				buttonRef.current.focus()
-			}
-		}
-
-		const doClose = useCallback(() => setShow(false), [])
-		const onClosed = useCallback(() => setPageNumber(null), [])
-		const doAction = useCallback(
-			(e: FormEvent) => {
-				if (e) e.preventDefault()
-
-				setPageNumber(null)
-				setShow(false)
-				setName(null)
-
-				if (pageNumber === null) return
-
-				socketEmitPromise(socket, 'pages:set-name', [pageNumber, pageName ?? '']).catch((e) => {
-					console.error('Failed to set name', e)
-				})
-			},
-			[pageNumber, pageName]
-		)
-
-		useImperativeHandle(
-			ref,
-			() => ({
-				show(pageNumber, pageInfo) {
-					setName(pageInfo?.name ?? null)
-					setPageNumber(pageNumber)
-					setShow(true)
-
-					// Focus the button asap. It also gets focused once the open is complete
-					setTimeout(buttonFocus, 50)
-				},
-			}),
-			[]
-		)
-
-		const onNameChange = useCallback((e) => {
-			setName(e.target.value)
-		}, [])
-
-		return (
-			<CModal show={show} onClose={doClose} onClosed={onClosed} onOpened={buttonFocus}>
-				<CModalHeader closeButton>
-					<h5>Configure Page {pageNumber}</h5>
-				</CModalHeader>
-				<CModalBody>
-					<CForm onSubmit={doAction}>
-						<CFormGroup>
-							<CLabel>Name</CLabel>
-							<CInput type="text" value={pageName || ''} onChange={onNameChange} />
-						</CFormGroup>
-
-						<CAlert color="info">You can use resize the grid in the Settings tab</CAlert>
-					</CForm>
-				</CModalBody>
-				<CModalFooter>
-					<CButton color="secondary" onClick={doClose}>
-						Cancel
-					</CButton>
-					<CButton innerRef={buttonRef} color="primary" onClick={doAction}>
-						Save
-					</CButton>
-				</CModalFooter>
-			</CModal>
-		)
-	}
-)
->>>>>>> b4bdc7f5
+})