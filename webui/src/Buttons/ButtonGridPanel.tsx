--- conflicted
+++ resolved
@@ -13,12 +13,8 @@
 import { observer } from 'mobx-react-lite'
 import { ButtonGridZoomControl } from './ButtonGridZoomControl.js'
 import { GridZoomController } from './GridZoom.js'
-<<<<<<< HEAD
 import { EditPagePropertiesModal, EditPagePropertiesModalRef } from './EditPageProperties.js'
-=======
-import { CModalExt } from '../Components/CModalExt.js'
 import { ButtonGridResizePrompt } from './ButtonGridResizePrompt.js'
->>>>>>> fe90ef0b
 
 interface ButtonsGridPanelProps {
 	pageNumber: number
