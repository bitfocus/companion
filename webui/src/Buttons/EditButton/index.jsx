import { CDropdown, CDropdownToggle, CDropdownItem, CDropdownMenu, CButton, CButtonGroup } from '@coreui/react'
import { faArrowDown, faArrowUp, faPlus, faTrash } from '@fortawesome/free-solid-svg-icons'
import { FontAwesomeIcon } from '@fortawesome/react-fontawesome'
import React, { useCallback, useContext, useEffect, useRef, useState } from 'react'
import shortid from 'shortid'
import { BankPreview, dataToButtonImage } from '../../Components/BankButton'
import { GenericConfirmModal } from '../../Components/GenericConfirmModal'
import { StaticContext, KeyReceiver, LoadingRetryOrError, socketEmit, UserConfigContext } from '../../util'
import { ActionsPanel } from './ActionsPanel'

import { ButtonStyleConfig } from './ButtonStyleConfig'
import { FeedbacksPanel } from './FeedbackPanel'

export function EditButton({ page, bank, onKeyUp }) {
	const context = useContext(StaticContext)
	const userConfig = useContext(UserConfigContext)

	const resetModalRef = useRef()

	const [config, setConfig] = useState(null)
	const configRef = useRef()
	configRef.current = config // update the ref every render

	const [configError, setConfigError] = useState(null)
	const [tableLoadStatus, setTableLoadStatus] = useState({})

	const [reloadConfigToken, setReloadConfigToken] = useState(shortid())
	const [reloadTablesToken, setReloadTablesToken] = useState(shortid())

	const loadConfig = useCallback(() => {
		socketEmit(context.socket, 'get_bank', [page, bank])
			.then(([page, bank, config]) => {
				setConfig(config)
				setConfigError(null)
			})
			.catch((e) => {
				console.error('Failed to load bank config', e)
				setConfig(null)
				setConfigError('Failed to load bank config')
			})
	}, [context.socket, page, bank])

	// Keep config loaded
	useEffect(() => {
		setConfig(null)
		setConfigError(null)

		loadConfig()

		// reload tables too
		setTableLoadStatus({})
		setReloadTablesToken(shortid())
	}, [loadConfig, reloadConfigToken])

	const addLoadStatus = useCallback((key, value) => {
		setTableLoadStatus((oldStatus) => ({ ...oldStatus, [key]: value }))
	}, [])

	const setButtonType = useCallback(
		(newStyle) => {
			let show_warning = false

			const currentStyle = configRef.current?.style
			if (currentStyle === newStyle) {
				// No point changing style to itself
				return
			}

			if (currentStyle && currentStyle !== 'pageup' && currentStyle !== 'pagedown' && currentStyle !== 'pagenum') {
				if (newStyle === 'pageup' || newStyle === 'pagedown' || newStyle === 'pagenum') {
					show_warning = true
				}
			}

			const doChange = () => {
				socketEmit(context.socket, 'bank_style', [page, bank, newStyle])
					.then(([p, b, config]) => {
						setConfig(config)
						setTableLoadStatus({})
						setReloadTablesToken(shortid())
					})
					.catch((e) => {
						console.error('Failed to set bank style', e)
					})
			}

			if (show_warning) {
				resetModalRef.current.show(
					`Change style`,
					`Changing to this button style will erase actions and feedbacks configured for this button - continue?`,
					'OK',
					() => {
						doChange()
					}
				)
			} else {
				doChange()
			}
		},
		[context.socket, page, bank, configRef]
	)

	const doRetryLoad = useCallback(() => setReloadConfigToken(shortid()), [])
	const resetBank = useCallback(() => {
		resetModalRef.current.show(
			`Clear button ${page}.${bank}`,
			`This will clear the style, feedbacks and all actions`,
			'Clear',
			() => {
				context.socket.emit('bank_reset', page, bank)
				setReloadConfigToken(shortid())
			}
		)
	}, [context.socket, page, bank])

	const errors = Object.values(tableLoadStatus).filter((s) => typeof s === 'string')
	if (configError) errors.push(configError)
	const loadError = errors.length > 0 ? errors.join(', ') : null
	const dataReady = !loadError && !!config && Object.values(tableLoadStatus).filter((s) => s !== true).length === 0

	return (
		<KeyReceiver onKeyUp={onKeyUp} tabIndex={0} className="edit-button-panel">
			<GenericConfirmModal ref={resetModalRef} />

			<LoadingRetryOrError dataReady={dataReady} error={loadError} doRetry={doRetryLoad} />
			{config ? (
				<div style={{ display: dataReady ? '' : 'none' }}>
					<div>
						<ButtonEditPreview page={page} bank={bank} />
						<CDropdown className="mt-2" style={{ display: 'inline-block' }}>
							<CButtonGroup>
								{/* This could be simplified to use the split property on CDropdownToggle, but then onClick doesnt work https://github.com/coreui/coreui-react/issues/179 */}
								<CButton color="success" onClick={() => setButtonType('press')}>
									Regular button
								</CButton>
								<CDropdownToggle
									caret
									color="success"
									style={{ opacity: 0.8, paddingLeft: 6 }}
									className="dropdown-toggle dropdown-toggle-split"
								>
									<span className="sr-only">Toggle Dropdown</span>
								</CDropdownToggle>
							</CButtonGroup>
							<CDropdownMenu>
<<<<<<< HEAD
								<CDropdownItem onClick={() => setButtonType('press')}>Regular button</CDropdownItem>
								<CDropdownItem onClick={() => setButtonType('step')}>Step/latch</CDropdownItem>
=======
								<CDropdownItem onClick={() => setButtonType('png')}>Regular button</CDropdownItem>
>>>>>>> 7fd8169a
								<CDropdownItem onClick={() => setButtonType('pageup')}>Page up</CDropdownItem>
								<CDropdownItem onClick={() => setButtonType('pagenum')}>Page number</CDropdownItem>
								<CDropdownItem onClick={() => setButtonType('pagedown')}>Page down</CDropdownItem>
							</CDropdownMenu>
						</CDropdown>
						&nbsp;
						<CButton color="danger" hidden={!config.style} onClick={resetBank}>
							Erase
						</CButton>
						&nbsp;
						<CButton
							color="warning"
							hidden={config.style !== 'press' && config.style !== 'step'}
							onMouseDown={() => context.socket.emit('hot_press', page, bank, true)}
							onMouseUp={() => context.socket.emit('hot_press', page, bank, false)}
						>
							Test actions
						</CButton>
					</div>

					<ButtonStyleConfig config={config} configRef={configRef} page={page} bank={bank} valueChanged={loadConfig} />

					<ActionsSection
						style={config.style}
						page={page}
						bank={bank}
						addLoadStatus={addLoadStatus}
						reloadTablesToken={reloadTablesToken}
					/>

					{config.style === 'press' || config.style === 'step' ? (
						<>
							<h4 className="mt-3">Feedback</h4>
							<FeedbacksPanel
								page={page}
								bank={bank}
								dragId={'feedback'}
								addCommand="bank_addFeedback"
								getCommand="bank_get_feedbacks"
								updateOption="bank_update_feedback_option"
								orderCommand="bank_update_feedback_order"
								deleteCommand="bank_delFeedback"
								loadStatusKey={'downActions'}
								setLoadStatus={addLoadStatus}
								reloadToken={reloadTablesToken}
							/>
						</>
					) : (
						''
					)}

					<hr />

					<p>
						<b>Hint:</b> Control buttons with OSC or HTTP: /press/bank/{page}/{bank} to press this button remotely. OSC
						port{' '}
						<code>
							{userConfig?.osc_enabled && userConfig?.osc_listen_port && userConfig?.osc_listen_port !== '0'
								? userConfig?.osc_listen_port
								: 'disabled'}
						</code>
						!
					</p>
				</div>
			) : (
				''
			)}
		</KeyReceiver>
	)
}

function ActionsSection({ style, page, bank, addLoadStatus, reloadTablesToken }) {
	const context = useContext(StaticContext)

	const confirmRef = useRef()
	const [setIds, setSetIds] = useState([])
	const [nextStepId, setNextStepId] = useState('0')

	const [reloadToken2, setReloadToken2] = useState(null)
	useEffect(() => {
		// update when upstream changes
		setReloadToken2(reloadTablesToken)
	}, [reloadTablesToken])

	useEffect(() => {
		setSetIds([])

		socketEmit(context.socket, 'bank_action_sets_list', [page, bank])
			.then(([newIds]) => {
				setSetIds(newIds)
			})
			.catch((e) => {
				console.error('Failed to load set list:', e)
			})
		socketEmit(context.socket, 'bank_action_sets_step', [page, bank])
			.then(([nextStep]) => {
				setNextStepId(nextStep)
			})
			.catch((e) => {
				console.error('Failed to load next step:', e)
			})

		const updateSetsList = (page2, bank2, ids) => {
			if (page2 === page && bank2 === bank) {
				setSetIds(ids)
			}
		}
		const updateNextStep = (page2, bank2, id) => {
			if (page2 === page && bank2 === bank) {
				setNextStepId(id)
			}
		}

		const forceReload = () => setReloadToken2(shortid())

		// listen for updates
		context.socket.on('bank_action_sets_list', updateSetsList)
		context.socket.on('bank_action_sets_reload', forceReload)
		context.socket.on('bank_action_sets_step', updateNextStep)

		return () => {
			context.socket.off('bank_action_sets_list', updateSetsList)
			context.socket.off('bank_action_sets_reload', forceReload)
			context.socket.off('bank_action_sets_step', updateNextStep)
		}
	}, [context.socket, page, bank])

	const appendStep = useCallback(() => {
		socketEmit(context.socket, 'bank_action_sets_append', [page, bank]).catch((e) => {
			console.error('Failed to append set:', e)
		})
	}, [context.socket, page, bank])
	const removeStep = useCallback(
		(id) => {
			confirmRef.current.show('Remove step', 'Are you sure you wish to remove this step?', 'Remove', () => {
				socketEmit(context.socket, 'bank_action_sets_remove', [page, bank, id]).catch((e) => {
					console.error('Failed to delete set:', e)
				})
			})
		},
		[context.socket, page, bank]
	)
	const swapSteps = useCallback(
		(id1, id2) => {
			socketEmit(context.socket, 'bank_action_sets_swap', [page, bank, id1, id2]).catch((e) => {
				console.error('Failed to swap sets:', e)
			})
		},
		[context.socket, page, bank]
	)
	const setNextStep = useCallback(
		(id) => {
			socketEmit(context.socket, 'bank_action_sets_step_set', [page, bank, id]).catch((e) => {
				console.error('Failed to set next set:', e)
			})
		},
		[context.socket, page, bank]
	)

	if (style === 'press') {
		return (
			<>
				<h4 className="mt-3">Press actions</h4>
				<ActionsPanel
					page={page}
					bank={bank}
					set={'down'}
					dragId={'downAction'}
					addPlaceholder="+ Add key press action"
					setLoadStatus={addLoadStatus}
					reloadToken={reloadToken2}
				/>
				<h4 className="mt-3">Release actions</h4>
				<ActionsPanel
					page={page}
					bank={bank}
					set={'up'}
					dragId={'releaseAction'}
					addPlaceholder="+ Add key release action"
					setLoadStatus={addLoadStatus}
					reloadToken={reloadToken2}
				/>
			</>
		)
	} else if (style === 'step') {
		const keys = [...setIds].sort()
		return (
			<>
				<GenericConfirmModal ref={confirmRef} />
				{keys.map((k, i) => (
					<>
						<h4 key={`heading_${k}`} className="mt-3">
							Step {i + 1} actions
							<CButtonGroup className="right">
								<CButton
									color={nextStepId === k ? 'success' : 'primary'}
									size="sm"
									disabled={nextStepId === k}
									onClick={() => setNextStep(k)}
								>
									Set Next
								</CButton>
								<CButton
									color="warning"
									title="Move step up"
									size="sm"
									disabled={i === 0}
									onClick={() => swapSteps(k, keys[i - 1])}
								>
									<FontAwesomeIcon icon={faArrowUp} />
								</CButton>
								<CButton
									color="warning"
									title="Move step down"
									size="sm"
									disabled={i === keys.length - 1}
									onClick={() => swapSteps(k, keys[i + 1])}
								>
									<FontAwesomeIcon icon={faArrowDown} />
								</CButton>
								<CButton
									color="danger"
									title="Delete step"
									size="sm"
									disabled={keys.length === 1}
									onClick={() => removeStep(k)}
								>
									<FontAwesomeIcon icon={faTrash} />
								</CButton>
							</CButtonGroup>
						</h4>
						<ActionsPanel
							key={`panel_${k}`}
							page={page}
							bank={bank}
							set={k}
							dragId={`${k}Action`}
							addPlaceholder={`+ Add action to step ${i + 1}`}
							setLoadStatus={addLoadStatus}
							reloadToken={reloadToken2}
						/>
					</>
				))}
				<br />
				<p>
					<CButton onClick={appendStep} color="primary">
						<FontAwesomeIcon icon={faPlus} /> Add Step
					</CButton>
				</p>
			</>
		)
	} else {
		return ''
	}
}

function ButtonEditPreview({ page, bank }) {
	const context = useContext(StaticContext)
	const [previewImage, setPreviewImage] = useState(null)

	// On unmount
	useEffect(() => {
		return () => {
			context.socket.emit('bank_preview', false)
		}
	}, [context.socket])

	// on bank change
	useEffect(() => {
		context.socket.emit('bank_preview', page, bank)

		const cb = (p, b, img) => {
			// eslint-disable-next-line eqeqeq
			if (p == page && b == bank) {
				setPreviewImage(dataToButtonImage(img))
			}
		}
		context.socket.on('preview_bank_data', cb)

		return () => {
			context.socket.off('preview_bank_data', cb)
		}
	}, [context.socket, page, bank])

	return <BankPreview fixedSize preview={previewImage} right={true} />
}<|MERGE_RESOLUTION|>--- conflicted
+++ resolved
@@ -143,12 +143,8 @@
 								</CDropdownToggle>
 							</CButtonGroup>
 							<CDropdownMenu>
-<<<<<<< HEAD
 								<CDropdownItem onClick={() => setButtonType('press')}>Regular button</CDropdownItem>
 								<CDropdownItem onClick={() => setButtonType('step')}>Step/latch</CDropdownItem>
-=======
-								<CDropdownItem onClick={() => setButtonType('png')}>Regular button</CDropdownItem>
->>>>>>> 7fd8169a
 								<CDropdownItem onClick={() => setButtonType('pageup')}>Page up</CDropdownItem>
 								<CDropdownItem onClick={() => setButtonType('pagenum')}>Page number</CDropdownItem>
 								<CDropdownItem onClick={() => setButtonType('pagedown')}>Page down</CDropdownItem>
