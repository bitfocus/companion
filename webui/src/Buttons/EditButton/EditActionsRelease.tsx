import { ActionSetsModel, ActionStepOptions, ActionSetId } from '@companion-app/shared/Model/ActionModel.js'
import { ControlLocation } from '@companion-app/shared/Model/Common.js'
import { SomeEntityModel, EntityModelType } from '@companion-app/shared/Model/EntityModel.js'
import { CButton } from '@coreui/react'
import { faPencil, faTrash } from '@fortawesome/free-solid-svg-icons'
import { FontAwesomeIcon } from '@fortawesome/react-fontawesome'
import React, { useContext, useRef, useCallback } from 'react'
import { ControlEntitiesEditor } from '~/Controls/EntitiesEditor.js'
import { SocketContext, MyErrorBoundary } from '~/util.js'
import {
	EditDurationGroupPropertiesModalRef,
	EditDurationGroupPropertiesModal,
} from './EditDurationGroupPropertiesModal.js'
import { LocalVariablesStore } from '../../Controls/LocalVariablesStore.js'

interface EditActionsReleaseProps {
	controlId: string
	location: ControlLocation
	action_sets: ActionSetsModel
	stepOptions: ActionStepOptions
	stepId: string
	removeSet: (stepId: string, setId: ActionSetId) => void
	localVariablesStore: LocalVariablesStore
}

export function EditActionsRelease({
	controlId,
	location,
	action_sets,
	stepOptions,
	stepId,
	removeSet,
<<<<<<< HEAD
	localVariablesStore,
}: EditActionsReleaseProps) {
=======
}: EditActionsReleaseProps): React.JSX.Element {
>>>>>>> c2bcc9db
	const socket = useContext(SocketContext)

	const editRef = useRef<EditDurationGroupPropertiesModalRef>(null)

	const configureSet = useCallback(
		(oldId: string | number) => {
			if (editRef.current) {
				const oldIdNumber = Number(oldId)
				if (isNaN(oldIdNumber)) return

				const runWhileHeld = stepOptions.runWhileHeld.includes(oldIdNumber)
				editRef.current?.show(oldIdNumber, runWhileHeld, (newId: number, runWhileHeld: boolean) => {
					if (!isNaN(newId)) {
						socket
							.emitPromise('controls:action-set:rename', [controlId, stepId, oldIdNumber, newId])
							.then(() => {
								socket
									.emitPromise('controls:action-set:set-run-while-held', [controlId, stepId, newId, runWhileHeld])
									.catch((e) => {
										console.error('Failed to set runWhileHeld:', e)
									})
							})
							.catch((e) => {
								console.error('Failed to rename set:', e)
							})
					}
				})
			}
		},
		[socket, controlId, stepId, stepOptions]
	)

	const candidate_sets = Object.entries(action_sets)
		.map((o): [number, SomeEntityModel[] | undefined] => [Number(o[0]), o[1]])
		.filter(([id]) => !isNaN(id))
	candidate_sets.sort((a, b) => a[0] - b[0])

	const components = candidate_sets.map(([id, actions]) => {
		const runWhileHeld = stepOptions.runWhileHeld.includes(Number(id))
		const ident = runWhileHeld ? `Held for ${id}ms` : `Release after ${id}ms`
		return (
			<MyErrorBoundary key={id}>
				<ControlEntitiesEditor
					key={id}
					heading={`${ident} actions`}
					headingActions={[
						<CButton key="rename" color="white" title="Configure" size="sm" onClick={() => configureSet(id)}>
							<FontAwesomeIcon icon={faPencil} />
						</CButton>,
						<CButton key="delete" color="white" title="Delete step" size="sm" onClick={() => removeSet(stepId, id)}>
							<FontAwesomeIcon icon={faTrash} />
						</CButton>,
					]}
					controlId={controlId}
					location={location}
					listId={{ stepId, setId: id }}
					entities={actions}
					entityType={EntityModelType.Action}
					entityTypeLabel="action"
					feedbackListType={null}
					localVariablesStore={localVariablesStore}
					isLocalVariablesList={false}
				/>
			</MyErrorBoundary>
		)
	})

	return (
		<>
			<EditDurationGroupPropertiesModal ref={editRef} />

			<MyErrorBoundary>
				<ControlEntitiesEditor
					heading={candidate_sets.length ? 'Short release actions' : 'Release actions'}
					controlId={controlId}
					location={location}
					listId={{ stepId, setId: 'up' }}
					entities={action_sets['up']}
					entityType={EntityModelType.Action}
					entityTypeLabel="action"
					feedbackListType={null}
					localVariablesStore={localVariablesStore}
					isLocalVariablesList={false}
				/>
			</MyErrorBoundary>

			{components}
		</>
	)
}<|MERGE_RESOLUTION|>--- conflicted
+++ resolved
@@ -30,12 +30,8 @@
 	stepOptions,
 	stepId,
 	removeSet,
-<<<<<<< HEAD
 	localVariablesStore,
-}: EditActionsReleaseProps) {
-=======
 }: EditActionsReleaseProps): React.JSX.Element {
->>>>>>> c2bcc9db
 	const socket = useContext(SocketContext)
 
 	const editRef = useRef<EditDurationGroupPropertiesModalRef>(null)
