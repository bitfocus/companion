import { ActionSetsModel, ActionStepOptions } from '@companion-app/shared/Model/ActionModel.js'
import { ControlLocation } from '@companion-app/shared/Model/Common.js'
import { SomeEntityModel, EntityModelType } from '@companion-app/shared/Model/EntityModel.js'
import { CButton } from '@coreui/react'
import { faPencil, faTrash } from '@fortawesome/free-solid-svg-icons'
import { FontAwesomeIcon } from '@fortawesome/react-fontawesome'
import React, { useRef, useCallback } from 'react'
import { ControlEntitiesEditor } from '~/Controls/EntitiesEditor.js'
import { MyErrorBoundary } from '~/util.js'
import {
	EditDurationGroupPropertiesModalRef,
	EditDurationGroupPropertiesModal,
} from './EditDurationGroupPropertiesModal.js'
<<<<<<< HEAD
import { LocalVariablesStore } from '../../Controls/LocalVariablesStore.js'
=======
import { trpc, useMutationExt } from '~/TRPC.js'
>>>>>>> 9f1fbbc4

interface EditActionsReleaseProps {
	controlId: string
	location: ControlLocation
	action_sets: ActionSetsModel
	stepOptions: ActionStepOptions
	stepId: string
<<<<<<< HEAD
	removeSet: (stepId: string, setId: ActionSetId) => void
	localVariablesStore: LocalVariablesStore
=======
	removeSet: (stepId: string, setId: number) => void
>>>>>>> 9f1fbbc4
}

export function EditActionsRelease({
	controlId,
	location,
	action_sets,
	stepOptions,
	stepId,
	removeSet,
	localVariablesStore,
}: EditActionsReleaseProps): React.JSX.Element {
	const editRef = useRef<EditDurationGroupPropertiesModalRef>(null)

	const renameMutation = useMutationExt(trpc.controls.actionSets.rename.mutationOptions())
	const setRunWhileHeldMutation = useMutationExt(trpc.controls.actionSets.setRunWhileHeld.mutationOptions())

	const configureSet = useCallback(
		(oldId: string | number) => {
			if (editRef.current) {
				const oldIdNumber = Number(oldId)
				if (isNaN(oldIdNumber)) return

				const runWhileHeld = stepOptions.runWhileHeld.includes(oldIdNumber)
				editRef.current?.show(oldIdNumber, runWhileHeld, (newId: number, runWhileHeld: boolean) => {
					if (!isNaN(newId)) {
						renameMutation
							.mutateAsync({ controlId, stepId, oldSetId: oldIdNumber, newSetId: newId })
							.then(async () => {
								await setRunWhileHeldMutation
									.mutateAsync({ controlId, stepId, setId: newId, runWhileHeld })
									.catch((e) => {
										console.error('Failed to set runWhileHeld:', e)
									})
							})
							.catch((e) => {
								console.error('Failed to rename set:', e)
							})
					}
				})
			}
		},
		[renameMutation, setRunWhileHeldMutation, controlId, stepId, stepOptions]
	)

	const candidate_sets = Object.entries(action_sets)
		.map((o): [number, SomeEntityModel[] | undefined] => [Number(o[0]), o[1]])
		.filter(([id]) => !isNaN(id))
	candidate_sets.sort((a, b) => a[0] - b[0])

	const components = candidate_sets.map(([id, actions]) => {
		const runWhileHeld = stepOptions.runWhileHeld.includes(Number(id))
		const ident = runWhileHeld ? `Held for ${id}ms` : `Release after ${id}ms`
		return (
			<MyErrorBoundary key={id}>
				<ControlEntitiesEditor
					key={id}
					heading={`${ident} actions`}
					headingActions={[
						<CButton key="rename" color="white" title="Configure" size="sm" onClick={() => configureSet(id)}>
							<FontAwesomeIcon icon={faPencil} />
						</CButton>,
						<CButton key="delete" color="white" title="Delete step" size="sm" onClick={() => removeSet(stepId, id)}>
							<FontAwesomeIcon icon={faTrash} />
						</CButton>,
					]}
					controlId={controlId}
					location={location}
					listId={{ stepId, setId: id }}
					entities={actions}
					entityType={EntityModelType.Action}
					entityTypeLabel="action"
					feedbackListType={null}
					localVariablesStore={localVariablesStore}
					localVariablePrefix={null}
				/>
			</MyErrorBoundary>
		)
	})

	return (
		<>
			<EditDurationGroupPropertiesModal ref={editRef} />

			<MyErrorBoundary>
				<ControlEntitiesEditor
					heading={candidate_sets.length ? 'Short release actions' : 'Release actions'}
					controlId={controlId}
					location={location}
					listId={{ stepId, setId: 'up' }}
					entities={action_sets['up']}
					entityType={EntityModelType.Action}
					entityTypeLabel="action"
					feedbackListType={null}
					localVariablesStore={localVariablesStore}
					localVariablePrefix={null}
				/>
			</MyErrorBoundary>

			{components}
		</>
	)
}<|MERGE_RESOLUTION|>--- conflicted
+++ resolved
@@ -11,11 +11,8 @@
 	EditDurationGroupPropertiesModalRef,
 	EditDurationGroupPropertiesModal,
 } from './EditDurationGroupPropertiesModal.js'
-<<<<<<< HEAD
 import { LocalVariablesStore } from '../../Controls/LocalVariablesStore.js'
-=======
 import { trpc, useMutationExt } from '~/TRPC.js'
->>>>>>> 9f1fbbc4
 
 interface EditActionsReleaseProps {
 	controlId: string
@@ -23,12 +20,8 @@
 	action_sets: ActionSetsModel
 	stepOptions: ActionStepOptions
 	stepId: string
-<<<<<<< HEAD
-	removeSet: (stepId: string, setId: ActionSetId) => void
+	removeSet: (stepId: string, setId: number) => void
 	localVariablesStore: LocalVariablesStore
-=======
-	removeSet: (stepId: string, setId: number) => void
->>>>>>> 9f1fbbc4
 }
 
 export function EditActionsRelease({
