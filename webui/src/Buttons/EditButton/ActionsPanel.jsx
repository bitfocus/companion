--- conflicted
+++ resolved
@@ -34,34 +34,34 @@
 
 	const emitUpdateOption = useCallback(
 		(actionId, key, val) => {
-			context.socket.emit(updateOption, page, bank, actionId, key, val)
-		},
-		[context.socket, updateOption, page, bank]
+			context.socket.emit(updateOption, page, bank, set, actionId, key, val)
+		},
+		[context.socket, updateOption, page, bank, set]
 	)
 	const emitSetDelay = useCallback(
 		(actionId, delay) => {
-			context.socket.emit(setDelay, page, bank, actionId, delay)
-		},
-		[context.socket, setDelay, page, bank]
+			context.socket.emit(setDelay, page, bank, set, actionId, delay)
+		},
+		[context.socket, setDelay, page, bank, set]
 	)
 
 	const emitDelete = useCallback(
 		(actionId) => {
-			context.socket.emit(deleteCommand, page, bank, actionId)
-		},
-		[context.socket, deleteCommand, page, bank]
+			context.socket.emit(deleteCommand, page, bank, set, actionId)
+		},
+		[context.socket, deleteCommand, page, bank, set]
 	)
 
 	const emitOrder = useCallback(
 		(dragIndex, hoverIndex) => {
-			context.socket.emit(orderCommand, page, bank, dragIndex, hoverIndex)
-		},
-		[context.socket, orderCommand, page, bank]
+			context.socket.emit(orderCommand, page, bank, set, dragIndex, hoverIndex)
+		},
+		[context.socket, orderCommand, page, bank, set]
 	)
 
 	const addAction = useCallback(
 		(actionType) => {
-			socketEmit(context.socket, addCommand, [page, bank, actionType])
+			socketEmit(context.socket, addCommand, [page, bank, set, actionType])
 				.then(([page, bank, actions]) => {
 					setActions(actions || [])
 				})
@@ -69,7 +69,7 @@
 					console.error('Failed to add bank action', e)
 				})
 		},
-		[context.socket, addCommand, page, bank]
+		[context.socket, addCommand, page, bank, set]
 	)
 
 	return (
@@ -111,13 +111,9 @@
 
 				const oldValue = (oldActions[actionIndex].options || {})[key]
 				if (oldValue !== val) {
-<<<<<<< HEAD
-					context.socket.emit('bank_update_action_option', page, bank, set, actionId, key, val)
-=======
 					if (emitUpdateOption) {
 						emitUpdateOption(actionId, key, val)
 					}
->>>>>>> 7fd8169a
 
 					return update(oldActions, {
 						[actionIndex]: {
@@ -131,11 +127,7 @@
 				}
 			})
 		},
-<<<<<<< HEAD
-		[context.socket, page, bank, set]
-=======
 		[emitUpdateOption, setActions]
->>>>>>> 7fd8169a
 	)
 
 	const doDelay = useCallback(
@@ -146,13 +138,9 @@
 
 				const oldValue = oldActions[actionIndex].options?.delay
 				if (oldValue !== delay) {
-<<<<<<< HEAD
-					context.socket.emit('bank_update_action_delay', page, bank, set, actionId, delay)
-=======
 					if (emitSetDelay) {
 						emitSetDelay(actionId, delay)
 					}
->>>>>>> 7fd8169a
 
 					return update(oldActions, {
 						[actionIndex]: {
@@ -164,40 +152,17 @@
 				}
 			})
 		},
-<<<<<<< HEAD
-		[context.socket, page, bank, set]
-=======
 		[emitSetDelay, setActions]
->>>>>>> 7fd8169a
 	)
 
 	const doDelete = useCallback(
 		(actionId) => {
-<<<<<<< HEAD
-			confirmModal.current.show('Delete action', 'Delete action?', 'Delete', () => {
-				context.socket.emit('bank_action_delete', page, bank, set, actionId)
-				deleteAction(actionId)
-			})
-		},
-		[context.socket, page, bank, set, deleteAction]
-	)
-
-	const addAction = useCallback(
-		(actionType) => {
-			socketEmit(context.socket, 'bank_action_add', [page, bank, set, actionType])
-				.then(([actions]) => {
-					setActions(actions || [])
-				})
-				.catch((e) => {
-					console.error('Failed to add bank action', e)
-=======
 			if (confirmModal) {
 				confirmModal.current.show('Delete action', 'Delete action?', 'Delete', () => {
 					if (emitDelete) {
 						emitDelete(actionId)
 					}
 					setActions((oldActions) => oldActions.filter((a) => a.id !== actionId))
->>>>>>> 7fd8169a
 				})
 			} else {
 				if (emitDelete) {
@@ -206,23 +171,15 @@
 				setActions((oldActions) => oldActions.filter((a) => a.id !== actionId))
 			}
 		},
-<<<<<<< HEAD
-		[context.socket, bank, page, set]
-=======
 		[emitDelete, setActions, confirmModal]
->>>>>>> 7fd8169a
 	)
 
 	const moveCard = useCallback(
 		(dragIndex, hoverIndex) => {
 			// The server doesn't repond to our change, so we assume it was ok
-<<<<<<< HEAD
-			context.socket.emit('bank_update_action_option_order', page, bank, set, dragIndex, hoverIndex)
-=======
 			if (emitOrder) {
 				emitOrder(dragIndex, hoverIndex)
 			}
->>>>>>> 7fd8169a
 
 			setActions((actions) => {
 				const dragCard = actions[dragIndex]
@@ -234,11 +191,7 @@
 				})
 			})
 		},
-<<<<<<< HEAD
-		[context.socket, page, bank, set]
-=======
 		[emitOrder, setActions]
->>>>>>> 7fd8169a
 	)
 
 	return (
@@ -369,10 +322,6 @@
 	// const module = instance ? context.modules[instance.instance_type] : undefined
 	const instanceLabel = instance?.label ?? action.instance
 
-<<<<<<< HEAD
-	const actionSpec = actionsContext[`${action.instance}:${action.action}`]
-=======
->>>>>>> 7fd8169a
 	const options = actionSpec?.options ?? []
 
 	let name = ''
