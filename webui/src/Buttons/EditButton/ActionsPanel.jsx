--- conflicted
+++ resolved
@@ -18,73 +18,11 @@
 import { GenericConfirmModal } from '../../Components/GenericConfirmModal'
 import { AddActionsModal } from './AddModal'
 
-<<<<<<< HEAD
 export function ActionsPanel({ controlId, set, actions, dragId, addPlaceholder }) {
-=======
-export function ActionsPanel({
-	page,
-	bank,
-	dragId,
-	addCommand,
-	getCommand,
-	updateOption,
-	orderCommand,
-	setDelay,
-	deleteCommand,
-	learnCommand,
-	addPlaceholder,
-	setLoadStatus,
-	loadStatusKey,
-	reloadToken,
-}) {
->>>>>>> e7fdfe00
 	const context = useContext(StaticContext)
 
 	const confirmModal = useRef()
 
-<<<<<<< HEAD
-=======
-	const [actions, setActions] = useState([])
-
-	// Ensure the correct data is loaded
-	useEffect(() => {
-		setLoadStatus(loadStatusKey, false)
-		socketEmit(context.socket, getCommand, [page, bank])
-			.then(([page, bank, actions]) => {
-				setActions(actions || [])
-				setLoadStatus(loadStatusKey, true)
-			})
-			.catch((e) => {
-				setLoadStatus(loadStatusKey, `Failed to load ${loadStatusKey}`)
-				console.error('Failed to load bank actions', e)
-			})
-
-		const learnHandler = (actionId, actionOptions) => {
-			if (actionId && actionOptions) {
-				setActions((oldActions) => {
-					const index = oldActions.findIndex((a) => a.id === actionId)
-					if (index === -1) {
-						return oldActions
-					} else {
-						const newActions = [...oldActions]
-						newActions[index] = {
-							...newActions[index],
-							options: actionOptions,
-						}
-						return newActions
-					}
-				})
-			}
-		}
-
-		context.socket.on(`${learnCommand}:result`, learnHandler)
-
-		return () => {
-			context.socket.off(`${learnCommand}:result`, learnHandler)
-		}
-	}, [context.socket, getCommand, setLoadStatus, loadStatusKey, page, bank, reloadToken, learnCommand])
-
->>>>>>> e7fdfe00
 	const emitUpdateOption = useCallback(
 		(actionId, key, val) => {
 			socketEmit2(context.socket, 'controls:action:set-option', [controlId, set, actionId, key, val]).catch((e) => {
@@ -113,9 +51,11 @@
 
 	const emitLearn = useCallback(
 		(actionId) => {
-			context.socket.emit(learnCommand, page, bank, actionId)
-		},
-		[context.socket, learnCommand, page, bank]
+			socketEmit2(context.socket, 'controls:action:learn', [controlId, set, actionId]).catch((e) => {
+				console.error('Failed to learn bank action values', e)
+			})
+		},
+		[context.socket, controlId, set]
 	)
 
 	const emitOrder = useCallback(
@@ -146,19 +86,11 @@
 				addPlaceholder={addPlaceholder}
 				confirmModal={confirmModal}
 				actions={actions}
-<<<<<<< HEAD
 				doSetValue={emitUpdateOption}
 				doSetDelay={emitSetDelay}
 				doDelete={emitDelete}
 				doReorder={emitOrder}
-=======
-				setActions={setActions}
-				emitUpdateOption={emitUpdateOption}
-				emitSetDelay={emitSetDelay}
-				emitDelete={emitDelete}
-				emitOrder={emitOrder}
 				emitLearn={emitLearn}
->>>>>>> e7fdfe00
 				addAction={addAction}
 			/>
 		</>
@@ -171,19 +103,11 @@
 	addPlaceholder,
 	confirmModal,
 	actions,
-<<<<<<< HEAD
 	doSetValue,
 	doSetDelay,
 	doDelete,
 	doReorder,
-=======
-	setActions,
-	emitUpdateOption,
-	emitSetDelay,
-	emitDelete,
-	emitOrder,
 	emitLearn,
->>>>>>> e7fdfe00
 	addAction,
 }) {
 	const addActionsRef = useRef(null)
@@ -247,18 +171,11 @@
 							action={a}
 							index={i}
 							dragId={dragId}
-<<<<<<< HEAD
 							setValue={doSetValue}
 							doDelete={doDelete2}
 							doDelay={doSetDelay}
 							moveCard={doReorder}
-=======
-							setValue={setValue}
-							doDelete={doDelete}
-							doDelay={doDelay}
-							moveCard={moveCard}
 							doLearn={emitLearn}
->>>>>>> e7fdfe00
 						/>
 					))}
 				</tbody>
