--- conflicted
+++ resolved
@@ -128,13 +128,8 @@
 			<GenericConfirmModal ref={confirmModal} />
 			<ActionsPanelInner
 				isOnBank={true}
-<<<<<<< HEAD
-				dragId={dragId}
-=======
 				dragId={`${controlId}_actions`}
 				setId={set}
-				addPlaceholder={addPlaceholder}
->>>>>>> 3e4bc575
 				confirmModal={confirmModal}
 				actions={actions}
 				doSetValue={emitUpdateOption}
@@ -143,26 +138,67 @@
 				doDuplicate={emitDuplicate}
 				doReorder={emitOrder}
 				emitLearn={emitLearn}
-<<<<<<< HEAD
-=======
-				addAction={addAction}
 				setPanelCollapsed={setPanelCollapsed}
 				isPanelCollapsed={isPanelCollapsed}
->>>>>>> 3e4bc575
 			/>
 			<AddActionsPanel addPlaceholder={addPlaceholder} addAction={addAction} />
 		</>
 	)
 }
 
-<<<<<<< HEAD
 export function AddActionsPanel({ addPlaceholder, addAction }) {
-=======
+	const addActionsRef = useRef(null)
+	const showAddModal = useCallback(() => {
+		if (addActionsRef.current) {
+			addActionsRef.current.show()
+		}
+	}, [])
+
+	const [recentActions, setRecentActions] = useState([])
+	useMountEffect(() => {
+		try {
+			// Load from localStorage at startup
+			const recent = JSON.parse(window.localStorage.getItem('recent_actions') || '[]')
+			if (Array.isArray(recent)) {
+				setRecentActions(recent)
+			}
+		} catch (e) {
+			setRecentActions([])
+		}
+	})
+
+	const addAction2 = useCallback(
+		(actionType) => {
+			setRecentActions((existing) => {
+				const newActions = [actionType, ...existing.filter((v) => v !== actionType)].slice(0, 20)
+
+				window.localStorage.setItem('recent_actions', JSON.stringify(newActions))
+
+				return newActions
+			})
+
+			addAction(actionType)
+		},
+		[addAction]
+	)
+
+	return (
+		<div className="add-dropdown-wrapper">
+			<MyErrorBoundary>
+				<AddActionsModal ref={addActionsRef} addAction={addAction2} />
+			</MyErrorBoundary>
+			<AddActionDropdown onSelect={addAction2} placeholder={addPlaceholder} recentActions={recentActions} />
+			<CButton color="primary" variant="outline" onClick={showAddModal}>
+				Browse
+			</CButton>
+		</div>
+	)
+}
+
 export function ActionsPanelInner({
 	isOnBank,
 	dragId,
 	setId,
-	addPlaceholder,
 	confirmModal,
 	actions,
 	doSetValue,
@@ -171,72 +207,9 @@
 	doDuplicate,
 	doReorder,
 	emitLearn,
-	addAction,
+	readonly,
 	setPanelCollapsed,
 	isPanelCollapsed,
-}) {
->>>>>>> 3e4bc575
-	const addActionsRef = useRef(null)
-	const showAddModal = useCallback(() => {
-		if (addActionsRef.current) {
-			addActionsRef.current.show()
-		}
-	}, [])
-
-	const [recentActions, setRecentActions] = useState([])
-	useMountEffect(() => {
-		try {
-			// Load from localStorage at startup
-			const recent = JSON.parse(window.localStorage.getItem('recent_actions') || '[]')
-			if (Array.isArray(recent)) {
-				setRecentActions(recent)
-			}
-		} catch (e) {
-			setRecentActions([])
-		}
-	})
-
-	const addAction2 = useCallback(
-		(actionType) => {
-			setRecentActions((existing) => {
-				const newActions = [actionType, ...existing.filter((v) => v !== actionType)].slice(0, 20)
-
-				window.localStorage.setItem('recent_actions', JSON.stringify(newActions))
-
-				return newActions
-			})
-
-			addAction(actionType)
-		},
-		[addAction]
-	)
-
-	return (
-		<div className="add-dropdown-wrapper">
-			<MyErrorBoundary>
-				<AddActionsModal ref={addActionsRef} addAction={addAction2} />
-			</MyErrorBoundary>
-
-<<<<<<< HEAD
-			<AddActionDropdown onSelect={addAction2} placeholder={addPlaceholder} recentActions={recentActions} />
-			<CButton color="primary" variant="outline" onClick={showAddModal}>
-				Browse
-			</CButton>
-		</div>
-	)
-}
-
-export function ActionsPanelInner({
-	isOnBank,
-	dragId,
-	confirmModal,
-	actions,
-	doSetValue,
-	doSetDelay,
-	doDelete,
-	doReorder,
-	emitLearn,
-	readonly,
 }) {
 	const doDelete2 = useCallback(
 		(actionId) => {
@@ -261,56 +234,23 @@
 							isOnBank={isOnBank}
 							action={a}
 							index={i}
+							setId={setId}
 							dragId={dragId}
 							setValue={doSetValue}
 							doDelete={doDelete2}
+							doDuplicate={doDuplicate}
 							doDelay={doSetDelay}
 							moveCard={doReorder}
 							doLearn={emitLearn}
 							readonly={readonly ?? false}
+							setCollapsed={setPanelCollapsed}
+							isCollapsed={isPanelCollapsed(a.id)}
 						/>
 					</MyErrorBoundary>
 				))}
+				<ActionRowDropPlaceholder dragId={dragId} actionCount={actions.length} setId={setId} moveCard={doReorder} />
 			</tbody>
 		</table>
-	)
-}
-
-function ActionTableRow({ action, isOnBank, index, dragId, setValue, doDelete, doDelay, moveCard, doLearn, readonly }) {
-=======
-			<table className="table action-table">
-				<tbody>
-					{actions.map((a, i) => (
-						<MyErrorBoundary>
-							<ActionTableRow
-								key={a?.id ?? i}
-								isOnBank={isOnBank}
-								action={a}
-								index={i}
-								setId={setId}
-								dragId={dragId}
-								setValue={doSetValue}
-								doDelete={doDelete2}
-								doDuplicate={doDuplicate}
-								doDelay={doSetDelay}
-								moveCard={doReorder}
-								doLearn={emitLearn}
-								setCollapsed={setPanelCollapsed}
-								isCollapsed={isPanelCollapsed(a.id)}
-							/>
-						</MyErrorBoundary>
-					))}
-					<ActionRowDropPlaceholder dragId={dragId} actionCount={actions.length} setId={setId} moveCard={doReorder} />
-				</tbody>
-			</table>
-
-			<div className="add-dropdown-wrapper">
-				<AddActionDropdown onSelect={addAction2} placeholder={addPlaceholder} recentActions={recentActions} />
-				<CButton color="primary" variant="outline" onClick={showAddModal}>
-					Browse
-				</CButton>
-			</div>
-		</>
 	)
 }
 
@@ -350,10 +290,10 @@
 	doDelay,
 	moveCard,
 	doLearn,
+	readonly,
 	isCollapsed,
 	setCollapsed,
 }) {
->>>>>>> 3e4bc575
 	const instancesContext = useContext(InstancesContext)
 	const actionsContext = useContext(ActionsContext)
 
@@ -479,41 +419,6 @@
 				<div className="editor-grid">
 					<div className="cell-name">{name}</div>
 
-<<<<<<< HEAD
-					<div className="cell-description">{actionSpec?.description || ''}</div>
-
-					<div className="cell-delay">
-						<CForm>
-							<label>Delay</label>
-							<CInputGroup>
-								<NumberInputField
-									definition={{ default: 0 }}
-									disabled={readonly}
-									value={action.delay}
-									setValue={innerDelay}
-								/>
-								<CInputGroupAppend>
-									<CInputGroupText>ms</CInputGroupText>
-								</CInputGroupAppend>
-							</CInputGroup>
-						</CForm>
-					</div>
-
-					<div className="cell-actions">
-						<CButton disabled={readonly} color="danger" size="sm" onClick={innerDelete} title="Remove action">
-							<FontAwesomeIcon icon={faTrash} />
-						</CButton>
-						&nbsp;
-						{actionSpec?.hasLearn && doLearn ? (
-							<CButton
-								disabled={readonly}
-								color="info"
-								size="sm"
-								onClick={innerLearn}
-								title="Capture the current values from the device"
-							>
-								Learn
-=======
 					<div className="cell-controls">
 						<CButtonGroup>
 							{isCollapsed ? (
@@ -525,37 +430,15 @@
 									<FontAwesomeIcon icon={faCompressArrowsAlt} />
 								</CButton>
 							)}
-							<CButton color="warning" size="sm" onClick={innerDuplicate} title="Duplicate action">
+							<CButton disabled={readonly} color="warning" size="sm" onClick={innerDuplicate} title="Duplicate action">
 								<FontAwesomeIcon icon={faCopy} />
 							</CButton>
-							<CButton color="danger" size="sm" onClick={innerDelete} title="Remove action">
+							<CButton disabled={readonly} color="danger" size="sm" onClick={innerDelete} title="Remove action">
 								<FontAwesomeIcon icon={faTrash} />
->>>>>>> 3e4bc575
 							</CButton>
 						</CButtonGroup>
 					</div>
 
-<<<<<<< HEAD
-					<div className="cell-option">
-						<CForm>
-							{options.map((opt, i) => (
-								<MyErrorBoundary key={i}>
-									<ActionTableRowOption
-										isOnBank={isOnBank}
-										instanceId={action.instance}
-										option={opt}
-										actionId={action.id}
-										value={(action.options || {})[opt.id]}
-										setValue={setValue}
-										visibility={optionVisibility[opt.id]}
-										readonly={readonly}
-									/>
-								</MyErrorBoundary>
-							))}
-							{options.length === 0 ? 'Nothing to configure' : ''}
-						</CForm>
-					</div>
-=======
 					{!isCollapsed ? (
 						<>
 							<div className="cell-description">{actionSpec?.description || ''}</div>
@@ -564,7 +447,12 @@
 								<CForm>
 									<label>Delay</label>
 									<CInputGroup>
-										<NumberInputField definition={{ default: 0 }} value={action.delay} setValue={innerDelay} />
+										<NumberInputField
+											definition={{ default: 0 }}
+											disabled={readonly}
+											value={action.delay}
+											setValue={innerDelay}
+										/>
 										<CInputGroupAppend>
 											<CInputGroupText>ms</CInputGroupText>
 										</CInputGroupAppend>
@@ -575,6 +463,7 @@
 							<div className="cell-actions">
 								{actionSpec?.hasLearn ? (
 									<CButton
+										disabled={readonly}
 										color="info"
 										size="sm"
 										onClick={innerLearn}
@@ -599,6 +488,7 @@
 												value={(action.options || {})[opt.id]}
 												setValue={setValue}
 												visibility={optionVisibility[opt.id]}
+												readonly={readonly}
 											/>
 										</MyErrorBoundary>
 									))}
@@ -609,7 +499,6 @@
 					) : (
 						''
 					)}
->>>>>>> 3e4bc575
 				</div>
 			</td>
 		</tr>
