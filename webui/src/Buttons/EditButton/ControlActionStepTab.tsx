--- conflicted
+++ resolved
@@ -21,11 +21,8 @@
 	selectedIndex: number
 	selectedKey: string
 	selectedStepProps: NormalButtonSteps[0]
-<<<<<<< HEAD
 	localVariablesStore: LocalVariablesStore
-=======
 	disabledSetStep: boolean
->>>>>>> c2bcc9db
 }
 
 export function ControlActionStepTab({
@@ -38,13 +35,9 @@
 	selectedIndex,
 	selectedKey,
 	selectedStepProps,
-<<<<<<< HEAD
 	localVariablesStore,
-}: ControlActionStepTabProps) {
-=======
 	disabledSetStep,
 }: ControlActionStepTabProps): React.JSX.Element {
->>>>>>> c2bcc9db
 	return (
 		<>
 			<CButtonGroup hidden={stepKeys.length === 1}>
