import { CFormGroup, CInputGroupText, CLabel } from '@coreui/react'
import React, { useCallback, useContext, useMemo } from 'react'
import {
	CheckboxInputField,
	ColorInputField,
	DropdownInputField,
	NumberInputField,
	TextInputField,
	TextWithVariablesInputField,
} from '../../Components'
<<<<<<< HEAD
import { InternalInstanceField } from './InternalInstanceFields'
=======
import { MAX_BUTTONS } from '../../Constants'
import {
	InstancesContext,
	CustomVariableDefinitionsContext,
	VariableDefinitionsContext,
	SurfacesContext,
	PagesContext,
} from '../../util'
>>>>>>> 79aed6c8

export function ActionTableRowOption({ instanceId, isOnBank, actionId, option, value, setValue, visibility }) {
	const setValue2 = useCallback((val) => setValue(actionId, option.id, val), [actionId, option.id, setValue])

	if (!option) {
		return <p>Bad option</p>
	}

	let control = undefined
	switch (option.type) {
		case 'textinput': {
			control = <TextInputField value={value} definition={option} setValue={setValue2} />
			break
		}
		case 'textwithvariables': {
			control = <TextWithVariablesInputField value={value} definition={option} setValue={setValue2} />
			break
		}
		case 'dropdown': {
			control = <DropdownInputField value={value} definition={option} multiple={option.multiple} setValue={setValue2} />
			break
		}
		case 'multiselect': {
			/** Deprecated: Use dropdown with `multiple: true` instead */
			control = <DropdownInputField value={value} definition={option} multiple={true} setValue={setValue2} />
			break
		}
		case 'checkbox': {
			control = <CheckboxInputField value={value} definition={option} setValue={setValue2} />
			break
		}
		case 'colorpicker': {
			control = <ColorInputField value={value} definition={option} setValue={setValue2} />
			break
		}
		case 'number': {
			control = <NumberInputField value={value} definition={option} setValue={setValue2} />
			break
		}
		case 'text': {
			// Just the label is wanted
			control = ''
			break
		}
		default:
			// The 'internal instance' is allowed to use some special input fields, to minimise when it reacts to changes elsewhere in the system
<<<<<<< HEAD
			if (instanceId === 'bitfocus-companion') {
				control = InternalInstanceField(option, isOnBank, value, setValue2)
=======
			if (instanceId === 'internal') {
				switch (option.type) {
					case 'internal:instance_id':
						control = <InternalInstanceIdDropdown value={value} setValue={setValue2} />
						break
					case 'internal:page':
						control = (
							<InternalPageDropdown
								isOnBank={isOnBank}
								includeDirection={option.includeDirection}
								value={value}
								setValue={setValue2}
							/>
						)
						break
					case 'internal:bank':
						control = <InternalBankDropdown isOnBank={isOnBank} value={value} setValue={setValue2} />
						break
					case 'internal:surface_serial':
						control = <InternalSurfaceBySerialDropdown isOnBank={isOnBank} value={value} setValue={setValue2} />
						break
					case 'internal:custom_variable':
						control = <InternalCustomVariableDropdown value={value} setValue={setValue2} />
						break
					case 'internal:variable':
						control = <InternalVariableDropdown value={value} setValue={setValue2} defaultVal={option.default} />
						break
					default:
						// Use default below
						break
				}
>>>>>>> 79aed6c8
			}
			// Use default below
			break
	}

	if (control === undefined) {
		control = <CInputGroupText>Unknown type "{option.type}"</CInputGroupText>
	}

	return (
		<CFormGroup style={{ display: visibility === false ? 'none' : null }}>
			<CLabel>{option.label}</CLabel>
			{control}
		</CFormGroup>
	)
}

function InternalInstanceIdDropdown({ value, setValue }) {
	const context = useContext(InstancesContext)

	const choices = useMemo(() => {
		const instance_choices = [{ id: 'all', label: 'All Instances' }]
		for (const [id, config] of Object.entries(context)) {
			instance_choices.push({ id, label: config.label ?? id })
		}
		return instance_choices
	}, [context])

	return (
		<DropdownInputField
			value={value}
			definition={{
				choices: choices,
				default: 'all',
			}}
			multiple={false}
			setValue={setValue}
		/>
	)
}

function InternalPageDropdown({ isOnBank, includeDirection, value, setValue }) {
	const pages = useContext(PagesContext)

	const choices = useMemo(() => {
		const choices = []
		if (isOnBank) {
			choices.push({ id: 0, label: 'This page' })
		}
		if (includeDirection) {
			choices.push({ id: 'back', label: 'Back' }, { id: 'forward', label: 'Forward' })
		}

		for (let i = 1; i <= 99; i++) {
			const name = pages[i]
			choices.push({ id: i, label: `${i}` + (name ? ` (${name.name || ''})` : '') })
		}
		return choices
	}, [pages, isOnBank, includeDirection])

	return (
		<DropdownInputField
			value={value}
			definition={{
				choices: choices,
				default: choices[0]?.id,
			}}
			multiple={false}
			setValue={setValue}
		/>
	)
}

function InternalBankDropdown({ isOnBank, value, setValue }) {
	const choices = useMemo(() => {
		const choices = []
		if (isOnBank) {
			choices.push({ id: 0, label: 'This bank' })
		}

		for (let i = 1; i <= MAX_BUTTONS; i++) {
			choices.push({ id: i, label: `${i}` })
		}
		return choices
	}, [isOnBank])

	return (
		<DropdownInputField
			value={value}
			definition={{
				choices: choices,
				default: choices[0]?.id,
			}}
			multiple={false}
			setValue={setValue}
		/>
	)
}

function InternalSurfaceBySerialDropdown({ isOnBank, value, setValue }) {
	const context = useContext(SurfacesContext)

	const choices = useMemo(() => {
		const choices = []
		if (isOnBank) {
			choices.push({ id: 'self', label: 'Current surface' })
		}

		for (const surface of context) {
			choices.push({
				label: `${surface.name || surface.type} (${surface.id})`,
				id: surface.id,
			})
		}
		return choices
	}, [context, isOnBank])

	return (
		<DropdownInputField
			value={value}
			definition={{
				choices: choices,
				default: choices[0]?.id,
			}}
			multiple={false}
			setValue={setValue}
		/>
	)
}

function InternalCustomVariableDropdown({ value, setValue }) {
	const context = useContext(CustomVariableDefinitionsContext)
	const choices = useMemo(() => {
		const choices = []

		for (const [id, info] of Object.entries(context)) {
			choices.push({
				id,
				label: `${info.description} (${id})`,
			})
		}

		return choices
	}, [context])

	return (
		<DropdownInputField
			value={value}
			definition={{
				choices: choices,
				default: '',
			}}
			multiple={false}
			setValue={setValue}
		/>
	)
}

function InternalVariableDropdown({ value, setValue, defaultVal }) {
	const context = useContext(VariableDefinitionsContext)
	const choices = useMemo(() => {
		const choices = []

		for (const [instanceLabel, variables] of Object.entries(context)) {
			for (const variable of variables) {
				const id = `${instanceLabel}:${variable.name}`
				choices.push({
					id,
					label: `${variable.label} (${id})`,
				})
			}
		}

		return choices
	}, [context])

	return (
		<DropdownInputField
			value={value}
			definition={{
				choices: choices,
				default: defaultVal ?? choices[0]?.id ?? '',
			}}
			multiple={false}
			setValue={setValue}
		/>
	)
}<|MERGE_RESOLUTION|>--- conflicted
+++ resolved
@@ -1,5 +1,5 @@
 import { CFormGroup, CInputGroupText, CLabel } from '@coreui/react'
-import React, { useCallback, useContext, useMemo } from 'react'
+import React, { useCallback } from 'react'
 import {
 	CheckboxInputField,
 	ColorInputField,
@@ -8,18 +8,7 @@
 	TextInputField,
 	TextWithVariablesInputField,
 } from '../../Components'
-<<<<<<< HEAD
 import { InternalInstanceField } from './InternalInstanceFields'
-=======
-import { MAX_BUTTONS } from '../../Constants'
-import {
-	InstancesContext,
-	CustomVariableDefinitionsContext,
-	VariableDefinitionsContext,
-	SurfacesContext,
-	PagesContext,
-} from '../../util'
->>>>>>> 79aed6c8
 
 export function ActionTableRowOption({ instanceId, isOnBank, actionId, option, value, setValue, visibility }) {
 	const setValue2 = useCallback((val) => setValue(actionId, option.id, val), [actionId, option.id, setValue])
@@ -66,42 +55,8 @@
 		}
 		default:
 			// The 'internal instance' is allowed to use some special input fields, to minimise when it reacts to changes elsewhere in the system
-<<<<<<< HEAD
-			if (instanceId === 'bitfocus-companion') {
+			if (instanceId === 'internal') {
 				control = InternalInstanceField(option, isOnBank, value, setValue2)
-=======
-			if (instanceId === 'internal') {
-				switch (option.type) {
-					case 'internal:instance_id':
-						control = <InternalInstanceIdDropdown value={value} setValue={setValue2} />
-						break
-					case 'internal:page':
-						control = (
-							<InternalPageDropdown
-								isOnBank={isOnBank}
-								includeDirection={option.includeDirection}
-								value={value}
-								setValue={setValue2}
-							/>
-						)
-						break
-					case 'internal:bank':
-						control = <InternalBankDropdown isOnBank={isOnBank} value={value} setValue={setValue2} />
-						break
-					case 'internal:surface_serial':
-						control = <InternalSurfaceBySerialDropdown isOnBank={isOnBank} value={value} setValue={setValue2} />
-						break
-					case 'internal:custom_variable':
-						control = <InternalCustomVariableDropdown value={value} setValue={setValue2} />
-						break
-					case 'internal:variable':
-						control = <InternalVariableDropdown value={value} setValue={setValue2} defaultVal={option.default} />
-						break
-					default:
-						// Use default below
-						break
-				}
->>>>>>> 79aed6c8
 			}
 			// Use default below
 			break
@@ -117,176 +72,4 @@
 			{control}
 		</CFormGroup>
 	)
-}
-
-function InternalInstanceIdDropdown({ value, setValue }) {
-	const context = useContext(InstancesContext)
-
-	const choices = useMemo(() => {
-		const instance_choices = [{ id: 'all', label: 'All Instances' }]
-		for (const [id, config] of Object.entries(context)) {
-			instance_choices.push({ id, label: config.label ?? id })
-		}
-		return instance_choices
-	}, [context])
-
-	return (
-		<DropdownInputField
-			value={value}
-			definition={{
-				choices: choices,
-				default: 'all',
-			}}
-			multiple={false}
-			setValue={setValue}
-		/>
-	)
-}
-
-function InternalPageDropdown({ isOnBank, includeDirection, value, setValue }) {
-	const pages = useContext(PagesContext)
-
-	const choices = useMemo(() => {
-		const choices = []
-		if (isOnBank) {
-			choices.push({ id: 0, label: 'This page' })
-		}
-		if (includeDirection) {
-			choices.push({ id: 'back', label: 'Back' }, { id: 'forward', label: 'Forward' })
-		}
-
-		for (let i = 1; i <= 99; i++) {
-			const name = pages[i]
-			choices.push({ id: i, label: `${i}` + (name ? ` (${name.name || ''})` : '') })
-		}
-		return choices
-	}, [pages, isOnBank, includeDirection])
-
-	return (
-		<DropdownInputField
-			value={value}
-			definition={{
-				choices: choices,
-				default: choices[0]?.id,
-			}}
-			multiple={false}
-			setValue={setValue}
-		/>
-	)
-}
-
-function InternalBankDropdown({ isOnBank, value, setValue }) {
-	const choices = useMemo(() => {
-		const choices = []
-		if (isOnBank) {
-			choices.push({ id: 0, label: 'This bank' })
-		}
-
-		for (let i = 1; i <= MAX_BUTTONS; i++) {
-			choices.push({ id: i, label: `${i}` })
-		}
-		return choices
-	}, [isOnBank])
-
-	return (
-		<DropdownInputField
-			value={value}
-			definition={{
-				choices: choices,
-				default: choices[0]?.id,
-			}}
-			multiple={false}
-			setValue={setValue}
-		/>
-	)
-}
-
-function InternalSurfaceBySerialDropdown({ isOnBank, value, setValue }) {
-	const context = useContext(SurfacesContext)
-
-	const choices = useMemo(() => {
-		const choices = []
-		if (isOnBank) {
-			choices.push({ id: 'self', label: 'Current surface' })
-		}
-
-		for (const surface of context) {
-			choices.push({
-				label: `${surface.name || surface.type} (${surface.id})`,
-				id: surface.id,
-			})
-		}
-		return choices
-	}, [context, isOnBank])
-
-	return (
-		<DropdownInputField
-			value={value}
-			definition={{
-				choices: choices,
-				default: choices[0]?.id,
-			}}
-			multiple={false}
-			setValue={setValue}
-		/>
-	)
-}
-
-function InternalCustomVariableDropdown({ value, setValue }) {
-	const context = useContext(CustomVariableDefinitionsContext)
-	const choices = useMemo(() => {
-		const choices = []
-
-		for (const [id, info] of Object.entries(context)) {
-			choices.push({
-				id,
-				label: `${info.description} (${id})`,
-			})
-		}
-
-		return choices
-	}, [context])
-
-	return (
-		<DropdownInputField
-			value={value}
-			definition={{
-				choices: choices,
-				default: '',
-			}}
-			multiple={false}
-			setValue={setValue}
-		/>
-	)
-}
-
-function InternalVariableDropdown({ value, setValue, defaultVal }) {
-	const context = useContext(VariableDefinitionsContext)
-	const choices = useMemo(() => {
-		const choices = []
-
-		for (const [instanceLabel, variables] of Object.entries(context)) {
-			for (const variable of variables) {
-				const id = `${instanceLabel}:${variable.name}`
-				choices.push({
-					id,
-					label: `${variable.label} (${id})`,
-				})
-			}
-		}
-
-		return choices
-	}, [context])
-
-	return (
-		<DropdownInputField
-			value={value}
-			definition={{
-				choices: choices,
-				default: defaultVal ?? choices[0]?.id ?? '',
-			}}
-			multiple={false}
-			setValue={setValue}
-		/>
-	)
 }