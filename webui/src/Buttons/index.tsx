import { CCol, CNav, CNavItem, CNavLink, CRow, CTabContent, CTabPane, CTabs } from '@coreui/react'
import { faCalculator, faDollarSign, faGift, faPaperPlane, faVideoCamera } from '@fortawesome/free-solid-svg-icons'
import { FontAwesomeIcon } from '@fortawesome/react-fontawesome'
import { nanoid } from 'nanoid'
import { InstancePresets } from './Presets.js'
import { SocketContext, MyErrorBoundary, socketEmitPromise, UserConfigContext } from '../util.js'
import { ButtonsGridPanel } from './ButtonGridPanel.js'
import { EditButton } from './EditButton.js'
import { ActionRecorder } from './ActionRecorder/index.js'
import React, { memo, useCallback, useContext, useRef, useState } from 'react'
import { GenericConfirmModal, GenericConfirmModalRef } from '../Components/GenericConfirmModal.js'
import { ConnectionVariables } from './Variables.js'
<<<<<<< HEAD
import { formatLocation } from '@companion/shared/ControlId.js'
import { ControlLocation } from '@companion/shared/Model/Common.js'
import { PagesList } from './Pages'
import { usePageCount } from '../Hooks/usePagesInfoSubscription'
=======
import { formatLocation } from '@companion-app/shared/ControlId.js'
import { ControlLocation } from '@companion-app/shared/Model/Common.js'
>>>>>>> f1f61d53

interface ButtonsPageProps {
	hotPress: boolean
}

export const ButtonsPage = memo(function ButtonsPage({ hotPress }: ButtonsPageProps) {
	const socket = useContext(SocketContext)
	const userConfig = useContext(UserConfigContext)

	const pageCount = usePageCount()

	const clearModalRef = useRef<GenericConfirmModalRef>(null)

	const [tabResetToken, setTabResetToken] = useState(nanoid())
	const [activeTab, setActiveTab] = useState('pages')
	const [selectedButton, setSelectedButton] = useState<ControlLocation | null>(null)
	const [pageNumber, setPageNumber] = useState(1)
	const [copyFromButton, setCopyFromButton] = useState<[ControlLocation, string] | null>(null)

	const doChangeTab = useCallback((newTab) => {
		setActiveTab((oldTab) => {
			const preserveButtonsTab = newTab === 'variables' && oldTab === 'edit'
			if (newTab !== 'edit' && oldTab !== newTab && !preserveButtonsTab) {
				setSelectedButton(null)
				setTabResetToken(nanoid())
			}
			return newTab
		})
	}, [])

	const doButtonGridClick = useCallback(
		(location, isDown) => {
			if (hotPress) {
				socketEmitPromise(socket, 'controls:hot-press', [location, isDown, 'grid']).catch((e) =>
					console.error(`Hot press failed: ${e}`)
				)
			} else if (isDown) {
				setActiveTab('edit')
				console.log('set selected', location)
				setSelectedButton(location)
				setTabResetToken(nanoid())
			}
		},
		[socket, hotPress]
	)
	const clearSelectedButton = useCallback(() => {
		doChangeTab('pages')
	}, [doChangeTab])

	const handleKeyDownInButtons = useCallback(
		(e) => {
			if (e.target.tagName !== 'INPUT' && e.target.tagName !== 'TEXTAREA') {
				switch (e.key) {
					case 'ArrowDown':
						setSelectedButton((selectedButton) => {
							if (selectedButton && userConfig?.gridSize) {
								return {
									...selectedButton,
									row:
										selectedButton.row >= userConfig.gridSize.maxRow
											? userConfig.gridSize.minRow
											: selectedButton.row + 1,
								}
							} else {
								return selectedButton
							}
						})
						// TODO - ensure kept in view
						break
					case 'ArrowUp':
						setSelectedButton((selectedButton) => {
							if (selectedButton && userConfig?.gridSize) {
								return {
									...selectedButton,
									row:
										selectedButton.row <= userConfig.gridSize.minRow
											? userConfig.gridSize.maxRow
											: selectedButton.row - 1,
								}
							} else {
								return selectedButton
							}
						})
						// TODO - ensure kept in view
						break
					case 'ArrowLeft':
						setSelectedButton((selectedButton) => {
							if (selectedButton && userConfig?.gridSize) {
								return {
									...selectedButton,
									column:
										selectedButton.column <= userConfig.gridSize.minColumn
											? userConfig.gridSize.maxColumn
											: selectedButton.column - 1,
								}
							} else {
								return selectedButton
							}
						})
						// TODO - ensure kept in view
						break
					case 'ArrowRight':
						setSelectedButton((selectedButton) => {
							if (selectedButton && userConfig?.gridSize) {
								return {
									...selectedButton,
									column:
										selectedButton.column >= userConfig.gridSize.maxColumn
											? userConfig.gridSize.minColumn
											: selectedButton.column + 1,
								}
							} else {
								return selectedButton
							}
						})
						// TODO - ensure kept in view
						break
					case 'PageUp':
						setSelectedButton((selectedButton) => {
							if (selectedButton) {
								const newPageNumber = selectedButton.pageNumber >= pageCount ? 1 : selectedButton.pageNumber + 1
								setPageNumber(newPageNumber)
								return {
									...selectedButton,
									pageNumber: newPageNumber,
								}
							} else {
								return selectedButton
							}
						})
						break
					case 'PageDown':
						setSelectedButton((selectedButton) => {
							if (selectedButton) {
								const newPageNumber = selectedButton.pageNumber <= 1 ? pageCount : selectedButton.pageNumber - 1
								setPageNumber(newPageNumber)
								return {
									...selectedButton,
									pageNumber: newPageNumber,
								}
							} else {
								return selectedButton
							}
						})
						break
				}

				if (selectedButton) {
					// keyup with button selected

					if (!e.ctrlKey && !e.metaKey && !e.altKey && (e.key === 'Backspace' || e.key === 'Delete')) {
						clearModalRef.current?.show(
							`Clear button ${formatLocation(selectedButton)}`,
							`This will clear the style, feedbacks and all actions`,
							'Clear',
							() => {
								socketEmitPromise(socket, 'controls:reset', [selectedButton]).catch((e) => {
									console.error(`Reset failed: ${e}`)
								})
							}
						)
					}
					if ((e.ctrlKey || e.metaKey) && !e.altKey && e.key.toLowerCase() === 'c') {
						console.log('prepare copy', selectedButton)
						setCopyFromButton([selectedButton, 'copy'])
					}
					if ((e.ctrlKey || e.metaKey) && !e.altKey && e.key.toLowerCase() === 'x') {
						console.log('prepare cut', selectedButton)
						setCopyFromButton([selectedButton, 'cut'])
					}
					if ((e.ctrlKey || e.metaKey) && !e.altKey && e.key.toLowerCase() === 'v' && copyFromButton) {
						console.log('do paste', copyFromButton, selectedButton)

						if (copyFromButton[1] === 'copy') {
							socketEmitPromise(socket, 'controls:copy', [copyFromButton[0], selectedButton]).catch((e) => {
								console.error(`copy failed: ${e}`)
							})
							setTabResetToken(nanoid())
						} else if (copyFromButton[1] === 'cut') {
							socketEmitPromise(socket, 'controls:move', [copyFromButton[0], selectedButton]).catch((e) => {
								console.error(`move failed: ${e}`)
							})
							setCopyFromButton(null)
							setTabResetToken(nanoid())
						} else {
							console.error('unknown paste operation:', copyFromButton[1])
						}
					}
				}
			}
		},
		[socket, selectedButton, copyFromButton, pageCount, userConfig?.gridSize]
	)

	return (
		<CRow className="buttons-page split-panels">
			<GenericConfirmModal ref={clearModalRef} />

			<CCol xs={12} xl={6} className="primary-panel">
				<MyErrorBoundary>
					<ButtonsGridPanel
						buttonGridClick={doButtonGridClick}
						isHot={hotPress}
						selectedButton={selectedButton}
						pageNumber={pageNumber}
						changePage={setPageNumber}
						onKeyDown={handleKeyDownInButtons}
						clearSelectedButton={clearSelectedButton}
					/>
				</MyErrorBoundary>
			</CCol>

			<CCol xs={12} xl={6} className="secondary-panel">
				<div className="secondary-panel-inner">
					<CTabs activeTab={activeTab} onActiveTabChange={doChangeTab}>
						<CNav variant="tabs">
							<CNavItem hidden={!selectedButton}>
								<CNavLink data-tab="edit">
									<FontAwesomeIcon icon={faCalculator} /> Edit Button{' '}
									{selectedButton ? `${formatLocation(selectedButton)}` : '?'}
								</CNavLink>
							</CNavItem>

							<CNavItem>
								<CNavLink data-tab="pages">
									<FontAwesomeIcon icon={faPaperPlane} /> Pages
								</CNavLink>
							</CNavItem>
							<CNavItem>
								<CNavLink data-tab="presets">
									<FontAwesomeIcon icon={faGift} /> Presets
								</CNavLink>
							</CNavItem>
							<CNavItem>
								<CNavLink data-tab="variables">
									<FontAwesomeIcon icon={faDollarSign} /> Variables
								</CNavLink>
							</CNavItem>
							<CNavItem>
								<CNavLink data-tab="action-recorder">
									<FontAwesomeIcon icon={faVideoCamera} /> Recorder
								</CNavLink>
							</CNavItem>
						</CNav>
						<CTabContent fade={false}>
							<CTabPane data-tab="edit">
								<MyErrorBoundary>
									{selectedButton && (
										<EditButton
											key={`${formatLocation(selectedButton)}-${tabResetToken}`}
											location={selectedButton}
											onKeyUp={handleKeyDownInButtons}
										/>
									)}
								</MyErrorBoundary>
							</CTabPane>
							<CTabPane data-tab="pages">
								<MyErrorBoundary>
									<PagesList setPageNumber={setPageNumber} />
								</MyErrorBoundary>
							</CTabPane>
							<CTabPane data-tab="presets">
								<MyErrorBoundary>
									<InstancePresets resetToken={tabResetToken} />
								</MyErrorBoundary>
							</CTabPane>
							<CTabPane data-tab="variables">
								<MyErrorBoundary>
									<ConnectionVariables resetToken={tabResetToken} />
								</MyErrorBoundary>
							</CTabPane>
							<CTabPane data-tab="action-recorder">
								<MyErrorBoundary>
									<ActionRecorder key={tabResetToken} />
								</MyErrorBoundary>
							</CTabPane>
						</CTabContent>
					</CTabs>
				</div>
			</CCol>
		</CRow>
	)
})<|MERGE_RESOLUTION|>--- conflicted
+++ resolved
@@ -10,15 +10,10 @@
 import React, { memo, useCallback, useContext, useRef, useState } from 'react'
 import { GenericConfirmModal, GenericConfirmModalRef } from '../Components/GenericConfirmModal.js'
 import { ConnectionVariables } from './Variables.js'
-<<<<<<< HEAD
-import { formatLocation } from '@companion/shared/ControlId.js'
-import { ControlLocation } from '@companion/shared/Model/Common.js'
-import { PagesList } from './Pages'
-import { usePageCount } from '../Hooks/usePagesInfoSubscription'
-=======
 import { formatLocation } from '@companion-app/shared/ControlId.js'
 import { ControlLocation } from '@companion-app/shared/Model/Common.js'
->>>>>>> f1f61d53
+import { PagesList } from './Pages.js'
+import { usePageCount } from '../Hooks/usePagesInfoSubscription.js'
 
 interface ButtonsPageProps {
 	hotPress: boolean
