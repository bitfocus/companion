import { CCol, CNav, CNavItem, CNavLink, CRow, CTabContent, CTabPane } from '@coreui/react'
import { faCalculator, faDollarSign, faGift, faVideoCamera } from '@fortawesome/free-solid-svg-icons'
import { FontAwesomeIcon } from '@fortawesome/react-fontawesome'
import { nanoid } from 'nanoid'
import { InstancePresets } from './Presets.js'
import { MyErrorBoundary, socketEmitPromise } from '../util.js'
import { ButtonsGridPanel } from './ButtonGridPanel.js'
import { EditButton } from './EditButton.js'
import { ActionRecorder } from './ActionRecorder/index.js'
import React, { useCallback, useContext, useRef, useState } from 'react'
import { GenericConfirmModal, GenericConfirmModalRef } from '../Components/GenericConfirmModal.js'
import { ConnectionVariables } from './Variables.js'
import { formatLocation } from '@companion-app/shared/ControlId.js'
import { ControlLocation } from '@companion-app/shared/Model/Common.js'
import { observer } from 'mobx-react-lite'
import { RootAppStoreContext } from '../Stores/RootAppStore.js'
<<<<<<< HEAD
import classNames from 'classnames'
=======
import { useGridZoom } from './GridZoom.js'
>>>>>>> d0cd2430

interface ButtonsPageProps {
	hotPress: boolean
}

export const ButtonsPage = observer(function ButtonsPage({ hotPress }: ButtonsPageProps) {
	const { userConfig, socket } = useContext(RootAppStoreContext)

	const clearModalRef = useRef<GenericConfirmModalRef>(null)
	const [gridZoomController, gridZoomValue] = useGridZoom('grid')

	const [tabResetToken, setTabResetToken] = useState(nanoid())
	const [activeTab, setActiveTab] = useState('presets')
	const [selectedButton, setSelectedButton] = useState<ControlLocation | null>(null)
	const [pageNumber, setPageNumber] = useState(1)
	const [copyFromButton, setCopyFromButton] = useState<[ControlLocation, string] | null>(null)

	const doChangeTab = useCallback((newTab: string) => {
		setActiveTab((oldTab) => {
			const preserveButtonsTab = newTab === 'variables' && oldTab === 'edit'
			if (newTab !== 'edit' && oldTab !== newTab && !preserveButtonsTab) {
				setSelectedButton(null)
				setTabResetToken(nanoid())
			}
			return newTab
		})
	}, [])

	const doButtonGridClick = useCallback(
		(location: ControlLocation, isDown: boolean) => {
			if (hotPress) {
				socketEmitPromise(socket, 'controls:hot-press', [location, isDown, 'grid']).catch((e) =>
					console.error(`Hot press failed: ${e}`)
				)
			} else if (isDown) {
				setActiveTab('edit')
				console.log('set selected', location)
				setSelectedButton(location)
				setTabResetToken(nanoid())
			}
		},
		[socket, hotPress]
	)
	const clearSelectedButton = useCallback(() => {
		doChangeTab('presets')
	}, [doChangeTab])

	const gridSize = userConfig.properties?.gridSize

	const handleKeyDownInButtons = useCallback(
<<<<<<< HEAD
		(e: React.KeyboardEvent) => {
			if (e.currentTarget.tagName !== 'INPUT' && e.currentTarget.tagName !== 'TEXTAREA') {
=======
		(e) => {
			const isControlOrCommandCombo = (e.ctrlKey || e.metaKey) && !e.altKey

			if (isControlOrCommandCombo && e.key === '=') {
				e.preventDefault()
				gridZoomController.zoomIn(true)
			} else if (isControlOrCommandCombo && e.key === '-') {
				e.preventDefault()
				gridZoomController.zoomOut(true)
			} else if (isControlOrCommandCombo && e.key === '0') {
				e.preventDefault()
				gridZoomController.zoomReset()
			} else if (e.target.tagName !== 'INPUT' && e.target.tagName !== 'TEXTAREA') {
>>>>>>> d0cd2430
				switch (e.key) {
					case 'ArrowDown':
						setSelectedButton((selectedButton) => {
							if (selectedButton && gridSize) {
								return {
									...selectedButton,
									row: selectedButton.row >= gridSize.maxRow ? gridSize.minRow : selectedButton.row + 1,
								}
							} else {
								return selectedButton
							}
						})
						// TODO - ensure kept in view
						break
					case 'ArrowUp':
						setSelectedButton((selectedButton) => {
							if (selectedButton && gridSize) {
								return {
									...selectedButton,
									row: selectedButton.row <= gridSize.minRow ? gridSize.maxRow : selectedButton.row - 1,
								}
							} else {
								return selectedButton
							}
						})
						// TODO - ensure kept in view
						break
					case 'ArrowLeft':
						setSelectedButton((selectedButton) => {
							if (selectedButton && gridSize) {
								return {
									...selectedButton,
									column: selectedButton.column <= gridSize.minColumn ? gridSize.maxColumn : selectedButton.column - 1,
								}
							} else {
								return selectedButton
							}
						})
						// TODO - ensure kept in view
						break
					case 'ArrowRight':
						setSelectedButton((selectedButton) => {
							if (selectedButton && gridSize) {
								return {
									...selectedButton,
									column: selectedButton.column >= gridSize.maxColumn ? gridSize.minColumn : selectedButton.column + 1,
								}
							} else {
								return selectedButton
							}
						})
						// TODO - ensure kept in view
						break
					case 'PageUp':
						setSelectedButton((selectedButton) => {
							if (selectedButton) {
								const newPageNumber = selectedButton.pageNumber >= 99 ? 1 : selectedButton.pageNumber + 1
								setPageNumber(newPageNumber)
								return {
									...selectedButton,
									pageNumber: newPageNumber,
								}
							} else {
								return selectedButton
							}
						})
						break
					case 'PageDown':
						setSelectedButton((selectedButton) => {
							if (selectedButton) {
								const newPageNumber = selectedButton.pageNumber <= 1 ? 99 : selectedButton.pageNumber - 1
								setPageNumber(newPageNumber)
								return {
									...selectedButton,
									pageNumber: newPageNumber,
								}
							} else {
								return selectedButton
							}
						})
						break
				}

				if (selectedButton) {
					// keyup with button selected

					if (!e.ctrlKey && !e.metaKey && !e.altKey && (e.key === 'Backspace' || e.key === 'Delete')) {
						clearModalRef.current?.show(
							`Clear button ${formatLocation(selectedButton)}`,
							`This will clear the style, feedbacks and all actions`,
							'Clear',
							() => {
								socketEmitPromise(socket, 'controls:reset', [selectedButton]).catch((e) => {
									console.error(`Reset failed: ${e}`)
								})
							}
						)
					}
					if (isControlOrCommandCombo && e.key.toLowerCase() === 'c') {
						console.log('prepare copy', selectedButton)
						setCopyFromButton([selectedButton, 'copy'])
					}
					if (isControlOrCommandCombo && e.key.toLowerCase() === 'x') {
						console.log('prepare cut', selectedButton)
						setCopyFromButton([selectedButton, 'cut'])
					}
					if (isControlOrCommandCombo && e.key.toLowerCase() === 'v' && copyFromButton) {
						console.log('do paste', copyFromButton, selectedButton)

						if (copyFromButton[1] === 'copy') {
							socketEmitPromise(socket, 'controls:copy', [copyFromButton[0], selectedButton]).catch((e) => {
								console.error(`copy failed: ${e}`)
							})
							setTabResetToken(nanoid())
						} else if (copyFromButton[1] === 'cut') {
							socketEmitPromise(socket, 'controls:move', [copyFromButton[0], selectedButton]).catch((e) => {
								console.error(`move failed: ${e}`)
							})
							setCopyFromButton(null)
							setTabResetToken(nanoid())
						} else {
							console.error('unknown paste operation:', copyFromButton[1])
						}
					}
				}
			}
		},
		[socket, selectedButton, copyFromButton, gridSize]
	)

	return (
		<CRow className="buttons-page split-panels">
			<GenericConfirmModal ref={clearModalRef} />

			<CCol xs={12} xl={6} className="primary-panel">
				<MyErrorBoundary>
					<ButtonsGridPanel
						buttonGridClick={doButtonGridClick}
						isHot={hotPress}
						selectedButton={selectedButton}
						pageNumber={pageNumber}
						changePage={setPageNumber}
						onKeyDown={handleKeyDownInButtons}
						clearSelectedButton={clearSelectedButton}
						gridZoomController={gridZoomController}
						gridZoomValue={gridZoomValue}
					/>
				</MyErrorBoundary>
			</CCol>

			<CCol xs={12} xl={6} className="secondary-panel">
				<div className="secondary-panel-inner">
					{/* <CTabs activeTab={activeTab} onActiveTabChange={doChangeTab}> */}
					<CNav variant="tabs">
						<CNavItem
							className={classNames({
								hidden: !selectedButton,
							})}
						>
							<CNavLink data-tab="edit">
								<FontAwesomeIcon icon={faCalculator} /> Edit Button{' '}
								{selectedButton ? `${formatLocation(selectedButton)}` : '?'}
							</CNavLink>
						</CNavItem>
						<CNavItem>
							<CNavLink data-tab="presets">
								<FontAwesomeIcon icon={faGift} /> Presets
							</CNavLink>
						</CNavItem>
						<CNavItem>
							<CNavLink data-tab="variables">
								<FontAwesomeIcon icon={faDollarSign} /> Variables
							</CNavLink>
						</CNavItem>
						<CNavItem>
							<CNavLink data-tab="action-recorder">
								<FontAwesomeIcon icon={faVideoCamera} /> Recorder
							</CNavLink>
						</CNavItem>
					</CNav>
					<CTabContent>
						<CTabPane data-tab="edit">
							<MyErrorBoundary>
								{selectedButton && (
									<EditButton
										key={`${formatLocation(selectedButton)}-${tabResetToken}`}
										location={selectedButton}
										onKeyUp={handleKeyDownInButtons}
									/>
								)}
							</MyErrorBoundary>
						</CTabPane>
						<CTabPane data-tab="presets">
							<MyErrorBoundary>
								<InstancePresets resetToken={tabResetToken} />
							</MyErrorBoundary>
						</CTabPane>
						<CTabPane data-tab="variables">
							<MyErrorBoundary>
								<ConnectionVariables resetToken={tabResetToken} />
							</MyErrorBoundary>
						</CTabPane>
						<CTabPane data-tab="action-recorder">
							<MyErrorBoundary>
								<ActionRecorder key={tabResetToken} />
							</MyErrorBoundary>
						</CTabPane>
					</CTabContent>
					{/* </CTabs> */}
				</div>
			</CCol>
		</CRow>
	)
})<|MERGE_RESOLUTION|>--- conflicted
+++ resolved
@@ -14,11 +14,8 @@
 import { ControlLocation } from '@companion-app/shared/Model/Common.js'
 import { observer } from 'mobx-react-lite'
 import { RootAppStoreContext } from '../Stores/RootAppStore.js'
-<<<<<<< HEAD
 import classNames from 'classnames'
-=======
 import { useGridZoom } from './GridZoom.js'
->>>>>>> d0cd2430
 
 interface ButtonsPageProps {
 	hotPress: boolean
@@ -69,11 +66,7 @@
 	const gridSize = userConfig.properties?.gridSize
 
 	const handleKeyDownInButtons = useCallback(
-<<<<<<< HEAD
 		(e: React.KeyboardEvent) => {
-			if (e.currentTarget.tagName !== 'INPUT' && e.currentTarget.tagName !== 'TEXTAREA') {
-=======
-		(e) => {
 			const isControlOrCommandCombo = (e.ctrlKey || e.metaKey) && !e.altKey
 
 			if (isControlOrCommandCombo && e.key === '=') {
@@ -85,8 +78,7 @@
 			} else if (isControlOrCommandCombo && e.key === '0') {
 				e.preventDefault()
 				gridZoomController.zoomReset()
-			} else if (e.target.tagName !== 'INPUT' && e.target.tagName !== 'TEXTAREA') {
->>>>>>> d0cd2430
+			} else if (e.currentTarget.tagName !== 'INPUT' && e.currentTarget.tagName !== 'TEXTAREA') {
 				switch (e.key) {
 					case 'ArrowDown':
 						setSelectedButton((selectedButton) => {
