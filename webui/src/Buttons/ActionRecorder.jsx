import React, { useCallback, useContext, useEffect, useState, useRef } from 'react'
import {
	InstancesContext,
	socketEmitPromise,
	SocketContext,
	LoadingRetryOrError,
	applyPatchOrReplaceObject,
	PagesContext,
	TriggersContext,
	PreventDefaultHandler,
} from '../util'
import { CreateTriggerControlId, CreateBankControlId } from '@companion/shared/ControlId'
import {
	CButton,
	CAlert,
	CButtonGroup,
	CCol,
	CRow,
	CForm,
	CLabel,
	CModal,
	CModalHeader,
	CModalBody,
	CModalFooter,
	CNav,
	CNavItem,
	CNavLink,
	CTabs,
	CTabContent,
	CTabPane,
} from '@coreui/react'
import { FontAwesomeIcon } from '@fortawesome/react-fontawesome'
import { faCalendarAlt, faClock } from '@fortawesome/free-solid-svg-icons'
import { useMemo } from 'react'
import { DropdownInputField } from '../Components'
import { ActionsList } from '../Controls/ActionSetEditor'
import { GenericConfirmModal } from '../Components/GenericConfirmModal'
import { ButtonGrid, ButtonGridHeader, usePagePicker } from './ButtonGrid'
import { cloneDeep } from 'lodash-es'
import jsonPatch from 'fast-json-patch'
import { usePanelCollapseHelper } from '../Helpers/CollapseHelper'
import CSwitch from '../CSwitch'
import { MenuPortalContext } from '../Components/DropdownInputField'

export function ActionRecorder() {
	const socket = useContext(SocketContext)

	const confirmRef = useRef(null)

	const [sessions, setSessions] = useState(null)
	const [selectedSessionId, setSelectedSessionId] = useState(null)
	const [isFinishing, setIsFinishing] = useState(false)

	// Subscribe to the list of sessions
	useEffect(() => {
		socketEmitPromise(socket, 'action-recorder:subscribe', [])
			.then((newSessions) => {
				setSessions(newSessions)

				setSelectedSessionId(Object.keys(newSessions).sort()[0] || null)
				setIsFinishing(false)
			})
			.catch((e) => {
				console.error('Action record subscribe', e)
			})

		const updateSessionList = (newSessions) => {
			setSessions((oldSessions) => applyPatchOrReplaceObject(oldSessions, newSessions))
		}

		socket.on('action-recorder:session-list', updateSessionList)

		return () => {
			socketEmitPromise(socket, 'action-recorder:unsubscribe', []).catch((e) => {
				console.error('Action record subscribe', e)
			})

			socket.off('action-recorder:session-list', updateSessionList)
		}
	}, [socket])

	// Ensure the sessionId remains valid
	useEffect(() => {
		setSelectedSessionId((oldId) => {
			return sessions && sessions[oldId] ? oldId : Object.keys(sessions || {}).sort()[0] || null
		})
	}, [sessions])

	useEffect(() => {
		setIsFinishing(false)
	}, [selectedSessionId])

	const [sessionInfo, setSessionInfo] = useState(null)

	useEffect(() => {
		setSessionInfo(null)

		if (selectedSessionId) {
			socketEmitPromise(socket, 'action-recorder:session:subscribe', [selectedSessionId])
				.then((info) => {
					setSessionInfo(info)
				})
				.catch((e) => {
					console.error('Action record session subscribe', e)
				})

			const updateSessionInfo = (patch) => {
				setSessionInfo((oldInfo) => applyPatchOrReplaceObject(oldInfo, patch))
			}

			socket.on(`action-recorder:session:update:${selectedSessionId}`, updateSessionInfo)

			return () => {
				socketEmitPromise(socket, 'action-recorder:session:unsubscribe', [selectedSessionId]).catch((e) => {
					console.error('Action record subscribe', e)
				})

				socket.off(`action-recorder:session:update:${selectedSessionId}`, updateSessionInfo)
			}
		}
	}, [socket, selectedSessionId])

	const closeFinishingModal = useCallback(() => {
		setIsFinishing(false)
	}, [])
	const openFinishingModal = useCallback(() => {
		setIsFinishing(true)
	}, [])

	return (
		<CRow className="action-recorder-panel">
			<GenericConfirmModal ref={confirmRef} />

			{isFinishing ? <RecorderSessionFinishModal doClose={closeFinishingModal} sessionId={selectedSessionId} /> : ''}

			<CCol xs={12} className={'row-heading'}>
				<h5>Action Recorder</h5>
				<p>
					You can use this panel to record actions as you make changes directly on a configured device. <br />
					Not many modules support this, and they don't support it for every action.
				</p>

				<RecorderSessionHeading
					confirmRef={confirmRef}
					sessionId={selectedSessionId}
					sessionInfo={sessionInfo}
					doFinish={openFinishingModal}
				/>

				<hr className="slim" />
			</CCol>
			{selectedSessionId ? (
				<RecorderSession sessionId={selectedSessionId} sessionInfo={sessionInfo} />
			) : (
				<CAlert color="danger">There is no session, this looks like a bug!</CAlert>
			)}
		</CRow>
	)
}

function RecorderSessionFinishModal({ doClose, sessionId }) {
	const socket = useContext(SocketContext)

	const doSave = useCallback(
		(controlId, stepId, setId, mode) => {
			socketEmitPromise(socket, 'action-recorder:session:save-to-control', [sessionId, controlId, stepId, setId, mode])
				.then(() => {
					doClose()
				})
				.catch((e) => {
					console.error(e)
				})
		},
		[socket, sessionId, doClose]
	)

	const [modalRef, setModalRef] = useState(null)

	return (
		<CModal innerRef={setModalRef} show={true} onClose={doClose} size="lg">
			<MenuPortalContext.Provider value={modalRef}>
				<CForm onSubmit={PreventDefaultHandler} className={'action-recorder-finish-panel'}>
					<CModalHeader closeButton>
						<h5>Select destination</h5>
					</CModalHeader>
					<CModalBody>
						<CTabs activeTab="buttons">
							<CNav variant="tabs">
								<CNavItem>
									<CNavLink data-tab="buttons">
										<FontAwesomeIcon icon={faCalendarAlt} /> Buttons
									</CNavLink>
								</CNavItem>
								<CNavItem>
									<CNavLink data-tab="triggers">
										<FontAwesomeIcon icon={faClock} /> Triggers
									</CNavLink>
								</CNavItem>
							</CNav>
							<CTabContent fade={false} className="default-scroll">
								<CTabPane data-tab="buttons">
									<ButtonPicker selectButton={doSave} />
								</CTabPane>
								<CTabPane data-tab="triggers">
									<CRow>
										<CCol sm={12}>
											<TriggerPicker selectControl={doSave} />
										</CCol>
									</CRow>
								</CTabPane>
							</CTabContent>
						</CTabs>
					</CModalBody>
					<CModalFooter>
						<CButton color="secondary" onClick={doClose}>
							Cancel
						</CButton>
					</CModalFooter>
				</CForm>
			</MenuPortalContext.Provider>
		</CModal>
	)
}

function ButtonPicker({ selectButton }) {
	const socket = useContext(SocketContext)
	const pages = useContext(PagesContext)

	const { pageNumber, setPageNumber, changePage } = usePagePicker(pages, 1)

	const [selectedControl, setSelectedControl] = useState(null)
	const [selectedStep, setSelectedStep] = useState(null)
	const [selectedSet, setSelectedSet] = useState(null)

	const bankClick = useCallback(
		(bank, pressed) => {
			if (pressed) {
				setSelectedControl(CreateBankControlId(pageNumber, bank))
				setSelectedSet(null)
			}
		},
		[pageNumber]
	)

	const replaceActions = useCallback(() => {
		selectButton(selectedControl, selectedStep, selectedSet, 'replace')
	}, [selectedControl, selectedStep, selectedSet, selectButton])
	const appendActions = useCallback(() => {
		selectButton(selectedControl, selectedStep, selectedSet, 'append')
	}, [selectedControl, selectedStep, selectedSet, selectButton])

	const [controlInfo, setControlInfo] = useState(null)
	useEffect(() => {
		setControlInfo(null)

		if (selectedControl) {
			socketEmitPromise(socket, 'controls:subscribe', [selectedControl])
				.then((config) => {
					console.log(config)
					setControlInfo(config?.config ?? false)
				})
				.catch((e) => {
					console.error('Failed to load bank config', e)
					setControlInfo(null)
				})

			const patchConfig = (patch) => {
				setControlInfo((oldConfig) => {
					if (patch === false) {
						return false
					} else {
						return jsonPatch.applyPatch(cloneDeep(oldConfig) || {}, patch).newDocument
					}
				})
			}

			socket.on(`controls:config-${selectedControl}`, patchConfig)

			return () => {
				socket.off(`controls:config-${selectedControl}`, patchConfig)

				socketEmitPromise(socket, 'controls:unsubscribe', [selectedControl]).catch((e) => {
					console.error('Failed to unsubscribe bank config', e)
				})
			}
		}
	}, [socket, selectedControl])

	const actionStepOptions = useMemo(() => {
		switch (controlInfo?.type) {
			case 'button':
				return Object.keys(controlInfo.steps || {}).map((stepId) => ({
					id: stepId,
					label: `Step ${Number(stepId) + 1}`,
				}))
			default:
				return []
		}
	}, [controlInfo?.type, controlInfo?.steps])

	const selectedStepInfo = controlInfo?.steps?.[selectedStep]
	const actionSetOptions = useMemo(() => {
		switch (controlInfo?.type) {
			case 'button': {
				const sets = [
					{
						id: 'down',
						label: 'Press',
					},
					{
						id: 'up',
						label: 'Release',
					},
				]

				if (selectedStepInfo?.action_sets?.['rotate_left'] || selectedStepInfo?.action_sets?.['rotate_right']) {
					sets.unshift(
						{
							id: 'rotate_left',
							label: 'Rotate left',
						},
						{
							id: 'rotate_right',
							label: 'Rotate right',
						}
					)
				}

				const candidate_sets = Object.keys(selectedStepInfo?.action_sets || {}).filter((id) => !isNaN(id))
				candidate_sets.sort((a, b) => Number(a) - Number(b))

				for (const set of candidate_sets) {
					sets.push({
						id: set,
						label: `Release after ${set}ms`,
					})
				}

				return sets
			}
			default:
				return []
		}
	}, [controlInfo?.type, selectedStepInfo])

	useEffect(() => {
		setSelectedStep((oldStep) => {
			if (actionStepOptions.find((opt) => opt.id === oldStep)) {
				return oldStep
			} else {
				return actionStepOptions[0]?.id
			}
		})
	}, [actionStepOptions])

	useEffect(() => {
		setSelectedSet((oldSet) => {
			if (actionSetOptions.find((opt) => opt.id === oldSet)) {
				return oldSet
			} else {
				return actionSetOptions[0]?.id
			}
		})
	}, [actionSetOptions])

	return (
		<>
			<CRow>
				<CCol sm={12}>
					<ButtonGridHeader
						pageNumber={pageNumber}
						pageName={pages[pageNumber]?.name ?? 'PAGE'}
						changePage={changePage}
						setPage={setPageNumber}
					/>
				</CCol>
				<div className="bankgrid">
					<ButtonGrid bankClick={bankClick} pageNumber={pageNumber} selectedButton={selectedControl} />
				</div>
			</CRow>
			<CRow>
				<CCol sm={12}>
					<CForm className="flex-form" onSubmit={PreventDefaultHandler}>
						<CRow form>
							<CCol sm={10} xs={9} hidden={actionStepOptions.length <= 1}>
								<CLabel>Step</CLabel>

								<DropdownInputField
									choices={actionStepOptions}
									multiple={false}
									value={selectedStep}
									setValue={setSelectedStep}
									disabled={!controlInfo}
								/>
							</CCol>
							<CCol sm={10} xs={9} hidden={actionSetOptions.length === 0}>
								<CLabel>Action Group</CLabel>

								<DropdownInputField
									choices={actionSetOptions}
									multiple={false}
									value={selectedSet}
									setValue={setSelectedSet}
									disabled={!controlInfo}
								/>
							</CCol>
							<CCol className="py-1" sm={10} xs={9}>
								<CButtonGroup>
									<CButton
										color="primary"
										title="Replace all the actions on the trigger"
										disabled={!selectedControl || !selectedSet}
										onClick={replaceActions}
									>
										Replace
									</CButton>
									<CButton
										color="info"
										title="Append to the existing actions"
										disabled={!selectedControl || !selectedSet}
										onClick={appendActions}
									>
										Append
									</CButton>
								</CButtonGroup>
							</CCol>
						</CRow>
					</CForm>
				</CCol>
			</CRow>
		</>
	)
}

function TriggerPickerRow({ id, trigger, selectTrigger }) {
	const replaceActions = useCallback(() => selectTrigger(id, 'replace'), [id, selectTrigger])
	const appendActions = useCallback(() => selectTrigger(id, 'append'), [id, selectTrigger])

	return (
		<tr>
			<td>{trigger.name}</td>
			<td>
				<CButtonGroup>
					<CButton color="primary" title="Replace all the actions on the trigger" onClick={replaceActions}>
						Replace
					</CButton>
					<CButton color="info" title="Append to the existing actions" onClick={appendActions}>
						Append
					</CButton>
				</CButtonGroup>
			</td>
		</tr>
	)
}
function TriggerPicker({ selectControl }) {
	const triggersList = useContext(TriggersContext)

	const selectTrigger = useCallback(
		(id, mode) => selectControl(CreateTriggerControlId(id), null, null, mode),
		[selectControl]
	)

	return (
		<>
			<table className="table table-responsive-sm width-100">
				<thead>
					<tr>
						<th>Name</th>
						<th className="fit">&nbsp;</th>
					</tr>
				</thead>
				<tbody>
					{triggersList && Object.keys(triggersList).length > 0 ? (
						Object.entries(triggersList).map(([id, item]) => (
							<TriggerPickerRow key={id} id={id} trigger={item} selectTrigger={selectTrigger} />
						))
					) : (
						<tr>
							<td colSpan="2" className="currentlyNone">
								There currently are no triggers or scheduled tasks.
							</td>
						</tr>
					)}
				</tbody>
			</table>
		</>
	)
}

function RecorderSessionHeading({ confirmRef, sessionId, sessionInfo, doFinish }) {
	const socket = useContext(SocketContext)
	const instances = useContext(InstancesContext)

	const doClearActions = useCallback(() => {
		socketEmitPromise(socket, 'action-recorder:session:discard-actions', [sessionId]).catch((e) => {
			console.error(e)
		})
	}, [socket, sessionId])

	const doAbort = useCallback(() => {
		if (confirmRef.current) {
			confirmRef.current.show(
				'Discard session',
				'Are you sure you wish to discard the current session?',
				'Discard',
				() => {
					socketEmitPromise(socket, 'action-recorder:session:abort', [sessionId]).catch((e) => {
						console.error(e)
					})
				}
			)
		}
	}, [socket, sessionId, confirmRef])

	const changeRecording = useCallback(
		(e) => {
			socketEmitPromise(socket, 'action-recorder:session:recording', [
				sessionId,
				typeof e === 'boolean' ? e : e.target.checked,
			]).catch((e) => {
				console.error(e)
			})
		},
		[socket, sessionId]
	)

	const doFinish2 = useCallback(() => {
		changeRecording(false)

		doFinish()
	}, [changeRecording, doFinish])

	const changeInstanceIds = useCallback(
		(ids) => {
			socketEmitPromise(socket, 'action-recorder:session:set-instances', [sessionId, ids]).catch((e) => {
				console.error(e)
			})
		},
		[socket, sessionId]
	)

	const instancesWhichCanRecord = useMemo(() => {
		const result = []

		for (const [id, info] of Object.entries(instances)) {
			if (info.hasRecordActionsHandler) {
				result.push({
					id,
					label: info.label,
				})
			}
		}

		return result
	}, [instances])

	if (!sessionInfo) return <></>

	return (
		<>
<<<<<<< HEAD
			<CForm className="edit-button-panel" onSubmit={PreventDefaultHandler}>
				<CRow form>
					<CCol className="fieldtype-checkbox" sm={10} xs={9}>
						<CLabel>Connections</CLabel>
						<DropdownInputField
							value={sessionInfo.instanceIds}
							setValue={changeInstanceIds}
							multiple={true}
							choices={instancesWhichCanRecord}
						/>
					</CCol>

					<CCol className="fieldtype-checkbox" sm={2} xs={3}>
						<CLabel>Recording</CLabel>
						<span style={{ marginTop: 4, display: 'inline-block' }}>
							<CSwitch color="success" size="lg" checked={!!sessionInfo.isRunning} onChange={changeRecording} />
						</span>
					</CCol>
				</CRow>
			</CForm>
			<CButtonGroup className={'margin-bottom'}>
				<CButton onClick={doClearActions} color="danger" disabled={!sessionInfo.actions?.length}>
					Clear Actions
				</CButton>
				<CButton onClick={doAbort} color="danger">
					Discard
				</CButton>
				<CButton onClick={doFinish2} color="danger" disabled={!sessionInfo.actions?.length}>
					Finish
				</CButton>
			</CButtonGroup>
=======
			<CForm onSubmit={PreventDefaultHandler}>
				<CRow form className="flex-form flex-form-row" style={{ clear: 'both' }}>
					<div className="flex w-full gap-2">
						<div className="w-full">
							<CLabel>Connections</CLabel>
							<DropdownInputField
								value={sessionInfo.instanceIds}
								setValue={changeInstanceIds}
								multiple={true}
								choices={instancesWhichCanRecord}
							/>
						</div>

						<div>
							<CLabel>Recording</CLabel>
							<p>
								<CSwitch color="success" size="lg" checked={!!sessionInfo.isRunning} onChange={changeRecording} />
							</p>
						</div>
					</div>
				</CRow>

				<CRow form className="flex-form-row" style={{ clear: 'both' }}>
					<CButtonGroup className={'margin-bottom'}>
						<CButton onClick={doClearActions} color="danger" disabled={!sessionInfo.actions?.length}>
							Clear Actions
						</CButton>
						<CButton onClick={doAbort} color="danger">
							Discard
						</CButton>
						<CButton onClick={doFinish2} color="danger" disabled={!sessionInfo.actions?.length}>
							Finish
						</CButton>
					</CButtonGroup>
				</CRow>
			</CForm>
>>>>>>> f7931c19
		</>
	)
}

function RecorderSession({ sessionId, sessionInfo }) {
	const socket = useContext(SocketContext)

	const doActionDelete = useCallback(
		(actionId) => {
			socketEmitPromise(socket, 'action-recorder:session:action-delete', [sessionId, actionId]).catch((e) => {
				console.error(e)
			})
		},
		[socket, sessionId]
	)
	const doActionDuplicate = useCallback(
		(actionId) => {
			socketEmitPromise(socket, 'action-recorder:session:action-duplicate', [sessionId, actionId]).catch((e) => {
				console.error(e)
			})
		},
		[socket, sessionId]
	)
	const doActionDelay = useCallback(
		(actionId, delay) => {
			socketEmitPromise(socket, 'action-recorder:session:action-delay', [sessionId, actionId, delay]).catch((e) => {
				console.error(e)
			})
		},
		[socket, sessionId]
	)
	const doActionSetValue = useCallback(
		(actionId, key, value) => {
			socketEmitPromise(socket, 'action-recorder:session:action-set-value', [sessionId, actionId, key, value]).catch(
				(e) => {
					console.error(e)
				}
			)
		},
		[socket, sessionId]
	)
	const doActionReorder = useCallback(
		(_dragStepId, _dragSetId, dragIndex, _dropStepId, _dropSetId, dropIndex) => {
			socketEmitPromise(socket, 'action-recorder:session:action-reorder', [sessionId, dragIndex, dropIndex]).catch(
				(e) => {
					console.error(e)
				}
			)
		},
		[socket, sessionId]
	)

	const { setPanelCollapsed, isPanelCollapsed } = usePanelCollapseHelper(
		`action_recorder`,
		sessionInfo?.actions?.map((a) => a.id) ?? []
	)

	if (!sessionInfo || !sessionInfo.actions) return <LoadingRetryOrError dataReady={false} />

	return (
		<CCol xs={12} className="flex-form">
			<ActionsList
				isOnControl={false}
				dragId={'triggerAction'}
				actions={sessionInfo.actions}
				readonly={!!sessionInfo.isRunning}
				doDelete={doActionDelete}
				doDuplicate={doActionDuplicate}
				doSetDelay={doActionDelay}
				doReorder={doActionReorder}
				doSetValue={doActionSetValue}
				setPanelCollapsed={setPanelCollapsed}
				isPanelCollapsed={isPanelCollapsed}
			/>
			{sessionInfo.actions.length === 0 ? <CAlert color="info">No actions have been recorded</CAlert> : ''}
		</CCol>
	)
}<|MERGE_RESOLUTION|>--- conflicted
+++ resolved
@@ -558,39 +558,6 @@
 
 	return (
 		<>
-<<<<<<< HEAD
-			<CForm className="edit-button-panel" onSubmit={PreventDefaultHandler}>
-				<CRow form>
-					<CCol className="fieldtype-checkbox" sm={10} xs={9}>
-						<CLabel>Connections</CLabel>
-						<DropdownInputField
-							value={sessionInfo.instanceIds}
-							setValue={changeInstanceIds}
-							multiple={true}
-							choices={instancesWhichCanRecord}
-						/>
-					</CCol>
-
-					<CCol className="fieldtype-checkbox" sm={2} xs={3}>
-						<CLabel>Recording</CLabel>
-						<span style={{ marginTop: 4, display: 'inline-block' }}>
-							<CSwitch color="success" size="lg" checked={!!sessionInfo.isRunning} onChange={changeRecording} />
-						</span>
-					</CCol>
-				</CRow>
-			</CForm>
-			<CButtonGroup className={'margin-bottom'}>
-				<CButton onClick={doClearActions} color="danger" disabled={!sessionInfo.actions?.length}>
-					Clear Actions
-				</CButton>
-				<CButton onClick={doAbort} color="danger">
-					Discard
-				</CButton>
-				<CButton onClick={doFinish2} color="danger" disabled={!sessionInfo.actions?.length}>
-					Finish
-				</CButton>
-			</CButtonGroup>
-=======
 			<CForm onSubmit={PreventDefaultHandler}>
 				<CRow form className="flex-form flex-form-row" style={{ clear: 'both' }}>
 					<div className="flex w-full gap-2">
@@ -627,7 +594,6 @@
 					</CButtonGroup>
 				</CRow>
 			</CForm>
->>>>>>> f7931c19
 		</>
 	)
 }
