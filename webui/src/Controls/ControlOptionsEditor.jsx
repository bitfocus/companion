--- conflicted
+++ resolved
@@ -59,11 +59,7 @@
 		<>
 			{' '}
 			<GenericConfirmModal ref={confirmRef} />
-<<<<<<< HEAD
-			<div className="flex w-full gap-2">
-=======
 			<div className="flex w-full gap-2 flex-form">
->>>>>>> f7931c19
 				<div>
 					<CLabel>
 						Relative Delays &nbsp;{' '}
@@ -83,42 +79,6 @@
 					</p>
 				</div>
 
-<<<<<<< HEAD
-				<div>
-					<label>
-						Progress &nbsp;
-						<FontAwesomeIcon
-							icon={faQuestionCircle}
-							title="When this button has multiple steps, progress to the next step when the button is released"
-						/>
-					</label>
-					<p>
-						<CSwitch
-							color="success"
-							checked={options.stepAutoProgress}
-							onChange={() => {
-								setStepAutoProgressValue(!options.stepAutoProgress)
-							}}
-						/>
-					</p>
-				</div>
-
-				<div>
-					<label>
-						Rotary Actions &nbsp;
-						<FontAwesomeIcon icon={faQuestionCircle} title="Make this button compatible with rotation events" />
-					</label>
-					<p>
-						<CSwitch
-							color="success"
-							checked={options.rotaryActions}
-							onChange={() => {
-								setRotaryActions(!options.rotaryActions)
-							}}
-						/>
-					</p>
-				</div>
-=======
 				{controlType === 'button' && (
 					<>
 						<div>
@@ -157,7 +117,6 @@
 						</div>
 					</>
 				)}
->>>>>>> f7931c19
 			</div>
 		</>
 	)
