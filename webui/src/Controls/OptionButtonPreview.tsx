--- conflicted
+++ resolved
@@ -14,11 +14,7 @@
  * @param {string} param.location where this preview is located (if any)
  * @returns
  */
-<<<<<<< HEAD
-export function OptionButtonPreview({ controlId, options }: OptionButtonPreviewProps) {
-=======
-export function OptionButtonPreview({ location, options }: OptionButtonPreviewProps): React.JSX.Element {
->>>>>>> c2bcc9db
+export function OptionButtonPreview({ controlId, options }: OptionButtonPreviewProps): React.JSX.Element {
 	const socket = useContext(SocketContext)
 
 	const [image, setImage] = useState<string | null>(null)
