import { CButton, CForm, CInputGroup, CInputGroupAppend, CInputGroupText, CButtonGroup } from '@coreui/react'
import {
	faSort,
	faTrash,
	faExpandArrowsAlt,
	faCompressArrowsAlt,
	faCopy,
	faFolderOpen,
} from '@fortawesome/free-solid-svg-icons'
import { FontAwesomeIcon } from '@fortawesome/react-fontawesome'
import React, { useCallback, useContext, useEffect, useMemo, useRef, useState } from 'react'
import { NumberInputField } from '../Components'
import {
	ActionsContext,
	InstancesContext,
	MyErrorBoundary,
	socketEmitPromise,
	sandbox,
	SocketContext,
	PreventDefaultHandler,
	RecentActionsContext,
} from '../util'
import Select, { createFilter } from 'react-select'
import { OptionsInputField } from './OptionsInputField'
import { useDrag, useDrop } from 'react-dnd'
import { GenericConfirmModal } from '../Components/GenericConfirmModal'
import { AddActionsModal } from './AddModal'
import { usePanelCollapseHelper } from '../Helpers/CollapseHelper'
import CSwitch from '../CSwitch'
import { OptionButtonPreview } from './OptionButtonPreview'
import { MenuPortalContext } from '../Components/DropdownInputField'
import { ParseControlId } from '@companion/shared/ControlId'

export function ControlActionSetEditor({ controlId, stepId, setId, actions, addPlaceholder, heading, headingActions }) {
	const socket = useContext(SocketContext)

	const confirmModal = useRef()

	const emitUpdateOption = useCallback(
		(actionId, key, val) => {
			socketEmitPromise(socket, 'controls:action:set-option', [controlId, stepId, setId, actionId, key, val]).catch(
				(e) => {
					console.error('Failed to set bank action option', e)
				}
			)
		},
		[socket, controlId, stepId, setId]
	)
	const emitSetDelay = useCallback(
		(actionId, delay) => {
			socketEmitPromise(socket, 'controls:action:set-delay', [controlId, stepId, setId, actionId, delay]).catch((e) => {
				console.error('Failed to set bank action delay', e)
			})
		},
		[socket, controlId, stepId, setId]
	)

	const emitDelete = useCallback(
		(actionId) => {
			socketEmitPromise(socket, 'controls:action:remove', [controlId, stepId, setId, actionId]).catch((e) => {
				console.error('Failed to remove bank action', e)
			})
		},
		[socket, controlId, stepId, setId]
	)
	const emitDuplicate = useCallback(
		(actionId) => {
			socketEmitPromise(socket, 'controls:action:duplicate', [controlId, stepId, setId, actionId]).catch((e) => {
				console.error('Failed to duplicate bank action', e)
			})
		},
		[socket, controlId, stepId, setId]
	)

	const emitLearn = useCallback(
		(actionId) => {
			socketEmitPromise(socket, 'controls:action:learn', [controlId, stepId, setId, actionId]).catch((e) => {
				console.error('Failed to learn bank action values', e)
			})
		},
		[socket, controlId, stepId, setId]
	)

	const emitOrder = useCallback(
		(dragStepId, dragSetId, dragIndex, dropStepId, dropSetId, dropIndex) => {
			socketEmitPromise(socket, 'controls:action:reorder', [
				controlId,
				dragStepId,
				dragSetId,
				dragIndex,
				dropStepId,
				dropSetId,
				dropIndex,
			]).catch((e) => {
				console.error('Failed to reorder bank actions', e)
			})
		},
		[socket, controlId]
	)

	const emitEnabled = useCallback(
		(actionId, enabled) => {
			socketEmitPromise(socket, 'controls:action:enabled', [controlId, stepId, setId, actionId, enabled]).catch((e) => {
				console.error('Failed to enable/disable action', e)
			})
		},
		[socket, controlId, stepId, setId]
	)

	const addAction = useCallback(
		(actionType) => {
			const [instanceId, actionId] = actionType.split(':', 2)
			socketEmitPromise(socket, 'controls:action:add', [controlId, stepId, setId, instanceId, actionId]).catch((e) => {
				console.error('Failed to add bank action', e)
			})
		},
		[socket, controlId, stepId, setId]
	)

	const actionIds = useMemo(() => (actions ? actions.map((act) => act.id) : []), [actions])
	const { setPanelCollapsed, isPanelCollapsed, setAllCollapsed, setAllExpanded, canExpandAll, canCollapseAll } =
		usePanelCollapseHelper(`actions_${controlId}_${stepId}_${setId}`, actionIds)

	return (
		<div className="action-category">
			<h4>
				{heading}
<<<<<<< HEAD
				{actions && actions.length > 1 && (
					<CButtonGroup className="right">
						{headingActions || ''}
						{canExpandAll && (
							<CButton color="white" size="sm" onClick={setAllExpanded} title="Expand all">
								<FontAwesomeIcon icon={faExpandArrowsAlt} />
							</CButton>
						)}
						{canCollapseAll && (
							<CButton color="white" size="sm" onClick={setAllCollapsed} title="Collapse all">
								<FontAwesomeIcon icon={faCompressArrowsAlt} />
							</CButton>
						)}
					</CButtonGroup>
				)}
=======
				<CButtonGroup className="right">
					{actions && actions.length > 1 && canExpandAll && (
						<CButton color="white" size="sm" onClick={setAllExpanded} title="Expand all">
							<FontAwesomeIcon icon={faExpandArrowsAlt} />
						</CButton>
					)}
					{actions && actions.length > 1 && canCollapseAll && (
						<CButton color="white" size="sm" onClick={setAllCollapsed} title="Collapse all">
							<FontAwesomeIcon icon={faCompressArrowsAlt} />
						</CButton>
					)}
					{headingActions || ''}
				</CButtonGroup>
>>>>>>> f7931c19
			</h4>
			<GenericConfirmModal ref={confirmModal} />
			<ActionsList
				isOnControl={true}
				controlId={controlId}
				dragId={`${controlId}_actions`}
				stepId={stepId}
				setId={setId}
				confirmModal={confirmModal}
				actions={actions}
				doSetValue={emitUpdateOption}
				doSetDelay={emitSetDelay}
				doDelete={emitDelete}
				doDuplicate={emitDuplicate}
				doReorder={emitOrder}
				doEnabled={emitEnabled}
				emitLearn={emitLearn}
				setPanelCollapsed={setPanelCollapsed}
				isPanelCollapsed={isPanelCollapsed}
			/>
			<AddActionsPanel addPlaceholder={addPlaceholder} addAction={addAction} />
		</div>
	)
}

function AddActionsPanel({ addPlaceholder, addAction }) {
	const addActionsRef = useRef(null)
	const showAddModal = useCallback(() => {
		if (addActionsRef.current) {
			addActionsRef.current.show()
		}
	}, [])

	return (
		<div className="add-dropdown-wrapper">
<<<<<<< HEAD
			<AddActionDropdown onSelect={addAction2} placeholder={addPlaceholder} recentActions={recentActions} />
=======
			<AddActionDropdown onSelect={addAction} placeholder={addPlaceholder} />
>>>>>>> f7931c19
			<CButton color="primary" onClick={showAddModal} style={{ borderTopLeftRadius: 0, borderBottomLeftRadius: 0 }}>
				<FontAwesomeIcon icon={faFolderOpen} />
			</CButton>

			<MyErrorBoundary>
				<AddActionsModal ref={addActionsRef} addAction={addAction} />
			</MyErrorBoundary>
		</div>
	)
}

export function ActionsList({
	isOnControl,
	controlId,
	dragId,
	stepId,
	setId,
	confirmModal,
	actions,
	doSetValue,
	doSetDelay,
	doDelete,
	doDuplicate,
	doEnabled,
	doReorder,
	emitLearn,
	readonly,
	setPanelCollapsed,
	isPanelCollapsed,
}) {
	const doDelete2 = useCallback(
		(actionId) => {
			if (confirmModal) {
				confirmModal.current.show('Delete action', 'Delete action?', 'Delete', () => {
					doDelete(actionId)
				})
			} else {
				doDelete(actionId)
			}
		},
		[doDelete, confirmModal]
	)

	return (
		<table className="table action-table">
			<tbody>
				{actions &&
					actions.map((a, i) => (
						<MyErrorBoundary key={a?.id ?? i}>
							<ActionTableRow
								key={a?.id ?? i}
								isOnControl={isOnControl}
								action={a}
								index={i}
								stepId={stepId}
								setId={setId}
								controlId={controlId}
								dragId={dragId}
								setValue={doSetValue}
								doDelete={doDelete2}
								doDuplicate={doDuplicate}
								doDelay={doSetDelay}
								doEnabled={doEnabled}
								moveCard={doReorder}
								doLearn={emitLearn}
								readonly={readonly ?? false}
								setCollapsed={setPanelCollapsed}
								isCollapsed={isPanelCollapsed(a.id)}
							/>
						</MyErrorBoundary>
					))}
				<ActionRowDropPlaceholder
					dragId={dragId}
					actionCount={actions ? actions.length : 0}
					stepId={stepId}
					setId={setId}
					moveCard={doReorder}
				/>
			</tbody>
		</table>
	)
}

function ActionRowDropPlaceholder({ dragId, stepId, setId, actionCount, moveCard }) {
	const [isDragging, drop] = useDrop({
		accept: dragId,
		collect: (monitor) => {
			return monitor.canDrop()
		},
		hover(item, monitor) {
			moveCard(item.stepId, item.setId, item.index, stepId, setId, 0)
		},
	})

	if (!isDragging || actionCount > 0) return <></>

	return (
		<tr ref={drop} className={'actionlist-dropzone'}>
			<td colSpan={3}>
				<p>Drop action here</p>
			</td>
		</tr>
	)
}

function ActionTableRow({
	action,
	stepId,
	setId,
	isOnControl,
	index,
	dragId,
	controlId,
	setValue,
	doDelete,
	doDuplicate,
	doDelay,
	moveCard,
	doLearn,
	doEnabled,
	readonly,
	isCollapsed,
	setCollapsed,
}) {
	const instancesContext = useContext(InstancesContext)
	const actionsContext = useContext(ActionsContext)

	const innerDelete = useCallback(() => doDelete(action.id), [action.id, doDelete])
	const innerDuplicate = useCallback(() => doDuplicate(action.id), [action.id, doDuplicate])
	const innerDelay = useCallback((delay) => doDelay(action.id, delay), [doDelay, action.id])
	const innerLearn = useCallback(() => doLearn(action.id), [doLearn, action.id])
	const innerSetEnabled = useCallback((e) => doEnabled(action.id, e.target.checked), [doEnabled, action.id])

	const [optionVisibility, setOptionVisibility] = useState({})

	const actionSpec = (actionsContext[action.instance] || {})[action.action]

	const ref = useRef(null)
	const [, drop] = useDrop({
		accept: dragId,
		hover(item, monitor) {
			if (!ref.current) {
				return
			}
			const dragIndex = item.index
			const hoverIndex = index
			// Don't replace items with themselves
			if (dragIndex === hoverIndex && item.setId === setId && item.stepId === stepId) {
				return
			}

			// Time to actually perform the action
			moveCard(item.stepId, item.setId, item.index, stepId, setId, index)

			// Note: we're mutating the monitor item here!
			// Generally it's better to avoid mutations,
			// but it's good here for the sake of performance
			// to avoid expensive index searches.
			item.index = hoverIndex
			item.setId = setId
		},
	})
	const [{ isDragging }, drag, preview] = useDrag({
		type: dragId,
		canDrag: !readonly,
		item: {
			actionId: action.id,
			stepId: stepId,
			setId: setId,
			index: index,
			// ref: ref,
		},
		collect: (monitor) => ({
			isDragging: monitor.isDragging(),
		}),
	})
	preview(drop(ref))

	useEffect(() => {
		const options = actionSpec?.options ?? []

		for (const option of options) {
			try {
				if (typeof option.isVisibleFn === 'string' && typeof option.isVisible !== 'function') {
					option.isVisible = sandbox(option.isVisibleFn)
				}
			} catch (e) {
				console.error('Failed to process isVisibleFn', e)
			}
		}
	}, [actionSpec])

	useEffect(() => {
		const visibility = {}
		const options = actionSpec?.options ?? []

		if (options === null || action === null) {
			return
		}

		for (const option of options) {
			try {
				if (typeof option.isVisible === 'function') {
					visibility[option.id] = option.isVisible(action.options)
				}
			} catch (e) {
				console.error('Failed to check visibility', e)
			}
		}

		setOptionVisibility(visibility)

		return () => {
			setOptionVisibility({})
		}
	}, [actionSpec, action])

	const doCollapse = useCallback(() => {
		setCollapsed(action.id, true)
	}, [setCollapsed, action.id])
	const doExpand = useCallback(() => {
		setCollapsed(action.id, false)
	}, [setCollapsed, action.id])

	const previewControlIdFunction = useMemo(() => {
		if (action?.instance === 'internal' && actionSpec?.previewControlIdFn) {
			return sandbox(actionSpec.previewControlIdFn)
		} else {
			return undefined
		}
	}, [action?.instance, actionSpec?.previewControlIdFn])

	if (!action) {
		// Invalid action, so skip
		return ''
	}

	const instance = instancesContext[action.instance]
	// const module = instance ? modules[instance.instance_type] : undefined
	const instanceLabel = instance?.label ?? action.instance

	const options = actionSpec?.options ?? []
	const previewControlId = previewControlIdFunction?.(action.options, ParseControlId(controlId))

	let name = ''
	if (actionSpec) {
		name = `${instanceLabel}: ${actionSpec.label}`
	} else {
		name = `${instanceLabel}: ${action.action} (undefined)`
	}

	return (
		<tr ref={ref} className={isDragging ? 'actionlist-dragging' : ''}>
			<td ref={drag} className="td-reorder">
				<FontAwesomeIcon icon={faSort} />
			</td>
			<td style={{ paddingRight: 0 }}>
				<div className="editor-grid">
					<div className="cell-name">{name}</div>

					<div className="cell-controls">
						<CButtonGroup>
							{isCollapsed ? (
								<CButton size="sm" onClick={doExpand} title="Expand action view">
									<FontAwesomeIcon icon={faExpandArrowsAlt} />
								</CButton>
							) : (
								<CButton size="sm" onClick={doCollapse} title="Collapse action view">
									<FontAwesomeIcon icon={faCompressArrowsAlt} />
								</CButton>
							)}
							<CButton disabled={readonly} size="sm" onClick={innerDuplicate} title="Duplicate action">
								<FontAwesomeIcon icon={faCopy} />
							</CButton>
							<CButton disabled={readonly} size="sm" onClick={innerDelete} title="Remove action">
								<FontAwesomeIcon icon={faTrash} />
							</CButton>
							{doEnabled && (
								<>
									&nbsp;
									<CSwitch
										color="success"
										checked={!action.disabled}
										title={action.disabled ? 'Enable action' : 'Disable action'}
										onChange={innerSetEnabled}
									/>
								</>
							)}
						</CButtonGroup>
					</div>

					{!isCollapsed && (
						<>
							<div className="cell-description">{actionSpec?.description || ''}</div>

							{previewControlId && (
								<div className="cell-bank-preview">
									<OptionButtonPreview controlId={previewControlId} />
								</div>
							)}

							<div className="cell-delay">
								<CForm onSubmit={PreventDefaultHandler}>
									<label>Delay</label>
									<CInputGroup>
										<NumberInputField
											min={0}
											step={10}
											disabled={readonly}
											value={action.delay}
											setValue={innerDelay}
										/>
										<CInputGroupAppend>
											<CInputGroupText>ms</CInputGroupText>
										</CInputGroupAppend>
									</CInputGroup>
								</CForm>
							</div>

							<div className="cell-actions">
								{actionSpec?.hasLearn && (
									<CButton
										disabled={readonly}
										color="info"
										size="sm"
										onClick={innerLearn}
										title="Capture the current values from the device"
									>
										Learn
									</CButton>
								)}
							</div>

							<div className="cell-option">
								<CForm onSubmit={PreventDefaultHandler}>
									{options.map((opt, i) => (
										<MyErrorBoundary key={i}>
											<OptionsInputField
												key={i}
												isOnControl={isOnControl}
												isAction={true}
												instanceId={action.instance}
												option={opt}
												actionId={action.id}
												value={(action.options || {})[opt.id]}
												setValue={setValue}
												visibility={optionVisibility[opt.id]}
												readonly={readonly}
											/>
										</MyErrorBoundary>
									))}
								</CForm>
							</div>
						</>
					)}
				</div>
			</td>
		</tr>
	)
}

const baseFilter = createFilter()
const filterOptions = (candidate, input) => {
	if (input) {
		return !candidate.data.isRecent && baseFilter(candidate, input)
	} else {
		return candidate.data.isRecent
	}
}

const noOptionsMessage = ({ inputValue }) => {
	if (inputValue) {
		return 'No actions found'
	} else {
		return 'No recently used actions'
	}
}

function AddActionDropdown({ onSelect, placeholder }) {
	const recentActionsContext = useContext(RecentActionsContext)
	const menuPortal = useContext(MenuPortalContext)
	const instancesContext = useContext(InstancesContext)
	const actionsContext = useContext(ActionsContext)

	const options = useMemo(() => {
		const options = []
		for (const [instanceId, instanceActions] of Object.entries(actionsContext)) {
			for (const [actionId, action] of Object.entries(instanceActions || {})) {
				const instanceLabel = instancesContext[instanceId]?.label ?? instanceId
				options.push({
					isRecent: false,
					value: `${instanceId}:${actionId}`,
					label: `${instanceLabel}: ${action.label}`,
				})
			}
		}

		const recents = []
		for (const actionType of recentActionsContext.recentActions) {
			if (actionType) {
				const [instanceId, actionId] = actionType.split(':', 2)
				const actionInfo = actionsContext[instanceId]?.[actionId]
				if (actionInfo) {
					const instanceLabel = instancesContext[instanceId]?.label ?? instanceId
					recents.push({
						isRecent: true,
						value: `${instanceId}:${actionId}`,
						label: `${instanceLabel}: ${actionInfo.label}`,
					})
				}
			}
		}
		options.push({
			label: 'Recently Used',
			options: recents,
		})

		return options
	}, [actionsContext, instancesContext, recentActionsContext.recentActions])

	const innerChange = useCallback(
		(e) => {
			if (e.value) {
				recentActionsContext.trackRecentAction(e.value)

				onSelect(e.value)
			}
		},
		[onSelect, recentActionsContext]
	)

	return (
		<Select
			menuShouldBlockScroll={!!menuPortal} // The dropdown doesn't follow scroll when in a modal
			menuPortalTarget={menuPortal || document.body}
			menuPosition={'fixed'}
			classNamePrefix="select-control"
			menuPlacement="auto"
			isClearable={false}
			isSearchable={true}
			isMulti={false}
			options={options}
			placeholder={placeholder}
			value={null}
			onChange={innerChange}
			filterOption={filterOptions}
			noOptionsMessage={noOptionsMessage}
		/>
	)
}<|MERGE_RESOLUTION|>--- conflicted
+++ resolved
@@ -125,23 +125,6 @@
 		<div className="action-category">
 			<h4>
 				{heading}
-<<<<<<< HEAD
-				{actions && actions.length > 1 && (
-					<CButtonGroup className="right">
-						{headingActions || ''}
-						{canExpandAll && (
-							<CButton color="white" size="sm" onClick={setAllExpanded} title="Expand all">
-								<FontAwesomeIcon icon={faExpandArrowsAlt} />
-							</CButton>
-						)}
-						{canCollapseAll && (
-							<CButton color="white" size="sm" onClick={setAllCollapsed} title="Collapse all">
-								<FontAwesomeIcon icon={faCompressArrowsAlt} />
-							</CButton>
-						)}
-					</CButtonGroup>
-				)}
-=======
 				<CButtonGroup className="right">
 					{actions && actions.length > 1 && canExpandAll && (
 						<CButton color="white" size="sm" onClick={setAllExpanded} title="Expand all">
@@ -155,7 +138,6 @@
 					)}
 					{headingActions || ''}
 				</CButtonGroup>
->>>>>>> f7931c19
 			</h4>
 			<GenericConfirmModal ref={confirmModal} />
 			<ActionsList
@@ -191,11 +173,7 @@
 
 	return (
 		<div className="add-dropdown-wrapper">
-<<<<<<< HEAD
-			<AddActionDropdown onSelect={addAction2} placeholder={addPlaceholder} recentActions={recentActions} />
-=======
 			<AddActionDropdown onSelect={addAction} placeholder={addPlaceholder} />
->>>>>>> f7931c19
 			<CButton color="primary" onClick={showAddModal} style={{ borderTopLeftRadius: 0, borderBottomLeftRadius: 0 }}>
 				<FontAwesomeIcon icon={faFolderOpen} />
 			</CButton>
