--- conflicted
+++ resolved
@@ -15,17 +15,12 @@
 	setSelectedStyleProps: (keys: string[]) => void
 }
 
-<<<<<<< HEAD
-export function FeedbackManageStyles({ feedbackSpec, feedback, setSelectedStyleProps }: FeedbackManageStylesProps) {
-	if (feedbackSpec?.feedbackType === FeedbackEntitySubType.Boolean) {
-=======
 export function FeedbackManageStyles({
 	feedbackSpec,
 	feedback,
 	setSelectedStyleProps,
-}: FeedbackManageStylesProps): React.JSX.Element | null {
-	if (feedbackSpec?.feedbackType === 'boolean') {
->>>>>>> c2bcc9db
+}: FeedbackManageStylesProps): React.JSX.Element {
+	if (feedbackSpec?.feedbackType === FeedbackEntitySubType.Boolean) {
 		const choicesSet = new Set(ButtonStyleProperties.map((c) => c.id))
 		const currentValue = Object.keys(feedback.style || {}).filter((id) => choicesSet.has(id))
 
@@ -63,12 +58,8 @@
 	feedbackSpec,
 	feedback,
 	setStylePropsValue,
-<<<<<<< HEAD
 	localVariablesStore,
-}: FeedbackStylesProps) {
-=======
 }: FeedbackStylesProps): React.JSX.Element | null {
->>>>>>> c2bcc9db
 	const [pngError, setPngError] = useState<string | null>(null)
 	const clearPngError = useCallback(() => setPngError(null), [])
 	const setPng = useCallback(
