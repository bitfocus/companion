import {
	EntityModelType,
	FeedbackEntityModel,
	FeedbackEntitySubType,
	SomeEntityModel,
} from '@companion-app/shared/Model/EntityModel.js'
import React from 'react'
import { IEntityEditorActionService } from '~/Services/Controls/ControlEntitiesService.js'
import { OptionButtonPreview } from '../OptionButtonPreview.js'
import { LearnButton } from '~/Components/LearnButton.js'
import { CCol, CForm, CFormLabel, CFormSwitch } from '@coreui/react'
import { PreventDefaultHandler, MyErrorBoundary } from '~/util.js'
import { OptionsInputField } from '../OptionsInputField.js'
import { useOptionsAndIsVisible } from '~/Hooks/useOptionsAndIsVisible.js'
import { EntityChangeConnection } from './EntityChangeConnection.js'
import { InlineHelp } from '~/Components/InlineHelp.js'
import { ClientEntityDefinition } from '@companion-app/shared/Model/EntityDefinitionModel.js'
import { FeedbackManageStyles, FeedbackStyles } from './FeedbackStylesCells.js'
<<<<<<< HEAD
import { LocalVariablesStore } from '../LocalVariablesStore.js'
import { TextInputField } from '../../Components/TextInputField.js'
import { observer } from 'mobx-react-lite'
import { useEntityEditorContext } from './EntityEditorContext.js'
=======
import { observer } from 'mobx-react-lite'
>>>>>>> 9f1fbbc4

interface EntityCommonCellsProps {
	entity: SomeEntityModel
	feedbackListType: FeedbackEntitySubType | null
	entityDefinition: ClientEntityDefinition | undefined
	service: IEntityEditorActionService
	headlineExpanded: boolean
	definitionName: string
}

export const EntityCommonCells = observer(function EntityCommonCells({
	entity,
	feedbackListType,
	entityDefinition,
	service,
	headlineExpanded,
	definitionName,
}: EntityCommonCellsProps): React.JSX.Element {
	const { location, localVariablePrefix, controlId, readonly, localVariablesStore } = useEntityEditorContext()

	const showButtonPreview = entity?.connectionId === 'internal' && entityDefinition?.showButtonPreview

	const [optionFields, optionVisibility] = useOptionsAndIsVisible(entityDefinition?.options, entity?.options)

	return (
		<>
			<div className="cell-description">
				<div className="grow">
					{headlineExpanded && <div className="name">{definitionName}</div>}
					{entityDefinition?.description && <div className="description">{entityDefinition.description || ''}</div>}
				</div>
				{entityDefinition?.hasLearn && !!service.performLearn && (
					<div>
						<LearnButton id={entity.id} doLearn={service.performLearn} disabled={readonly} />
					</div>
				)}
			</div>

			<div className="entity-cells-wrapper">
				{showButtonPreview && (
					<div className="cell-button-preview">
						<OptionButtonPreview controlId={controlId} options={entity.options} />
					</div>
				)}

				<CForm className="row g-2 grow" onSubmit={PreventDefaultHandler}>
					{!!entity && localVariablePrefix && (
						<>
							<MyErrorBoundary>
								<CFormLabel htmlFor="colFormVariableName" className="col-sm-4 col-form-label col-form-label-sm">
									<InlineHelp help={`The name to give this value as a ${localVariablePrefix} variable`}>
										Variable name
									</InlineHelp>
								</CFormLabel>
								<CCol sm={8}>
									<TextInputField
										// regex?: string TODO - validate value syntax
										value={(entity as FeedbackEntityModel).variableName ?? ''}
										setValue={service.setVariableName}
										// setValid?: (valid: boolean) => void
										disabled={readonly}
									/>
								</CCol>
							</MyErrorBoundary>
						</>
					)}

					<EntityChangeConnection entityConnectionId={entity.connectionId} setConnectionId={service.setConnection} />

					{!!entityDefinition &&
						entityDefinition.entityType === EntityModelType.Feedback &&
						entityDefinition.feedbackType === FeedbackEntitySubType.Boolean &&
						entityDefinition.showInvert !== false && (
							<MyErrorBoundary>
								<CFormLabel htmlFor="colFormInvert" className="col-sm-4 col-form-label col-form-label-sm">
									<InlineHelp help="If checked, the behaviour of this feedback is inverted">Invert</InlineHelp>
								</CFormLabel>
								<CCol sm={8}>
									<CFormSwitch
										name="colFormInvert"
										color="success"
										checked={!!('isInverted' in entity && entity.isInverted)}
										size="xl"
										onChange={(e) => service.setInverted(e.currentTarget.checked)}
										disabled={readonly}
									/>
								</CCol>
							</MyErrorBoundary>
						)}

					{optionFields.map((opt, i) => (
						<MyErrorBoundary key={i}>
							<OptionsInputField
								key={i}
								isLocatedInGrid={!!location}
								entityType={entity.type}
								connectionId={entity.connectionId}
								option={opt}
								value={(entity.options || {})[opt.id]}
								setValue={service.setValue}
								visibility={optionVisibility[opt.id] ?? true}
								readonly={readonly}
								localVariablesStore={localVariablesStore}
							/>
						</MyErrorBoundary>
					))}

					<EntityLocalVariableValueField
						entity={entity}
						localVariablesStore={localVariablesStore}
						readonly={readonly}
						service={service}
					/>

					{!!entity && entity.type === EntityModelType.Feedback && feedbackListType === null && (
						<>
							<FeedbackManageStyles
								feedbackSpec={entityDefinition}
								feedback={entity}
								setSelectedStyleProps={service.setSelectedStyleProps}
							/>
							<FeedbackStyles
								feedbackSpec={entityDefinition}
								feedback={entity}
								setStylePropsValue={service.setStylePropsValue}
								localVariablesStore={localVariablesStore}
							/>
						</>
					)}
				</CForm>
			</div>
		</>
	)
<<<<<<< HEAD
}

const EntityLocalVariableValueField = observer(function EntityLocalVariableValueField({
	entity,
	localVariablesStore,
	readonly,
	service,
}: {
	entity: SomeEntityModel
	localVariablesStore: LocalVariablesStore | null
	readonly: boolean
	service: IEntityEditorActionService
}) {
	if (
		!localVariablesStore ||
		!entity ||
		entity.type !== EntityModelType.Feedback ||
		entity.connectionId !== 'internal' ||
		entity.definitionId !== 'user_value'
	)
		return null

	const value = entity.variableName ? localVariablesStore.getValue(entity.variableName) : undefined
	return (
		<MyErrorBoundary>
			<CFormLabel htmlFor="colFormInvert" className="col-sm-4 col-form-label col-form-label-sm">
				Current Value
			</CFormLabel>
			<CCol sm={8}>
				<TextInputField
					disabled={!entity.variableName || readonly}
					value={value === undefined ? '' : String(value)}
					setValue={service.setVariableValue}
					// setValid?: (valid: boolean) => void
				/>
			</CCol>
		</MyErrorBoundary>
	)
=======
>>>>>>> 9f1fbbc4
})<|MERGE_RESOLUTION|>--- conflicted
+++ resolved
@@ -16,14 +16,10 @@
 import { InlineHelp } from '~/Components/InlineHelp.js'
 import { ClientEntityDefinition } from '@companion-app/shared/Model/EntityDefinitionModel.js'
 import { FeedbackManageStyles, FeedbackStyles } from './FeedbackStylesCells.js'
-<<<<<<< HEAD
 import { LocalVariablesStore } from '../LocalVariablesStore.js'
 import { TextInputField } from '../../Components/TextInputField.js'
 import { observer } from 'mobx-react-lite'
 import { useEntityEditorContext } from './EntityEditorContext.js'
-=======
-import { observer } from 'mobx-react-lite'
->>>>>>> 9f1fbbc4
 
 interface EntityCommonCellsProps {
 	entity: SomeEntityModel
@@ -157,8 +153,7 @@
 			</div>
 		</>
 	)
-<<<<<<< HEAD
-}
+})
 
 const EntityLocalVariableValueField = observer(function EntityLocalVariableValueField({
 	entity,
@@ -196,6 +191,4 @@
 			</CCol>
 		</MyErrorBoundary>
 	)
-=======
->>>>>>> 9f1fbbc4
 })