--- conflicted
+++ resolved
@@ -18,11 +18,7 @@
 import { CheckboxInputField, DropdownInputField, TextInputField } from '../Components/index.js'
 import { ButtonStyleConfigFields } from './ButtonStyleConfig.js'
 import { AddFeedbacksModal, AddFeedbacksModalRef } from './AddModal.js'
-<<<<<<< HEAD
-import { PanelCollapseHelper2, usePanelCollapseHelper2 } from '../Helpers/CollapseHelper.js'
-=======
-import { PanelCollapseHelperLite, usePanelCollapseHelperLite } from '../Helpers/CollapseHelper.js'
->>>>>>> 22643eb1
+import { PanelCollapseHelper, usePanelCollapseHelper } from '../Helpers/CollapseHelper.js'
 import { OptionButtonPreview } from './OptionButtonPreview.js'
 import { ButtonStyleProperties } from '@companion-app/shared/Style.js'
 import { FeedbackInstance } from '@companion-app/shared/Model/FeedbackModel.js'
@@ -51,7 +47,6 @@
 	addPlaceholder: string
 }
 
-<<<<<<< HEAD
 function findAllFeedbackIdsDeep(feedbacks: FeedbackInstance[]): string[] {
 	const result: string[] = feedbacks.map((f) => f.id)
 
@@ -65,9 +60,6 @@
 }
 
 export function ControlFeedbacksEditor({
-=======
-export const ControlFeedbacksEditor = observer(function ControlFeedbacksEditor({
->>>>>>> 22643eb1
 	controlId,
 	feedbacks,
 	heading,
@@ -82,7 +74,7 @@
 
 	const feedbackIds = useMemo(() => findAllFeedbackIdsDeep(feedbacks), [feedbacks])
 
-	const panelCollapseHelper = usePanelCollapseHelper2(`feedbacks_${controlId}`, feedbackIds)
+	const panelCollapseHelper = usePanelCollapseHelper(`feedbacks_${controlId}`, feedbackIds)
 
 	return (
 		<InlineFeedbacksEditor
@@ -110,7 +102,7 @@
 	addPlaceholder: string
 	feedbacksService: IFeedbackEditorService
 	parentId: string | null
-	panelCollapseHelper: PanelCollapseHelper2
+	panelCollapseHelper: PanelCollapseHelper
 }
 
 const InlineFeedbacksEditor = observer(function InlineFeedbacksEditor({
@@ -130,17 +122,12 @@
 	const addFeedbacksRef = useRef<AddFeedbacksModalRef>(null)
 	const showAddModal = useCallback(() => addFeedbacksRef.current?.show(), [])
 
-<<<<<<< HEAD
 	const addFeedback = useCallback(
 		(feedbackType: string) => feedbacksService.addFeedback(feedbackType, parentId),
 		[feedbacksService, parentId]
 	)
 
 	const childFeedbackIds = feedbacks.map((f) => f.id)
-=======
-	const feedbackIds = useMemo(() => feedbacks.map((fb) => fb.id), [feedbacks])
-	const panelCollapseHelper = usePanelCollapseHelperLite(`feedbacks_${controlId}`, feedbackIds)
->>>>>>> 22643eb1
 
 	return (
 		<>
@@ -161,7 +148,6 @@
 				{feedbacks.length >= 1 && (
 					<CButtonGroup className="right">
 						<CButtonGroup>
-<<<<<<< HEAD
 							{panelCollapseHelper.canExpandAll(parentId, childFeedbackIds) && (
 								<CButton
 									size="sm"
@@ -177,15 +163,6 @@
 									onClick={() => panelCollapseHelper.setAllCollapsed(parentId, childFeedbackIds)}
 									title="Collapse all feedbacks"
 								>
-=======
-							{panelCollapseHelper.canExpandAll() && (
-								<CButton size="sm" onClick={panelCollapseHelper.setAllExpanded} title="Expand all feedbacks">
-									<FontAwesomeIcon icon={faExpandArrowsAlt} />
-								</CButton>
-							)}
-							{panelCollapseHelper.canCollapseAll() && (
-								<CButton size="sm" onClick={panelCollapseHelper.setAllCollapsed} title="Collapse all feedbacks">
->>>>>>> 22643eb1
 									<FontAwesomeIcon icon={faCompressArrowsAlt} />
 								</CButton>
 							)}
@@ -259,13 +236,9 @@
 	index: number
 	parentId: string | null
 	dragId: string
-<<<<<<< HEAD
-=======
-	panelCollapseHelper: PanelCollapseHelperLite
->>>>>>> 22643eb1
+	panelCollapseHelper: PanelCollapseHelper
 	booleanOnly: boolean
 	location: ControlLocation | undefined
-	panelCollapseHelper: PanelCollapseHelper2
 }
 
 function FeedbackTableRow({
@@ -276,13 +249,9 @@
 	index,
 	parentId,
 	dragId,
-<<<<<<< HEAD
-=======
 	panelCollapseHelper,
->>>>>>> 22643eb1
 	booleanOnly,
 	location,
-	panelCollapseHelper,
 }: FeedbackTableRowProps) {
 	const ref = useRef<HTMLTableRowElement>(null)
 	const [, drop] = useDrop<FeedbackTableRowDragItem>({
@@ -353,14 +322,9 @@
 					entityType={entityType}
 					location={location}
 					feedback={feedback}
-<<<<<<< HEAD
 					serviceFactory={serviceFactory}
-=======
-					service={service}
 					panelCollapseHelper={panelCollapseHelper}
->>>>>>> 22643eb1
 					booleanOnly={booleanOnly}
-					panelCollapseHelper={panelCollapseHelper}
 				/>
 			</td>
 		</tr>
@@ -373,14 +337,9 @@
 	entityType: string
 	feedback: FeedbackInstance
 	location: ControlLocation | undefined
-<<<<<<< HEAD
 	serviceFactory: IFeedbackEditorService
-=======
-	service: IFeedbackEditorFeedbackService
-	panelCollapseHelper: PanelCollapseHelperLite
->>>>>>> 22643eb1
+	panelCollapseHelper: PanelCollapseHelper
 	booleanOnly: boolean
-	panelCollapseHelper: PanelCollapseHelper2
 }
 
 const FeedbackEditor = observer(function FeedbackEditor({
@@ -389,14 +348,9 @@
 	entityType,
 	feedback,
 	location,
-<<<<<<< HEAD
 	serviceFactory,
-=======
-	service,
 	panelCollapseHelper,
->>>>>>> 22643eb1
 	booleanOnly,
-	panelCollapseHelper,
 }: FeedbackEditorProps) {
 	const service = useControlFeedbackService(serviceFactory, feedback)
 
@@ -434,11 +388,7 @@
 		() => panelCollapseHelper.setPanelCollapsed(feedback.id, false),
 		[panelCollapseHelper, feedback.id]
 	)
-<<<<<<< HEAD
 	const isCollapsed = panelCollapseHelper.isPanelCollapsed(parentId, feedback.id)
-=======
-	const isCollapsed = panelCollapseHelper.isPanelCollapsed(feedback.id)
->>>>>>> 22643eb1
 
 	return (
 		<>
