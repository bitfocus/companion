--- conflicted
+++ resolved
@@ -194,8 +194,12 @@
 			</table>
 
 			<div className="add-dropdown-wrapper">
-<<<<<<< HEAD
-				<AddFeedbackDropdown onSelect={addFeedback} recentFeedbacks={recentFeedbacks} booleanOnly={booleanOnly} />
+				<AddFeedbackDropdown
+					onSelect={addFeedback}
+					recentFeedbacks={recentFeedbacks}
+					booleanOnly={booleanOnly}
+					addPlaceholder={addPlaceholder}
+				/>
 				<CButton
 					color="primary"
 					onClick={showAddModal}
@@ -205,16 +209,6 @@
 					}}
 				>
 					<FontAwesomeIcon icon={faFolderOpen} />
-=======
-				<AddFeedbackDropdown
-					onSelect={addFeedback}
-					recentFeedbacks={recentFeedbacks}
-					booleanOnly={booleanOnly}
-					addPlaceholder={addPlaceholder}
-				/>
-				<CButton color="primary" variant="outline" onClick={showAddModal}>
-					Browse
->>>>>>> 60d20e60
 				</CButton>
 			</div>
 		</>
