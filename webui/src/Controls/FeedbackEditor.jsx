--- conflicted
+++ resolved
@@ -31,19 +31,15 @@
 import { MenuPortalContext } from '../Components/DropdownInputField'
 import { ButtonStyleProperties } from '@companion/shared/Style'
 
-<<<<<<< HEAD
-export function ControlFeedbacksEditor({ controlId, feedbacks, heading, booleanOnly, location, addPlaceholder }) {
-=======
 export function ControlFeedbacksEditor({
 	controlId,
 	feedbacks,
 	heading,
 	entityType,
 	booleanOnly,
-	isOnControl,
+	location,
 	addPlaceholder,
 }) {
->>>>>>> a0e97302
 	const socket = useContext(SocketContext)
 
 	const confirmModal = useRef()
@@ -303,13 +299,8 @@
 			</td>
 			<td>
 				<FeedbackEditor
-<<<<<<< HEAD
+					entityType={entityType}
 					location={location}
-=======
-					entityType={entityType}
-					isOnControl={isOnControl}
-					controlId={controlId}
->>>>>>> a0e97302
 					feedback={feedback}
 					setValue={setValue}
 					innerDelete={innerDelete}
