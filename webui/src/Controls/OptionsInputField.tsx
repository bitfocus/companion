--- conflicted
+++ resolved
@@ -15,12 +15,9 @@
 import classNames from 'classnames'
 import { EntityModelType } from '@companion-app/shared/Model/EntityModel.js'
 import { StaticTextFieldText } from './StaticTextField.js'
-<<<<<<< HEAD
 import { LocalVariablesStore } from './LocalVariablesStore.js'
 import { observer } from 'mobx-react-lite'
-=======
 import { validateInputValue } from '~/Helpers/validateInputValue.js'
->>>>>>> bfc54ecb
 
 interface OptionsInputFieldProps {
 	connectionId: string
