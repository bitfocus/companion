import React, {
	createContext,
	CSSProperties,
	memo,
	ReactNode,
	useCallback,
	useContext,
	useEffect,
	useMemo,
	useRef,
	useState,
} from 'react'
import { CSidebarNav, CNavItem, CNavLink, CSidebarBrand, CSidebarHeader, CBackdrop } from '@coreui/react'
import {
	faFileImport,
	faCog,
	faClipboardList,
	faCloud,
	faTh,
	faClock,
	faPlug,
	faDollarSign,
	faGamepad,
	faExternalLinkSquare,
	faQuestionCircle,
	faBug,
	faUsers,
	faComments,
	IconDefinition,
	faSquareCaretRight,
	faPuzzlePiece,
	faInfo,
	faStar,
	faHatWizard,
<<<<<<< HEAD
	faImages,
=======
	faSquareRootVariable,
>>>>>>> ae481426
} from '@fortawesome/free-solid-svg-icons'
import { FontAwesomeIcon } from '@fortawesome/react-fontawesome'
import { SurfacesTabNotifyIcon } from '~/Surfaces/TabNotifyIcon.js'
import { createPortal } from 'react-dom'
import classNames from 'classnames'
import { useLocalStorage, useMediaQuery } from 'usehooks-ts'
import { Link } from '@tanstack/react-router'
import { Transition } from 'react-transition-group'
import { observer } from 'mobx-react-lite'
import { RootAppStoreContext } from '~/Stores/RootAppStore.js'
import { useSortedConnectionsThatHaveVariables } from '~/Stores/Util.js'
import { makeAbsolutePath } from '~/Resources/util.js'
import { trpc } from '~/Resources/TRPC'
import { useQuery } from '@tanstack/react-query'

export interface SidebarStateProps {
	showToggle: boolean
	clickToggle: () => void
	toggleEvent: EventTarget
}
const SidebarStateContext = createContext<SidebarStateProps | null>(null)

// eslint-disable-next-line react-refresh/only-export-components
export function useSidebarState(): SidebarStateProps {
	const props = useContext(SidebarStateContext)
	if (!props) throw new Error('Not inside a SidebarStateContext!')
	return props
}

export function SidebarStateProvider({ children }: React.PropsWithChildren): React.ReactNode {
	const isOnMobile = useMediaQuery('(max-width: 991.98px)')

	const event = useMemo(() => new EventTarget(), [])

	const value = useMemo(() => {
		return {
			showToggle: isOnMobile,
			clickToggle: () => {
				event.dispatchEvent(new Event('show'))
			},
			toggleEvent: event,
		} satisfies SidebarStateProps
	}, [isOnMobile, event])

	return <SidebarStateContext.Provider value={value}>{children}</SidebarStateContext.Provider>
}

interface SidebarMenuItemProps {
	name: string
	subheading?: string
	icon: IconDefinition | null | 'empty'
	notifications?: React.ComponentType<Record<string, never>>
	path?: string
	onClick?: () => void
	target?: string
	title?: string
}

function SidebarMenuItemLabel(item: SidebarMenuItemProps) {
	return (
		<>
			<span className="nav-icon-wrapper">
				{item.icon === 'empty' ? (
					''
				) : item.icon ? (
					<FontAwesomeIcon className="nav-icon" icon={item.icon} />
				) : (
					<span className="nav-icon">
						<span className="nav-icon-bullet" />
					</span>
				)}
			</span>

			<span className="flex-fill text-truncate">
				<span>{item.name}</span>
				{!!item.subheading && (
					<>
						<br />
						<small>{item.subheading}</small>
					</>
				)}
			</span>

			{item.target === '_blank' && <FontAwesomeIcon icon={faExternalLinkSquare} className="ms-1" />}
			{!!item.notifications && <item.notifications />}
		</>
	)
}

function SidebarMenuItem(item: SidebarMenuItemProps) {
	const onClick2 = (e: React.MouseEvent) => {
		if (!item.onClick) return
		e.preventDefault()
		item.onClick()
	}
	return (
		<CNavItem idx={item.path ?? item.name}>
			{item.path ? (
				<CNavLink to={item.path} target={item.target} as={Link} onClick={onClick2} title={item.title}>
					<SidebarMenuItemLabel {...item} />
				</CNavLink>
			) : (
				<CNavLink onClick={onClick2} style={{ cursor: 'pointer' }} title={item.title}>
					<SidebarMenuItemLabel {...item} />
				</CNavLink>
			)}
		</CNavItem>
	)
}

interface SidebarMenuItemGroupProps extends SidebarMenuItemProps {
	children?: Array<React.ReactElement | null>
}

function SidebarMenuItemGroup(item: SidebarMenuItemGroupProps) {
	return (
		<CNavGroup toggler={<SidebarMenuItemLabel {...item} />} to={item.path}>
			{item.children}
		</CNavGroup>
	)
}

export const MySidebar = memo(function MySidebar() {
	const { whatsNewModal, showWizard } = useContext(RootAppStoreContext)
	const [unfoldable, setUnfoldable] = useLocalStorage('sidebar-foldable', false)

	const doToggle = useCallback(() => setUnfoldable((val) => !val), [setUnfoldable])

	const whatsNewOpen = useCallback(() => whatsNewModal.current?.show(), [whatsNewModal])

	return (
		<CSidebar unfoldable={unfoldable}>
			<CSidebarHeader className="brand">
				<CSidebarBrand>
					<div className="sidebar-brand-full">
						<img src={makeAbsolutePath('/img/icons/48x48.png')} height="30" alt="logo" />
						&nbsp; Bitfocus&nbsp;
						<span style={{ fontWeight: 'bold' }}>Companion</span>
					</div>
					<div className="sidebar-brand-narrow">
						<img src={makeAbsolutePath('/img/icons/48x48.png')} height="42px" alt="logo" />
					</div>
				</CSidebarBrand>
			</CSidebarHeader>
			<CSidebarNav className="nav-main-scroller">
				<SidebarMenuItem name="Connections" icon={faPlug} path="/connections" />
				<SidebarMenuItem name="Buttons" icon={faTh} path="/buttons" />
				<SidebarMenuItem name="Image Library" icon={faImages} path="/image-library" />
				<SidebarMenuItemGroup name="Surfaces" icon={faGamepad} notifications={SurfacesTabNotifyIcon} path="/surfaces">
					<SidebarMenuItem name="Configured" icon={null} path="/surfaces/configured" />
					<SidebarMenuItem name="Discover" icon={null} path="/surfaces/discover" />
					<SidebarMenuItem name="Remote" icon={null} path="/surfaces/outbound" />
				</SidebarMenuItemGroup>
				<SidebarMenuItem name="Triggers" icon={faClock} path="/triggers" />
				<SidebarMenuItemGroup name="Variables" icon={faDollarSign} path="/variables">
					<SidebarMenuItem name="Custom Variables" icon={faDollarSign} path="/variables/custom" />
					<SidebarMenuItem name="Expression Variables" icon={faSquareRootVariable} path="/variables/expression" />
					<SidebarMenuItem name="Internal" icon={null} path="/variables/connection/internal" />
					<SidebarVariablesGroups />
				</SidebarMenuItemGroup>
				<SidebarMenuItem name="Modules" icon={faPuzzlePiece} path="/modules" />
				<SidebarMenuItemGroup name="Settings" icon={faCog} path="/settings">
					<SidebarMenuItem name="Configuration Wizard" icon={faHatWizard} onClick={showWizard} />
					<SidebarMenuItem name="General" icon={null} path="/settings/general" />
					<SidebarMenuItem name="Buttons" icon={null} path="/settings/buttons" />
					<SidebarMenuItem name="Surfaces" icon={null} path="/settings/surfaces" />
					<SidebarMenuItem name="Protocols" icon={null} path="/settings/protocols" />
					<SidebarMenuItem name="Backups" icon={null} path="/settings/backups" />
					<SidebarMenuItem name="Advanced" icon={null} path="/settings/advanced" />
				</SidebarMenuItemGroup>
				<SidebarMenuItem name="Import / Export" icon={faFileImport} path="/import-export" />
				<SidebarMenuItem name="Log" icon={faClipboardList} path="/log" />
				{window.localStorage.getItem('show_companion_cloud') === '1' && (
					<SidebarMenuItem name="Cloud" icon={faCloud} path="/cloud" />
				)}
				<SidebarMenuItemGroup name="Interactive Buttons" icon={faSquareCaretRight}>
					<SidebarMenuItem name="Emulator" icon={null} path="/emulator" target="_blank" />
					<SidebarMenuItem name="Web buttons" icon={null} path="/tablet" target="_blank" />
				</SidebarMenuItemGroup>
			</CSidebarNav>
			<div className="sidebar-bottom-shadow-container">
				<div className="sidebar-bottom-shadow" />
			</div>
			<CSidebarNav className="nav-secondary border-top">
				<SidebarMenuItem name="What's New" icon={faStar} onClick={whatsNewOpen} />
				<SidebarMenuItem name="Getting Started" icon={faInfo} path="/getting-started" target="_blank" />
				<SidebarMenuItemGroup name="Help & Community" icon={faQuestionCircle}>
					<SidebarMenuItem name="Bugs & Features" icon={faBug} path="https://bfoc.us/fiobkz0yqs" target="_blank" />
					<SidebarMenuItem name="Community Forum" icon={faUsers} path="https://bfoc.us/qjk0reeqmy" target="_blank" />
					<SidebarMenuItem name="Slack Chat" icon={faComments} path="https://bfoc.us/ke7e9dqgaz" target="_blank" />
					<SidebarMenuItem name="Donate" icon={faDollarSign} path="https://bfoc.us/ccfbf8wm2x" target="_blank" />
				</SidebarMenuItemGroup>
			</CSidebarNav>
			<CSidebarHeader className="border-top d-none d-lg-flex sidebar-header-toggler">
				<SidebarTogglerAndVersion doToggle={doToggle} />
			</CSidebarHeader>
		</CSidebar>
	)
})

const SidebarVariablesGroups = observer(function SidebarVariablesGroups() {
	const { modules } = useContext(RootAppStoreContext)

	const sortedConnections = useSortedConnectionsThatHaveVariables()

	return (
		<>
			{sortedConnections.map((connectionInfo) => (
				<SidebarMenuItem
					key={connectionInfo.id}
					name={connectionInfo.label}
					subheading={modules.getModuleFriendlyName(connectionInfo.instance_type)}
					icon={null}
					path={`/variables/connection/${connectionInfo.label}`}
				/>
			))}
		</>
	)
})

const SidebarTogglerAndVersion = observer(function SidebarTogglerAndVersion({ doToggle }: { doToggle: () => void }) {
	const versionInfo = useQuery(trpc.appInfo.version.queryOptions())

	let versionString = ''
	let versionSubheading = ''

	if (versionInfo.data) {
		if (versionInfo.data.appBuild.includes('-stable-')) {
			versionString = `v${versionInfo.data.appVersion}`
		} else {
			// split appBuild into parts.
			const splitPoint = versionInfo.data.appBuild.indexOf('-')
			if (splitPoint === -1) {
				versionString = `v${versionInfo.data.appBuild}`
			} else {
				versionString = `v${versionInfo.data.appBuild.substring(0, splitPoint)}`
				versionSubheading = versionInfo.data.appBuild.substring(splitPoint + 1)
			}
		}
	}

	return (
		<div className="nav-link sidebar-header-toggler2">
			<span className="nav-icon-wrapper" onClick={doToggle}>
				<span className="nav-icon sidebar-toggler"></span>
			</span>

			<span className="flex-fill text-truncate">
				<span className="version">{versionString || 'Unknown'}</span>
				{/* <br /> */}
				<span className="version-sub">{versionSubheading}</span>
			</span>
		</div>
	)
})

/**
 * This is a stripped down copy of CSidebar from coreui-react.
 * Since changing the sidebar, it no longer makes sense to be able to hide it entirely,
 * but coreui doesn't give us the tools to use the toggling behaviour on mobile and avoid allowing it to be hidden on desktop.
 * There was also a bug on mobile where it took 2 clicks to show, because we are maintaining a boolean state, which it was not updating.
 */
interface CSidebarProps {
	/**
	 * Expand narrowed sidebar on hover.
	 */
	unfoldable?: boolean
}
function CSidebar({ children, unfoldable }: React.PropsWithChildren<CSidebarProps>) {
	const sidebarRef = useRef<HTMLDivElement>(null)

	const [visibleMobile, setVisibleMobile] = useState<boolean>(false)

	const sidebarState = useSidebarState()

	useEffect(() => {
		const event = sidebarState.toggleEvent
		const handler = () => {
			setVisibleMobile(true)
		}
		event.addEventListener('show', handler)

		return () => {
			event.removeEventListener('show', handler)
		}
	}, [sidebarState.toggleEvent, setVisibleMobile])

	useEffect(() => {
		if (sidebarState.showToggle) setVisibleMobile(false)
	}, [sidebarState.showToggle])

	useEffect(() => {
		window.addEventListener('mouseup', handleClickOutside)
		window.addEventListener('keyup', handleKeyup)

		const sideBarElement = sidebarRef.current

		sideBarElement?.addEventListener('mouseup', handleOnClick)

		return () => {
			window.removeEventListener('mouseup', handleClickOutside)
			window.removeEventListener('keyup', handleKeyup)

			sideBarElement?.removeEventListener('mouseup', handleOnClick)
		}
	})

	const handleKeyup = (event: Event) => {
		if (sidebarState.showToggle && sidebarRef.current && !sidebarRef.current.contains(event.target as HTMLElement)) {
			setVisibleMobile(false)
		}
	}
	const handleClickOutside = (event: Event) => {
		if (sidebarState.showToggle && sidebarRef.current && !sidebarRef.current.contains(event.target as HTMLElement)) {
			setVisibleMobile(false)
		}
	}

	const handleOnClick = (event: Event) => {
		const target = event.target as HTMLAnchorElement
		if (
			target &&
			target.classList.contains('nav-link') &&
			!target.classList.contains('nav-group-toggle') &&
			sidebarState.showToggle
		) {
			setVisibleMobile(false)
		}
	}

	return (
		<>
			<div
				className={classNames('sidebar sidebar-dark sidebar-fixed', {
					// [`sidebar-${colorScheme}`]: colorScheme,
					// 'sidebar-narrow': narrow,
					// 'sidebar-overlaid': overlaid,
					// [`sidebar-${placement}`]: placement,
					// [`sidebar-${position}`]: position,
					// [`sidebar-${size}`]: size,
					'sidebar-narrow-unfoldable': unfoldable,
					show: sidebarState.showToggle && visibleMobile,
					// hide: visibleDesktop === false && !sidebarState.showToggle && !overlaid,
				})}
				ref={sidebarRef}
			>
				{children}
			</div>
			{typeof window !== 'undefined' &&
				sidebarState.showToggle &&
				createPortal(
					<CBackdrop className="sidebar-backdrop" visible={sidebarState.showToggle && visibleMobile} />,
					document.body
				)}
		</>
	)
}

interface CNavGroupProps {
	to?: string

	/**
	 * A string of all className you want applied to the component.
	 */
	className?: string
	/**
	 * Make nav group more compact by cutting all `padding` in half.
	 */
	compact?: boolean
	/**
	 * Set group toggler label.
	 */
	toggler: ReactNode
	/**
	 * Show nav group items.
	 */
	visible?: boolean
}

/*
 * A variant of CNavGroup from coreui-react that allows for making the group item be a link
 */
function CNavGroup({
	children,
	to,
	className,
	compact,
	toggler,
	visible,
	...rest
}: React.PropsWithChildren<CNavGroupProps>) {
	const [height, setHeight] = useState<number | string>()
	const navItemsRef = useRef<HTMLUListElement>(null)

	const [_visible, setVisible] = useState(Boolean(visible))

	const handleTogglerOnCLick = (event: React.MouseEvent<HTMLElement>) => {
		event.preventDefault()
		setVisible(!_visible)
	}

	const style: CSSProperties = {
		height: 0,
	}

	const onEntering = () => {
		if (navItemsRef.current) setHeight(navItemsRef.current.scrollHeight)
	}

	const onEntered = () => {
		setHeight('auto')
	}

	const onExit = () => {
		if (navItemsRef.current) setHeight(navItemsRef.current.scrollHeight)
	}

	const onExiting = () => {
		// @ts-expect-error reflow is necessary to get correct height of the element
		// eslint-disable-next-line @typescript-eslint/no-unused-vars
		const reflow = navItemsRef.current?.offsetHeight
		setHeight(0)
	}

	const onExited = () => {
		setHeight(0)
	}

	const transitionStyles = {
		entering: { display: 'block', height: height },
		entered: { display: 'block', height: height },
		exiting: { display: 'block', height: height },
		exited: { height: height },
		unmounted: {},
	}

	return (
		<li className={classNames('nav-group', { show: _visible }, className)} {...rest}>
			{to ? (
				<a className="nav-link nav-group-toggle nav-group-toggle-link" onClick={(event) => handleTogglerOnCLick(event)}>
					<Link
						to={to}
						className="nav-link"
						onClick={(e) => {
							e.stopPropagation()
							setVisible(true)
						}}
					>
						{toggler}
					</Link>
				</a>
			) : (
				<a
					className="nav-link nav-group-toggle nav-group-toggle-basic"
					onClick={(event) => handleTogglerOnCLick(event)}
				>
					{toggler}
				</a>
			)}

			<Transition
				in={_visible}
				nodeRef={navItemsRef}
				onEntering={onEntering}
				onEntered={onEntered}
				onExit={onExit}
				onExiting={onExiting}
				onExited={onExited}
				timeout={300}
			>
				{(state) => (
					<ul
						className={classNames('nav-group-items', {
							compact: compact,
						})}
						style={{
							...style,
							...transitionStyles[state],
						}}
						ref={navItemsRef}
					>
						{children}
					</ul>
				)}
			</Transition>
		</li>
	)
}<|MERGE_RESOLUTION|>--- conflicted
+++ resolved
@@ -32,11 +32,8 @@
 	faInfo,
 	faStar,
 	faHatWizard,
-<<<<<<< HEAD
 	faImages,
-=======
 	faSquareRootVariable,
->>>>>>> ae481426
 } from '@fortawesome/free-solid-svg-icons'
 import { FontAwesomeIcon } from '@fortawesome/react-fontawesome'
 import { SurfacesTabNotifyIcon } from '~/Surfaces/TabNotifyIcon.js'
