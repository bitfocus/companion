import React, { useMemo, useRef } from 'react'
import { NotificationsManager, NotificationsManagerRef } from '~/Components/Notifications.js'
import { useUserConfigSubscription } from './Hooks/useUserConfigSubscription.js'
import { usePagesInfoSubscription } from './Hooks/usePagesInfoSubscription.js'
import { useActiveLearnRequests } from './Hooks/useActiveLearnRequests.js'
import { RootAppStore, RootAppStoreContext } from '~/Stores/RootAppStore.js'
import { observable } from 'mobx'
import { PagesStore } from '~/Stores/PagesStore.js'
import { EventDefinitionsStore } from '~/Stores/EventDefinitionsStore.js'
import { EntityDefinitionsStore } from '~/Stores/EntityDefinitionsStore.js'
import { useEntityDefinitionsSubscription } from './Hooks/useEntityDefinitionsSubscription.js'
import { ModuleInfoStore } from '~/Stores/ModuleInfoStore.js'
import { useModuleInfoSubscription } from './Hooks/useModuleInfoSubscription.js'
import { TriggersListStore } from '~/Stores/TriggersListStore.js'
import { useTriggersListSubscription } from './Hooks/useTriggersListSubscription.js'
import { useSurfacesSubscription } from './Hooks/useSurfacesSubscription.js'
import { SurfacesStore } from '~/Stores/SurfacesStore.js'
import { UserConfigStore } from '~/Stores/UserConfigStore.js'
import { VariablesStore } from '~/Stores/VariablesStore.js'
import { useCustomVariablesSubscription } from './Hooks/useCustomVariablesSubscription.js'
import { useVariablesSubscription } from './Hooks/useVariablesSubscription.js'
import { useOutboundSurfacesSubscription } from './Hooks/useOutboundSurfacesSubscription.js'
import { ConnectionsStore } from '~/Stores/ConnectionsStore.js'
import { useConnectionsConfigSubscription } from './Hooks/useConnectionsConfigSubscription.js'
import { useModuleStoreRefreshProgressSubscription } from './Hooks/useModuleStoreRefreshProgress.js'
import { useModuleStoreListSubscription } from './Hooks/useModuleStoreListSubscription.js'
import { HelpModal, HelpModalRef } from './Connections/HelpModal.js'
import { ViewControlStore } from '~/Stores/ViewControlStore.js'
import { WhatsNewModal, WhatsNewModalRef } from './WhatsNewModal.js'
import { useGenericCollectionsSubscription } from './Hooks/useCollectionsSubscription.js'
import { useCustomVariableCollectionsSubscription } from './Hooks/useCustomVariableCollectionsSubscription.js'
import { ImageLibraryStore } from '~/Stores/ImageLibraryStore.js'
import { useImageLibrarySubscription } from './Hooks/useImageLibrarySubscription.js'
import { trpc } from './Resources/TRPC.js'
import { useEventDefinitions } from './Hooks/useEventDefinitions.js'
import { useExpressionVariablesListSubscription } from './Hooks/useExpressionVariablesListSubscription.js'
import { ExpressionVariablesListStore } from './Stores/ExpressionVariablesListStore.js'

interface ContextDataProps {
	children: (progressPercent: number, loadingComplete: boolean) => React.JSX.Element | React.JSX.Element[]
}

export function ContextData({ children }: Readonly<ContextDataProps>): React.JSX.Element {
	const notifierRef = useRef<NotificationsManagerRef>(null)
	const helpModalRef = useRef<HelpModalRef>(null)
	const whatsNewModalRef = useRef<WhatsNewModalRef>(null)

	const rootStore = useMemo(() => {
		const showWizardEvent = new EventTarget()

		const expressionVariablesList = new ExpressionVariablesListStore()

		return {
			notifier: notifierRef,
			helpViewer: helpModalRef,
			whatsNewModal: whatsNewModalRef,

			modules: new ModuleInfoStore(),
			connections: new ConnectionsStore(),

			activeLearns: observable.set(),

			entityDefinitions: new EntityDefinitionsStore(),
			eventDefinitions: new EventDefinitionsStore(),

			pages: new PagesStore(),
			surfaces: new SurfacesStore(),
<<<<<<< HEAD
			variablesStore: new VariablesStore(),
=======
			variablesStore: new VariablesStore(expressionVariablesList),
			expressionVariablesList,

>>>>>>> ae481426
			triggersList: new TriggersListStore(),

			userConfig: new UserConfigStore(),

			imageLibrary: new ImageLibraryStore(),

			moduleStoreRefreshProgress: observable.map(),

			showWizardEvent,
			showWizard: () => showWizardEvent.dispatchEvent(new Event('show')),

			viewControl: new ViewControlStore(),
		} satisfies RootAppStore
	}, [])

	const actionDefinitionsReady = useEntityDefinitionsSubscription(
		rootStore.entityDefinitions.actions,
		trpc.connections.definitions.actions
	)
	const imageLibraryReady = useImageLibrarySubscription(rootStore.imageLibrary)
	const imageLibraryCollectionsReady = useGenericCollectionsSubscription(
		rootStore.imageLibrary,
		trpc.imageLibrary.collections.watchQuery,
		undefined
	)

	const feedbackDefinitionsReady = useEntityDefinitionsSubscription(
		rootStore.entityDefinitions.feedbacks,
		trpc.connections.definitions.feedbacks
	)
	const moduleInfoReady = useModuleInfoSubscription(rootStore.modules)
	const moduleStoreReady = useModuleStoreListSubscription(rootStore.modules)
	const connectionsReady = useConnectionsConfigSubscription(rootStore.connections)
	const connectionGroupsReady = useGenericCollectionsSubscription(
		rootStore.connections,
		trpc.connections.collections.watchQuery,
		undefined
	)
	const triggersListReady = useTriggersListSubscription(rootStore.triggersList)
	const triggerGroupsReady = useGenericCollectionsSubscription(
		rootStore.triggersList,
		trpc.controls.triggers.collections.watchQuery,
		undefined
	)
	const { ready: pagesReady } = usePagesInfoSubscription(rootStore.pages)
	const { ready: userConfigReady } = useUserConfigSubscription(rootStore.userConfig)
	const surfacesReady = useSurfacesSubscription(rootStore.surfaces)
	const outboundSurfacesReady = useOutboundSurfacesSubscription(rootStore.surfaces)
	const variablesReady = useVariablesSubscription(rootStore.variablesStore)
	const customVariablesReady = useCustomVariablesSubscription(rootStore.variablesStore)
	const customVariableCollectionsReady = useCustomVariableCollectionsSubscription(rootStore.variablesStore)
	const expressionVariablesReady = useExpressionVariablesListSubscription(rootStore.expressionVariablesList)
	const expressionVariableCollectionsReady = useGenericCollectionsSubscription(
		rootStore.expressionVariablesList,
		trpc.controls.expressionVariables.collections.watchQuery,
		undefined
	)
	const moduleStoreProgressReady = useModuleStoreRefreshProgressSubscription(rootStore.moduleStoreRefreshProgress)
	const entityDefinitionsReady = useEventDefinitions(rootStore.eventDefinitions)
	const activeLearnRequestsReady = useActiveLearnRequests(rootStore.activeLearns)

	const steps: boolean[] = [
		moduleInfoReady,
		moduleStoreReady,
		connectionsReady,
		connectionGroupsReady,
		variablesReady,
		actionDefinitionsReady,
		feedbackDefinitionsReady,
		customVariablesReady,
		customVariableCollectionsReady,
		expressionVariablesReady,
		expressionVariableCollectionsReady,
		userConfigReady,
		surfacesReady,
		outboundSurfacesReady,
		pagesReady,
		triggersListReady,
		triggerGroupsReady,
		entityDefinitionsReady,
		activeLearnRequestsReady,
		moduleStoreProgressReady,
		imageLibraryReady,
		imageLibraryCollectionsReady,
	]
	const completedSteps = steps.filter((s) => !!s)

	const progressPercent = (completedSteps.length / steps.length) * 100

	return (
		<RootAppStoreContext.Provider value={rootStore}>
			<NotificationsManager ref={notifierRef} />
			<HelpModal ref={helpModalRef} />
			<WhatsNewModal ref={whatsNewModalRef} />

			{children(progressPercent, completedSteps.length === steps.length)}
		</RootAppStoreContext.Provider>
	)
}<|MERGE_RESOLUTION|>--- conflicted
+++ resolved
@@ -65,13 +65,9 @@
 
 			pages: new PagesStore(),
 			surfaces: new SurfacesStore(),
-<<<<<<< HEAD
-			variablesStore: new VariablesStore(),
-=======
 			variablesStore: new VariablesStore(expressionVariablesList),
 			expressionVariablesList,
 
->>>>>>> ae481426
 			triggersList: new TriggersListStore(),
 
 			userConfig: new UserConfigStore(),
