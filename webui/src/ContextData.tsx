--- conflicted
+++ resolved
@@ -183,12 +183,8 @@
 		triggerGroupsReady,
 		entityDefinitionsReady,
 		activeLearnRequestsReady,
-<<<<<<< HEAD
-		moduleStoreProgressReady,
 		imageLibraryReady,
 		imageLibraryCollectionsReady,
-=======
->>>>>>> 495f25b1
 	]
 	const completedSteps = steps.filter((s) => !!s)
 
