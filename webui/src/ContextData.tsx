import React, { useContext, useEffect, useMemo, useRef, useState } from 'react'
import { SocketContext } from './util.js'
import { NotificationsManager, NotificationsManagerRef } from './Components/Notifications.js'
import { useUserConfigSubscription } from './Hooks/useUserConfigSubscription.js'
import { usePagesInfoSubscription } from './Hooks/usePagesInfoSubscription.js'
import { useActionDefinitionsSubscription } from './Hooks/useActionDefinitionsSubscription.js'
import { useActiveLearnRequests } from './_Model/ActiveLearn.js'
import { RootAppStore, RootAppStoreContext } from './Stores/RootAppStore.js'
import { observable } from 'mobx'
import { PagesStore } from './Stores/PagesStore.js'
import { EventDefinitionsStore } from './Stores/EventDefinitionsStore.js'
import { EntityDefinitionsStore } from './Stores/EntityDefinitionsStore.js'
import { useFeedbackDefinitionsSubscription } from './Hooks/useFeedbackDefinitionsSubscription.js'
import { ModuleInfoStore } from './Stores/ModuleInfoStore.js'
import { useModuleInfoSubscription } from './Hooks/useModuleInfoSubscription.js'
import { TriggersListStore } from './Stores/TriggersListStore.js'
import { useTriggersListSubscription } from './Hooks/useTriggersListSubscription.js'
import { useSurfacesSubscription } from './Hooks/useSurfacesSubscription.js'
import { SurfacesStore } from './Stores/SurfacesStore.js'
import { UserConfigStore } from './Stores/UserConfigStore.js'
import { VariablesStore } from './Stores/VariablesStore.js'
import { useCustomVariablesSubscription } from './Hooks/useCustomVariablesSubscription.js'
import { useVariablesSubscription } from './Hooks/useVariablesSubscription.js'
import { useOutboundSurfacesSubscription } from './Hooks/useOutboundSurfacesSubscription.js'
import { ConnectionsStore } from './Stores/ConnectionsStore.js'
import { useConnectionsConfigSubscription } from './Hooks/useConnectionsConfigSubscription.js'
<<<<<<< HEAD
import { useModuleStoreRefreshProgressSubscription } from './Hooks/useModuleStoreRefreshProgress.js'
import { useModuleStoreListSubscription } from './Hooks/useModuleStoreListSubscription.js'
import { HelpModal, HelpModalRef } from './Connections/HelpModal.js'
=======
import { ViewControlStore } from './Stores/ViewControlStore.js'
>>>>>>> 89d1b860

interface ContextDataProps {
	children: (progressPercent: number, loadingComplete: boolean) => React.JSX.Element | React.JSX.Element[]
}

export function ContextData({ children }: Readonly<ContextDataProps>) {
	const socket = useContext(SocketContext)

	const notifierRef = useRef<NotificationsManagerRef>(null)
	const helpModalRef = useRef<HelpModalRef>(null)

	const rootStore = useMemo(() => {
		const showWizardEvent = new EventTarget()

		return {
			socket,
			notifier: notifierRef,
			helpViewer: helpModalRef,

			modules: new ModuleInfoStore(),
			connections: new ConnectionsStore(),

			activeLearns: observable.set(),

			entityDefinitions: new EntityDefinitionsStore(),
			eventDefinitions: new EventDefinitionsStore(),

			pages: new PagesStore(),
			surfaces: new SurfacesStore(),
			variablesStore: new VariablesStore(),

			triggersList: new TriggersListStore(),

			userConfig: new UserConfigStore(),

<<<<<<< HEAD
			moduleStoreRefreshProgress: observable.map(),
=======
			showWizardEvent,
			showWizard: () => showWizardEvent.dispatchEvent(new Event('show')),

			viewControl: new ViewControlStore(),
>>>>>>> 89d1b860
		} satisfies RootAppStore
	}, [socket])

	const [loadedEventDefinitions, setLoadedEventDefinitions] = useState(false)

	const actionDefinitionsReady = useActionDefinitionsSubscription(socket, rootStore.entityDefinitions.actions)
	const feedbackDefinitionsReady = useFeedbackDefinitionsSubscription(socket, rootStore.entityDefinitions.feedbacks)
	const moduleInfoReady = useModuleInfoSubscription(socket, rootStore.modules)
	const moduleStoreReady = useModuleStoreListSubscription(socket, rootStore.modules)
	const connectionsReady = useConnectionsConfigSubscription(socket, rootStore.connections)
	const triggersListReady = useTriggersListSubscription(socket, rootStore.triggersList)
	const pagesReady = usePagesInfoSubscription(socket, rootStore.pages)
	const userConfigReady = useUserConfigSubscription(socket, rootStore.userConfig)
	const surfacesReady = useSurfacesSubscription(socket, rootStore.surfaces)
	const outboundSurfacesReady = useOutboundSurfacesSubscription(socket, rootStore.surfaces)
	const variablesReady = useVariablesSubscription(socket, rootStore.variablesStore)
	const customVariablesReady = useCustomVariablesSubscription(socket, rootStore.variablesStore)
	const moduleStoreProgressReady = useModuleStoreRefreshProgressSubscription(
		socket,
		rootStore.moduleStoreRefreshProgress
	)

	useEffect(() => {
		if (socket) {
			socket
				.emitPromise('event-definitions:get', [])
				.then((definitions) => {
					setLoadedEventDefinitions(true)
					rootStore.eventDefinitions.setDefinitions(definitions)
				})
				.catch((e) => {
					console.error('Failed to load event definitions', e)
				})
		}
	}, [socket, rootStore])

	const activeLearnRequestsReady = useActiveLearnRequests(socket, rootStore.activeLearns)

	const steps: boolean[] = [
		loadedEventDefinitions,
		moduleInfoReady,
		moduleStoreReady,
		connectionsReady,
		variablesReady,
		actionDefinitionsReady,
		feedbackDefinitionsReady,
		customVariablesReady,
		userConfigReady,
		surfacesReady,
		outboundSurfacesReady,
		pagesReady,
		triggersListReady,
		activeLearnRequestsReady,
		moduleStoreProgressReady,
	]
	const completedSteps = steps.filter((s) => !!s)

	const progressPercent = (completedSteps.length / steps.length) * 100

	return (
		<RootAppStoreContext.Provider value={rootStore}>
			<NotificationsManager ref={notifierRef} />
			<HelpModal ref={helpModalRef} />

			{children(progressPercent, completedSteps.length === steps.length)}
		</RootAppStoreContext.Provider>
	)
}<|MERGE_RESOLUTION|>--- conflicted
+++ resolved
@@ -24,13 +24,10 @@
 import { useOutboundSurfacesSubscription } from './Hooks/useOutboundSurfacesSubscription.js'
 import { ConnectionsStore } from './Stores/ConnectionsStore.js'
 import { useConnectionsConfigSubscription } from './Hooks/useConnectionsConfigSubscription.js'
-<<<<<<< HEAD
 import { useModuleStoreRefreshProgressSubscription } from './Hooks/useModuleStoreRefreshProgress.js'
 import { useModuleStoreListSubscription } from './Hooks/useModuleStoreListSubscription.js'
 import { HelpModal, HelpModalRef } from './Connections/HelpModal.js'
-=======
 import { ViewControlStore } from './Stores/ViewControlStore.js'
->>>>>>> 89d1b860
 
 interface ContextDataProps {
 	children: (progressPercent: number, loadingComplete: boolean) => React.JSX.Element | React.JSX.Element[]
@@ -66,14 +63,12 @@
 
 			userConfig: new UserConfigStore(),
 
-<<<<<<< HEAD
 			moduleStoreRefreshProgress: observable.map(),
-=======
+
 			showWizardEvent,
 			showWizard: () => showWizardEvent.dispatchEvent(new Event('show')),
 
 			viewControl: new ViewControlStore(),
->>>>>>> 89d1b860
 		} satisfies RootAppStore
 	}, [socket])
 
