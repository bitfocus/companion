--- conflicted
+++ resolved
@@ -1,20 +1,10 @@
 import { useEffect, useState } from 'react'
-<<<<<<< HEAD
-import { CompanionSocketType, socketEmitPromise } from '../util.js'
-import { EntityDefinitionUpdate } from '@companion-app/shared/Model/EntityDefinitionModel.js'
+import { CompanionSocketWrapped } from '../util.js'
 import { EntityDefinitionsForTypeStore } from '../Stores/EntityDefinitionsStore.js'
 
 export function useFeedbackDefinitionsSubscription(
-	socket: CompanionSocketType,
+	socket: CompanionSocketWrapped,
 	store: EntityDefinitionsForTypeStore
-=======
-import { CompanionSocketWrapped } from '../util.js'
-import { FeedbackDefinitionsStore } from '../Stores/FeedbackDefinitionsStore.js'
-
-export function useFeedbackDefinitionsSubscription(
-	socket: CompanionSocketWrapped,
-	store: FeedbackDefinitionsStore
->>>>>>> de15eadc
 ): boolean {
 	const [ready, setReady] = useState(false)
 
@@ -33,11 +23,7 @@
 				console.error('Failed to load feedback definitions list', e)
 			})
 
-<<<<<<< HEAD
-		const updateFeedbackDefinitions = (change: EntityDefinitionUpdate) => {
-=======
 		const unsubUpdates = socket.on('feedback-definitions:update', (change) => {
->>>>>>> de15eadc
 			store.applyChanges(change)
 		})
 
