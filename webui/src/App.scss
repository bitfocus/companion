// IMPORTANT: 'scss/variables' MUST be the first @use rule: it loads and overrides the defaults in @coreui
//  See Sass @use documentation: "A module will keep the same configuration ... even if it’s loaded multiple times"
@use 'scss/variables' as *; // local definitions not related to @coreui definitions
@use '@coreui/coreui/scss/coreui'; // note this is not strictly necessary, since it's forwarded by _variables, above.

// note: if a variable is defined in the following imports, they will need to be reference below by module name.
@use 'scss/react-time-picker';
@use 'scss/react-date-picker';

@use 'scss/layout';
@use 'scss/common';
@use 'scss/tablet';
@use 'scss/emulator';
@use 'scss/modules-manage';

@use 'scss/action-recorder';
@use 'scss/button-control';
@use 'scss/button-edit';
@use 'scss/button-grid';
@use 'scss/page-list';
@use 'scss/cloud';
@use 'scss/controls';
@use 'scss/instances';
@use 'scss/loading';
@use 'scss/log';
@use 'scss/presets';
@use 'scss/settings';
@use 'scss/surfaces';
@use 'scss/wizard';
@use 'scss/import-export';
@use 'scss/collections-nesting-table';
<<<<<<< HEAD
@use 'scss/image-library';
=======
@use 'scss/sticky-tables';
>>>>>>> 30c62539

//@debug "$primary = #{$primary}"; // should be red (#d50215), not the coreui default blue (#5856d6).

body {
	overflow: hidden;
}
@keyframes fadeIn {
	from {
		opacity: 0;
	}

	to {
		opacity: 1;
	}
}

.fadeIn {
	animation-duration: 1s;
	animation-name: fadeIn;
}

.p-no-margin {
	margin: 0;
}

#error-container,
#current-import-container {
	display: none;
	opacity: 0;
	width: 100%;
	position: fixed !important;
	top: 0px !important;
	left: 0px !important;
	height: 100%;
	z-index: 15000;
	padding-left: 30px;
	padding-right: 30px;
	padding-top: 100px;
	background-color: rgba(0, 0, 0, 0.8);
	color: white;

	transition: opacity 0.3s ease-in-out;

	&.show-error {
		display: block;
		opacity: 1;
	}

	.text-muted {
		color: #ccc !important;
	}
}

.page-getting-started {
	background-color: white;
	padding: 1px;

	min-height: 100vh;

	> div {
		margin: 1em auto;
		max-width: 860px;
		line-height: 1.5rem;
		tab-size: 4;

		img {
			max-width: 100%;
		}
	}
}

.modal-body img {
	// Cap images in modals to be the width of the modal
	max-width: 100%;
}

.unstable-warning {
	z-index: 10000;
}

.install-name {
	padding: 0 var(--cui-header-nav-link-padding-x);
	color: var(--cui-header-color);

	align-content: center;
	font-size: 1.25em;
	font-weight: bold;
}

.header-update-warn {
	border-radius: 6px;
	margin-left: 1em;
	background-color: #333;
}

.header-update-icon {
	margin-right: 0.5em;
}

.section {
	border: 0.5px solid var(--cui-border-color);
	border-left: 2px solid var(--cui-border-color);
	padding: 1rem;
	border-radius: 4px;
	padding-bottom: 1rem;
	margin-bottom: 1rem;
	margin-top: 0.5rem;
}

.variable-style {
	font-family: monospace;
	padding: $variable-padding;
	color: $primary;
	font-weight: 600;
	font-size: 16px;
	letter-spacing: -0.15;
	border-radius: 6;
	display: inline-block;

	&.autowrap {
		max-width: 100%;
		overflow: hidden;
		text-overflow: ellipsis;
		white-space: nowrap;
	}
}

.toast {
	color: white;
	margin-left: 10px;
	margin-top: 5px;
}
.toast-header {
	color: #eee;
	font-weight: bold;
	font-size: 16px;

	padding: 10px 15px;
}

.toast-body {
	padding: 10px 15px 15px 15px;
	font-size: 14px;
}

.inline-help {
	color: white;
	font-size: 14px;
	font-weight: normal;
	border-radius: 3px;
}

.inline-help-outer {
	cursor: help;
}

.action-description {
	border-left: 5px solid #ddd;
	padding-left: 10;
}

.mt-10 {
	margin-top: 10px;
}

.no-break {
	white-space: nowrap;
}

.auto-ellipsis {
	overflow: hidden;
	text-overflow: ellipsis;
	white-space: nowrap;
}<|MERGE_RESOLUTION|>--- conflicted
+++ resolved
@@ -29,11 +29,8 @@
 @use 'scss/wizard';
 @use 'scss/import-export';
 @use 'scss/collections-nesting-table';
-<<<<<<< HEAD
+@use 'scss/sticky-tables';
 @use 'scss/image-library';
-=======
-@use 'scss/sticky-tables';
->>>>>>> 30c62539
 
 //@debug "$primary = #{$primary}"; // should be red (#d50215), not the coreui default blue (#5856d6).
 
