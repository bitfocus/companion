import { useCallback, useContext, useEffect, useMemo, useState } from 'react'
import {
	CreateBankControlId,
	LoadingRetryOrError,
	MyErrorBoundary,
	SocketContext,
	socketEmitPromise,
	useMountEffect,
} from './util'
<<<<<<< HEAD
import { CButton, CCol, CContainer, CForm, CFormGroup, CInput, CInputCheckbox, CRow } from '@coreui/react'
=======
import { CButton, CCol, CContainer, CForm, CFormGroup, CInput, CInputCheckbox, CRow, CSelect } from '@coreui/react'
>>>>>>> eecf2142
import { nanoid } from 'nanoid'
import { MAX_BUTTONS, MAX_COLS, MAX_ROWS } from './Constants'
import { BankPreview, dataToButtonImage } from './Components/BankButton'
import { useInView } from 'react-intersection-observer'
import * as queryString from 'query-string'
import rangeParser from 'parse-numeric-range'
import { FontAwesomeIcon } from '@fortawesome/react-fontawesome'
import { faCog, faExpand } from '@fortawesome/free-solid-svg-icons'
import EventEmitter from 'eventemitter3'
import { useNavigate } from 'react-router-dom'

/** Cache of images across grid components */
class ImageCache extends EventEmitter {
	constructor(socket) {
		super()

		this.socket = socket

		this.loadedPages = new Set()
		this.imageCache = new Map()

		this.socket.on('connect', () => {
			// resubscribe on reconnect
			for (const k of this.loadedPages.values()) {
				this._doSubscribe(k)
			}
		})

		this.socket.on('buttons_bank_data', this._updateImages)
	}

	loadPage(page) {
		if (!this.loadedPages.has(page)) {
			this.loadedPages.add(page)
			this._doSubscribe(page)
		}
	}

	getPage(page) {
		return this.imageCache.get(page) || {}
	}

	_doSubscribe(page) {
		const lastUpdated = {} // We won't ever have an existing data
		socketEmitPromise(this.socket, 'web_buttons_page', [page, lastUpdated])
			.then((data) => {
				this._updateImages(page, data)
			})
			.catch((e) => {
				// TODO - report to user
				console.error(`Failed to load page data: ${e}`)
			})
	}

	_updateImages = (page0, data) => {
		const page = Number(page0)
		if (this.loadedPages.has(page)) {
			const newImages = { ...this.imageCache.get(page) }

			let changed = false
			for (let key = 1; key <= MAX_BUTTONS; ++key) {
				if (data[key] !== undefined) {
					changed = true
					newImages[key] = {
						image: dataToButtonImage(data[key].buffer),
						updated: data[key].updated,
					}
				}
			}

			if (changed) {
				this.emit(`${page}`, newImages)
			}
			this.imageCache.set(page, newImages)
		}
	}
}

function sanitisePageInfo(info) {
	const toNumArray = (raw) => {
		if (Array.isArray(raw)) {
			return raw.map((v) => Number(v))
		} else {
			return []
		}
	}

	return {
		...info,
		pageup: toNumArray(info.pageup),
		pagenum: toNumArray(info.pagenum),
		pagedown: toNumArray(info.pagedown),
	}
}

export function Tablet() {
	const socket = useContext(SocketContext)

	const [pages, setPages] = useState(null)
	const [loadError, setLoadError] = useState(null)

	const [queryUrl, setQueryUrl] = useState(window.location.search)
	const { orderedPages, parsedQuery } = useMemo(() => {
		const parsedQuery = queryString.parse(queryUrl)

		const pagesRange = rangeParser(parsedQuery.pages ?? '').filter((p) => p >= 1 && p <= 99)

		return {
			parsedQuery,
			orderedPages: pagesRange,
		}
	}, [queryUrl])

	const imageCache = useMemo(() => new ImageCache(socket), [socket]) // TODO - this isnt the safest
<<<<<<< HEAD
	useEffect(() => {
		// Close the old socket when recreating
		const socket2 = socket
		return () => {
			socket2.close()
		}
	}, [socket])
=======
>>>>>>> eecf2142

	const [retryToken, setRetryToken] = useState(nanoid())
	const doRetryLoad = useCallback(() => setRetryToken(nanoid()), [])
	useEffect(() => {
		setLoadError(null)
		setPages(null)

		socketEmitPromise(socket, 'web_buttons', [])
			.then((newPages) => {
				setLoadError(null)
				const newPages2 = {}
				for (const [id, info] of Object.entries(newPages)) {
					newPages2[id] = sanitisePageInfo(info)
				}
				setPages(newPages2)
			})
			.catch((e) => {
				console.error('Failed to load pages list:', e)
				setLoadError(`Failed to load pages list`)
				setPages(null)
			})

		const updatePageInfo = (page, info) => {
			setPages((oldPages) => {
				if (oldPages) {
					return {
						...oldPages,
						[page]: sanitisePageInfo(info),
					}
				} else {
					return null
				}
			})
		}

		socket.on('page_update_ext', updatePageInfo)

		return () => {
			socket.off('page_update_ext', updatePageInfo)
		}
	}, [retryToken, socket])

	useEffect(() => {
		const onConnect = () => {
			setRetryToken(nanoid())
		}
		socket.on('connect', onConnect)
		return () => {
			socket.off('connect', onConnect)
		}
	}, [socket])

	const navigate = useNavigate()
	const updateQueryUrl = useCallback(
		(key, value) => {
			setQueryUrl((oldUrl) => {
				const newQuery = queryString.parse(oldUrl)
				if (value === '' || value === undefined || value === null || value === false) {
					delete newQuery[key]
				} else if (value === true) {
					newQuery[key] = 1
				} else {
					newQuery[key] = value
				}

				const newStr = queryString.stringify(newQuery).replaceAll('%2C', ',') // replace commas to make it readable
				navigate(`?${newStr}`)
				return newStr
			})
		},
		[setQueryUrl, navigate]
	)

	// Compile the list of pages we will be showing
	let validPages = orderedPages.filter((p) => pages && !!pages[p])
	if (validPages.length === 0) validPages = Object.keys(pages || {}).map((p) => Number(p))

	let cols = Number(parsedQuery['cols'])
	if (isNaN(cols) || cols <= 0) cols = MAX_COLS
	let rows = Number(parsedQuery['rows'])
	if (isNaN(rows) || rows <= 0) rows = MAX_ROWS

	return (
		<div className="page-tablet">
			<div className="scroller">
				<CContainer fluid className="d-flex flex-column">
					{pages ? (
						<>
							<ConfigurePanel updateQueryUrl={updateQueryUrl} query={parsedQuery} orderedPages={orderedPages} />
<<<<<<< HEAD

							<InfinitePages
								pages={pages}
								imageCache={imageCache}
								orderedPages={validPages}
								query={parsedQuery}
								cols={cols}
								rows={rows}
							/>
=======
							{layout === 'cycle' ? (
								<CyclePages
									pages={pages}
									imageCache={imageCache}
									orderedPages={validPages}
									updateQueryUrl={updateQueryUrl}
									query={parsedQuery}
									cols={cols}
									rows={rows}
								/>
							) : (
								<InfinitePages
									pages={pages}
									imageCache={imageCache}
									orderedPages={validPages}
									query={parsedQuery}
									cols={cols}
									rows={rows}
								/>
							)}
>>>>>>> eecf2142
						</>
					) : (
						<CRow className="flex-grow-1">
							<div className="cycle-layout">
								<div></div>
								<LoadingRetryOrError dataReady={false} error={loadError} doRetry={doRetryLoad} />
							</div>
						</CRow>
					)}
				</CContainer>
			</div>
		</div>
	)
}

function ConfigurePanel({ updateQueryUrl, query, orderedPages }) {
	const [show, setShow] = useState(false)
	const [fullscreen, setFullscreen] = useState(document.fullscreenElement !== null)

	useMountEffect(() => {
		const handleChange = () => setFullscreen(document.fullscreenElement !== null)

		document.addEventListener('fullscreenchange', handleChange)
		return () => {
			document.removeEventListener('fullscreenchange', handleChange)
		}
	})

	return show ? (
		<CRow className="configure">
			<CCol sm={12}>
				<h3>
					Configure Buttons View
					<CButton className="close-config" onClick={() => setShow(false)} title="Close">
						<FontAwesomeIcon icon={faCog} />
					</CButton>
				</h3>
				<CForm>
					<CRow>
						<CCol sm={6} xs={12}>
							<legend>Basic</legend>
							<CFormGroup>
								<label>Pages</label>
								<p>use 1..6 for ranges, and commas for multiple selections. Follows provided order</p>
								<CInput
									value={query['pages'] || ''}
									onChange={(e) => updateQueryUrl('pages', e.currentTarget.value)}
									placeholder={'1..99'}
								/>
							</CFormGroup>
							<CFormGroup>
								<label>Rows</label>
								<CInput
									type="number"
									min={1}
									max={MAX_ROWS}
									value={query['rows'] || MAX_ROWS}
									onChange={(e) => updateQueryUrl('rows', e.currentTarget.value)}
								/>
							</CFormGroup>
							<CFormGroup>
								<label>Columns</label>
								<CInput
									type="number"
									min={1}
									max={MAX_COLS}
									value={query['cols'] || MAX_COLS}
									onChange={(e) => updateQueryUrl('cols', e.currentTarget.value)}
								/>
							</CFormGroup>
						</CCol>
						<CCol sm={6} xs={12}>
							<legend>Layout</legend>
							<CFormGroup>
								<label>Hide configure button</label>
								<CInputCheckbox
									type="checkbox"
									checked={!!query['noconfigure']}
									value={true}
									onChange={(e) => updateQueryUrl('noconfigure', !!e.currentTarget.checked)}
								/>
							</CFormGroup>
							<CFormGroup>
								<label>Hide fullscreen button</label>
								<CInputCheckbox
									type="checkbox"
									checked={!!query['nofullscreen']}
									value={true}
									onChange={(e) => updateQueryUrl('nofullscreen', !!e.currentTarget.checked)}
								/>
							</CFormGroup>

							<CFormGroup>
								<label>Hide page headings</label>
								<CInputCheckbox
									type="checkbox"
									checked={!!query['noheadings']}
									value={true}
									onChange={(e) => updateQueryUrl('noheadings', !!e.currentTarget.checked)}
								/>
							</CFormGroup>
						</CCol>
					</CRow>
				</CForm>
			</CCol>
		</CRow>
	) : (
		<CRow className="header">
			<CCol xs={12}>
				{(!fullscreen || !query['noconfigure']) && !query['nofullscreen'] ? (
					<CButton onClick={() => document.documentElement.requestFullscreen()} title="Fullscreen">
						<FontAwesomeIcon icon={faExpand} />
					</CButton>
				) : (
					''
				)}
				{!query['noconfigure'] ? (
					<CButton className="open-config" onClick={() => setShow(true)} title="Configure">
						<FontAwesomeIcon icon={faCog} />
					</CButton>
				) : (
					''
				)}
			</CCol>
		</CRow>
	)
}

<<<<<<< HEAD
=======
function clamp(val, max) {
	return Math.min(Math.max(0, val), max)
}

function CyclePages({ pages, imageCache, orderedPages, updateQueryUrl, query, cols, rows }) {
	const rawIndex = Number(query['index'])
	const loop = query['loop']
	const currentIndex = isNaN(rawIndex) ? 0 : clamp(rawIndex, orderedPages.length - 1)
	const currentPage = orderedPages[currentIndex]

	const setCurrentIndex = useCallback((newIndex) => updateQueryUrl('index', newIndex), [updateQueryUrl])

	{
		// Ensure next and prev pages are preloaded for more seamless cycling
		const prevPage = orderedPages[currentIndex - 1]
		if (prevPage !== undefined) imageCache.loadPage(prevPage)
		const nextPage = orderedPages[currentIndex + 1]
		if (nextPage !== undefined) imageCache.loadPage(nextPage)
	}

	const goPrevPage = useCallback(() => {
		if (currentIndex <= 0) {
			if (loop) {
				setCurrentIndex(orderedPages.length - 1)
			}
		} else {
			setCurrentIndex(currentIndex - 1)
		}
	}, [orderedPages, setCurrentIndex, currentIndex, loop])
	const goNextPage = useCallback(() => {
		if (currentIndex >= orderedPages.length - 1) {
			if (loop) {
				setCurrentIndex(0)
			}
		} else {
			setCurrentIndex(currentIndex + 1)
		}
	}, [orderedPages, setCurrentIndex, currentIndex, loop])
	const goFirstPage = useCallback(() => setCurrentIndex(0), [setCurrentIndex])

	return (
		<CRow className="flex-grow-1">
			<div className="cycle-layout">
				<MyErrorBoundary>
					{/* <div></div> */}
					<div className="cycle-heading">
						<h1 id={`page_${currentPage}`}>
							{pages[currentPage]?.name || ' '}

							{orderedPages.length > 1 ? (
								<>
									<CButton onClick={goNextPage} disabled={!loop && currentIndex === orderedPages.length - 1} size="lg">
										<FontAwesomeIcon icon={faArrowRight} />
									</CButton>
									<CButton onClick={goPrevPage} disabled={!loop && currentIndex === 0} size="lg">
										<FontAwesomeIcon icon={faArrowLeft} />
									</CButton>
								</>
							) : (
								''
							)}
						</h1>
					</div>
					<div>
						<ButtonGrid
							// No key, we want to reuse the grid as the page changes
							imageCache={imageCache}
							number={currentPage}
							cols={cols}
							rows={rows}
							pageInfo={pages[currentPage]}
							goFirstPage={goFirstPage}
							goNextPage={goNextPage}
							goPrevPage={goPrevPage}
						/>
					</div>
				</MyErrorBoundary>
			</div>
		</CRow>
	)
}

>>>>>>> eecf2142
function InfinitePages({ pages, imageCache, orderedPages, query, cols, rows }) {
	const noHeadings = query['noheadings']

	const pageElements = orderedPages.map((number, i) => (
		<MyErrorBoundary key={i}>
			<div id={`index_${number}`}>
				{!noHeadings ? (
					<CRow>
						<h1>{pages[number]?.name}</h1>
					</CRow>
				) : (
					''
				)}
				<CRow>
					<ButtonGrid imageCache={imageCache} number={number} cols={cols} rows={rows} pageInfo={pages[number]} />
				</CRow>
			</div>
		</MyErrorBoundary>
	))

	return <>{pageElements}</>
}

function ButtonGrid({ imageCache, number, cols, rows, goFirstPage, goNextPage, goPrevPage, pageInfo }) {
	const socket = useContext(SocketContext)

	const { ref, inView } = useInView({
		rootMargin: '50%',
		/* Optional options */
		threshold: 0,
	})

	// load existing images from the cache at mount
	const [images, setImages] = useState(() => imageCache.getPage(number))
	useEffect(() => {
		setImages(imageCache.getPage(number))
	}, [imageCache, number])

	// Ensure the page is loaded when it comes into view
	useEffect(() => {
		if (inView) {
			setImages(imageCache.getPage(number))
			imageCache.on(`${number}`, setImages)
			imageCache.loadPage(number)

			return () => {
				imageCache.off(`${number}`, setImages)
			}
		}
	}, [imageCache, number, inView])

	const bankClick = useCallback(
		(bank, pressed) => {
			if (goNextPage && pressed && pageInfo && pageInfo.pageup && pageInfo.pageup.includes(bank)) {
				goNextPage()
			} else if (goPrevPage && pressed && pageInfo && pageInfo.pagedown && pageInfo.pagedown.includes(bank)) {
				goPrevPage()
			} else if (goFirstPage && pressed && pageInfo && pageInfo.pagenum && pageInfo.pagenum.includes(bank)) {
				goFirstPage()
			} else {
				const controlId = CreateBankControlId(number, bank)
				socketEmitPromise(socket, 'controls:hot-press', [controlId, pressed]).catch((e) =>
					console.error(`Hot press failed: ${e}`)
				)
			}
		},
		[socket, number, pageInfo, goNextPage, goPrevPage, goFirstPage]
	)

	return (
		<div ref={ref} className="bankgrid">
			{' '}
			{Array(Math.min(MAX_ROWS, rows))
				.fill(0)
				.map((_, y) => {
					return (
						<CCol key={y} sm={12} className="pagebank-row">
							{Array(Math.min(MAX_COLS, cols))
								.fill(0)
								.map((_2, x) => {
									const index = y * MAX_COLS + x + 1
									return (
										<BankPreview
											key={x}
											page={number}
											index={index}
											preview={images[index]?.image}
											onClick={bankClick}
											alt={`Bank ${index}`}
											selected={false}
										/>
									)
								})}
						</CCol>
					)
				})}
		</div>
	)
}<|MERGE_RESOLUTION|>--- conflicted
+++ resolved
@@ -7,11 +7,7 @@
 	socketEmitPromise,
 	useMountEffect,
 } from './util'
-<<<<<<< HEAD
 import { CButton, CCol, CContainer, CForm, CFormGroup, CInput, CInputCheckbox, CRow } from '@coreui/react'
-=======
-import { CButton, CCol, CContainer, CForm, CFormGroup, CInput, CInputCheckbox, CRow, CSelect } from '@coreui/react'
->>>>>>> eecf2142
 import { nanoid } from 'nanoid'
 import { MAX_BUTTONS, MAX_COLS, MAX_ROWS } from './Constants'
 import { BankPreview, dataToButtonImage } from './Components/BankButton'
@@ -126,16 +122,6 @@
 	}, [queryUrl])
 
 	const imageCache = useMemo(() => new ImageCache(socket), [socket]) // TODO - this isnt the safest
-<<<<<<< HEAD
-	useEffect(() => {
-		// Close the old socket when recreating
-		const socket2 = socket
-		return () => {
-			socket2.close()
-		}
-	}, [socket])
-=======
->>>>>>> eecf2142
 
 	const [retryToken, setRetryToken] = useState(nanoid())
 	const doRetryLoad = useCallback(() => setRetryToken(nanoid()), [])
@@ -225,7 +211,6 @@
 					{pages ? (
 						<>
 							<ConfigurePanel updateQueryUrl={updateQueryUrl} query={parsedQuery} orderedPages={orderedPages} />
-<<<<<<< HEAD
 
 							<InfinitePages
 								pages={pages}
@@ -235,28 +220,6 @@
 								cols={cols}
 								rows={rows}
 							/>
-=======
-							{layout === 'cycle' ? (
-								<CyclePages
-									pages={pages}
-									imageCache={imageCache}
-									orderedPages={validPages}
-									updateQueryUrl={updateQueryUrl}
-									query={parsedQuery}
-									cols={cols}
-									rows={rows}
-								/>
-							) : (
-								<InfinitePages
-									pages={pages}
-									imageCache={imageCache}
-									orderedPages={validPages}
-									query={parsedQuery}
-									cols={cols}
-									rows={rows}
-								/>
-							)}
->>>>>>> eecf2142
 						</>
 					) : (
 						<CRow className="flex-grow-1">
@@ -385,91 +348,6 @@
 	)
 }
 
-<<<<<<< HEAD
-=======
-function clamp(val, max) {
-	return Math.min(Math.max(0, val), max)
-}
-
-function CyclePages({ pages, imageCache, orderedPages, updateQueryUrl, query, cols, rows }) {
-	const rawIndex = Number(query['index'])
-	const loop = query['loop']
-	const currentIndex = isNaN(rawIndex) ? 0 : clamp(rawIndex, orderedPages.length - 1)
-	const currentPage = orderedPages[currentIndex]
-
-	const setCurrentIndex = useCallback((newIndex) => updateQueryUrl('index', newIndex), [updateQueryUrl])
-
-	{
-		// Ensure next and prev pages are preloaded for more seamless cycling
-		const prevPage = orderedPages[currentIndex - 1]
-		if (prevPage !== undefined) imageCache.loadPage(prevPage)
-		const nextPage = orderedPages[currentIndex + 1]
-		if (nextPage !== undefined) imageCache.loadPage(nextPage)
-	}
-
-	const goPrevPage = useCallback(() => {
-		if (currentIndex <= 0) {
-			if (loop) {
-				setCurrentIndex(orderedPages.length - 1)
-			}
-		} else {
-			setCurrentIndex(currentIndex - 1)
-		}
-	}, [orderedPages, setCurrentIndex, currentIndex, loop])
-	const goNextPage = useCallback(() => {
-		if (currentIndex >= orderedPages.length - 1) {
-			if (loop) {
-				setCurrentIndex(0)
-			}
-		} else {
-			setCurrentIndex(currentIndex + 1)
-		}
-	}, [orderedPages, setCurrentIndex, currentIndex, loop])
-	const goFirstPage = useCallback(() => setCurrentIndex(0), [setCurrentIndex])
-
-	return (
-		<CRow className="flex-grow-1">
-			<div className="cycle-layout">
-				<MyErrorBoundary>
-					{/* <div></div> */}
-					<div className="cycle-heading">
-						<h1 id={`page_${currentPage}`}>
-							{pages[currentPage]?.name || ' '}
-
-							{orderedPages.length > 1 ? (
-								<>
-									<CButton onClick={goNextPage} disabled={!loop && currentIndex === orderedPages.length - 1} size="lg">
-										<FontAwesomeIcon icon={faArrowRight} />
-									</CButton>
-									<CButton onClick={goPrevPage} disabled={!loop && currentIndex === 0} size="lg">
-										<FontAwesomeIcon icon={faArrowLeft} />
-									</CButton>
-								</>
-							) : (
-								''
-							)}
-						</h1>
-					</div>
-					<div>
-						<ButtonGrid
-							// No key, we want to reuse the grid as the page changes
-							imageCache={imageCache}
-							number={currentPage}
-							cols={cols}
-							rows={rows}
-							pageInfo={pages[currentPage]}
-							goFirstPage={goFirstPage}
-							goNextPage={goNextPage}
-							goPrevPage={goPrevPage}
-						/>
-					</div>
-				</MyErrorBoundary>
-			</div>
-		</CRow>
-	)
-}
-
->>>>>>> eecf2142
 function InfinitePages({ pages, imageCache, orderedPages, query, cols, rows }) {
 	const noHeadings = query['noheadings']
 
