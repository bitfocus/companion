import { useCallback, useContext, useEffect, useMemo, useState } from 'react'
import {
	CreateBankControlId,
	LoadingRetryOrError,
	MyErrorBoundary,
	SocketContext,
	socketEmitPromise,
	useMountEffect,
} from './util'
import { CButton, CCol, CContainer, CForm, CFormGroup, CInput, CInputCheckbox, CRow } from '@coreui/react'
import { nanoid } from 'nanoid'
import { MAX_COLS, MAX_ROWS } from './Constants'
import { BankPreview } from './Components/BankButton'
import { useInView } from 'react-intersection-observer'
import * as queryString from 'query-string'
import rangeParser from 'parse-numeric-range'
import { FontAwesomeIcon } from '@fortawesome/react-fontawesome'
<<<<<<< HEAD
import { faCog, faExpand } from '@fortawesome/free-solid-svg-icons'
import EventEmitter from 'eventemitter3'
import { useNavigate } from 'react-router-dom'

/** Cache of images across grid components */
class ImageCache extends EventEmitter {
	constructor(socket) {
		super()

		this.socket = socket

		this.loadedPages = new Set()
		this.imageCache = new Map()

		this.socket.on('connect', this._onConnect)
		this.socket.on('web-buttons:bank-data', this._updateImage)
	}

	_onConnect = () => {
		// resubscribe on reconnect
		for (const k of this.loadedPages.values()) {
			this._doSubscribe(k)
		}
	}

	destroy() {
		this.socket.off('connect', this._onConnect)
		this.socket.off('web-buttons:bank-data', this._updateImage)
	}

	loadPage(page) {
		if (!this.loadedPages.has(page)) {
			this.loadedPages.add(page)
			this._doSubscribe(page)
		}
	}

	getPage(page) {
		return this.imageCache.get(page) || {}
	}

	_doSubscribe(page) {
		socketEmitPromise(this.socket, 'web-buttons:load-page', [page])
			.then((data) => {
				this._updateImages(page, data)
			})
			.catch((e) => {
				// TODO - report to user
				console.error(`Failed to load page data: ${e}`)
			})
	}

	_updateImage = (page, bank, image) => {
		this._updateImages(page, { [bank]: image })
	}

	_updateImages = (page0, data) => {
		const page = Number(page0)
		if (this.loadedPages.has(page)) {
			const newImages = { ...this.imageCache.get(page) }

			let changed = false
			for (let key = 1; key <= MAX_BUTTONS; ++key) {
				if (data[key] !== undefined) {
					changed = true
					newImages[key] = dataToButtonImage(data[key])
				}
			}

			if (changed) {
				this.emit(`${page}`, newImages)
			}
			this.imageCache.set(page, newImages)
		}
	}
}
=======
import { faArrowLeft, faArrowRight, faCog, faExpand } from '@fortawesome/free-solid-svg-icons'
import { useNavigate } from 'react-router-dom'
import { ButtonRenderCache, useSharedPageRenderCache } from './ButtonRenderCache'
>>>>>>> f3d2e13c

export function Tablet() {
	const socket = useContext(SocketContext)

	const [pages, setPages] = useState(null)
	const [loadError, setLoadError] = useState(null)

	const [queryUrl, setQueryUrl] = useState(window.location.search)
	const { orderedPages, parsedQuery } = useMemo(() => {
		const parsedQuery = queryString.parse(queryUrl)

		const pagesRange = rangeParser(parsedQuery.pages ?? '').filter((p) => p >= 1 && p <= 99)

		return {
			parsedQuery,
			orderedPages: pagesRange,
		}
	}, [queryUrl])

<<<<<<< HEAD
	const [imageCache, setImageCache] = useState(null)
	useEffect(() => {
		const newImageCache = new ImageCache(socket)
		setImageCache(newImageCache)

		// Cleanup handlers
		return () => {
			newImageCache.destroy()
		}
	}, [socket])
=======
	const imageCache = useMemo(() => new ButtonRenderCache(socket), [socket]) // TODO - this isnt the safest
>>>>>>> f3d2e13c

	const [retryToken, setRetryToken] = useState(nanoid())
	const doRetryLoad = useCallback(() => setRetryToken(nanoid()), [])
	useEffect(() => {
		setLoadError(null)
		setPages(null)

		socketEmitPromise(socket, 'web-buttons:subscribe', [])
			.then((newPages) => {
				setLoadError(null)
				setPages(newPages)
			})
			.catch((e) => {
				console.error('Failed to load pages list:', e)
				setLoadError(`Failed to load pages list`)
				setPages(null)
			})

		const updatePageInfo = (page, info) => {
			setPages((oldPages) => {
				if (oldPages) {
					return {
						...oldPages,
						[page]: info,
					}
				} else {
					return null
				}
			})
		}

		socket.on('web-buttons:page-info', updatePageInfo)

		return () => {
			socket.off('web-buttons:page-info', updatePageInfo)

			socketEmitPromise(socket, 'web-buttons:unsubscribe', []).catch((e) => {
				console.error('Failed to cleanup web-buttons:', e)
			})
		}
	}, [retryToken, socket])

	useEffect(() => {
		const onConnect = () => {
			setRetryToken(nanoid())
		}
		socket.on('connect', onConnect)
		return () => {
			socket.off('connect', onConnect)
		}
	}, [socket])

	const navigate = useNavigate()
	const updateQueryUrl = useCallback(
		(key, value) => {
			setQueryUrl((oldUrl) => {
				const newQuery = queryString.parse(oldUrl)
				if (value === '' || value === undefined || value === null || value === false) {
					delete newQuery[key]
				} else if (value === true) {
					newQuery[key] = 1
				} else {
					newQuery[key] = value
				}

				const newStr = queryString.stringify(newQuery).replaceAll('%2C', ',') // replace commas to make it readable
				navigate(`?${newStr}`)
				return newStr
			})
		},
		[setQueryUrl, navigate]
	)

	// Compile the list of pages we will be showing
	let validPages = orderedPages.filter((p) => pages && !!pages[p])
	if (validPages.length === 0) validPages = Object.keys(pages || {}).map((p) => Number(p))

	let cols = Number(parsedQuery['cols'])
	if (isNaN(cols) || cols <= 0) cols = MAX_COLS
	let rows = Number(parsedQuery['rows'])
	if (isNaN(rows) || rows <= 0) rows = MAX_ROWS

	const showPageHeadings = parsedQuery['showpages']

	let displayColumns = Number(parsedQuery['display_cols'])
	if (displayColumns === 0 || isNaN(displayColumns)) displayColumns = cols
	const gridStyle = { gridTemplateColumns: `repeat(auto-fill, minmax(calc(100% / ${displayColumns}), 1fr))` }

	return (
		<div className="page-tablet">
			<div className="scroller">
				<CContainer fluid className="d-flex flex-column">
					{pages && imageCache ? (
						<>
							<ConfigurePanel updateQueryUrl={updateQueryUrl} query={parsedQuery} />

							<div className="button-zone">
								<CRow>
									<CCol sm={12} className="pagebank-row" style={gridStyle}>
										{validPages.map((number, i) => (
											<MyErrorBoundary key={i}>
												{showPageHeadings ? (
													<div className="page-heading">
														<h1>{pages[number]?.name}</h1>
													</div>
												) : (
													''
												)}
												<ButtonsFromPage imageCache={imageCache} number={number} cols={cols} rows={rows} />
											</MyErrorBoundary>
										))}
									</CCol>
								</CRow>
							</div>
						</>
					) : (
						<CRow className="flex-grow-1">
							<div className="cycle-layout">
								<div></div>
								<LoadingRetryOrError dataReady={false} error={loadError} doRetry={doRetryLoad} />
							</div>
						</CRow>
					)}
				</CContainer>
			</div>
		</div>
	)
}

function ConfigurePanel({ updateQueryUrl, query }) {
	const [show, setShow] = useState(false)
	const [fullscreen, setFullscreen] = useState(document.fullscreenElement !== null)

	useMountEffect(() => {
		const handleChange = () => setFullscreen(document.fullscreenElement !== null)

		document.addEventListener('fullscreenchange', handleChange)
		return () => {
			document.removeEventListener('fullscreenchange', handleChange)
		}
	})

	return show ? (
		<CRow className="configure">
			<CCol sm={12}>
				<h3>
					Configure Buttons View
					<CButton className="close-config" onClick={() => setShow(false)} title="Close">
						<FontAwesomeIcon icon={faCog} />
					</CButton>
				</h3>
				<CForm>
					<CRow>
						<CCol sm={6} xs={12}>
							<legend>Basic</legend>
							<CFormGroup>
								<label>Pages</label>
								<p>use 1..6 for ranges, and commas for multiple selections. Follows provided order</p>
								<CInput
									value={query['pages'] || ''}
									onChange={(e) => updateQueryUrl('pages', e.currentTarget.value)}
									placeholder={'1..99'}
								/>
							</CFormGroup>
							<CFormGroup>
								<label>Rows</label>
								<CInput
									type="number"
									min={1}
									max={MAX_ROWS}
									value={query['rows'] || MAX_ROWS}
									onChange={(e) => updateQueryUrl('rows', e.currentTarget.value)}
								/>
							</CFormGroup>
							<CFormGroup>
								<label>Columns</label>
								<CInput
									type="number"
									min={1}
									max={MAX_COLS}
									value={query['cols'] || MAX_COLS}
									onChange={(e) => updateQueryUrl('cols', e.currentTarget.value)}
								/>
							</CFormGroup>
						</CCol>
						<CCol sm={6} xs={12}>
							<legend>Layout</legend>
							<CFormGroup>
								<label>Hide configure button</label>
								<CInputCheckbox
									type="checkbox"
									checked={!!query['noconfigure']}
									value={true}
									onChange={(e) => updateQueryUrl('noconfigure', !!e.currentTarget.checked)}
								/>
							</CFormGroup>
							<CFormGroup>
								<label>Hide fullscreen button</label>
								<CInputCheckbox
									type="checkbox"
									checked={!!query['nofullscreen']}
									value={true}
									onChange={(e) => updateQueryUrl('nofullscreen', !!e.currentTarget.checked)}
								/>
							</CFormGroup>

							<CFormGroup>
								<label>Show page headings</label>
								<CInputCheckbox
									type="checkbox"
									checked={!!query['showpages']}
									value={true}
									onChange={(e) => updateQueryUrl('showpages', !!e.currentTarget.checked)}
								/>
							</CFormGroup>
							<CFormGroup>
								<label>Max Columns (0 for dynamic)</label>
								<CInput
									type="number"
									min={0}
									value={query['display_cols'] || '0'}
									onChange={(e) => updateQueryUrl('display_cols', e.currentTarget.value)}
								/>
							</CFormGroup>
						</CCol>
					</CRow>
				</CForm>
			</CCol>
		</CRow>
	) : (
		<CRow className="header">
			<CCol xs={12}>
				{(!fullscreen || !query['noconfigure']) && !query['nofullscreen'] ? (
					<CButton onClick={() => document.documentElement.requestFullscreen()} title="Fullscreen">
						<FontAwesomeIcon icon={faExpand} />
					</CButton>
				) : (
					''
				)}
				{!query['noconfigure'] ? (
					<CButton className="open-config" onClick={() => setShow(true)} title="Configure">
						<FontAwesomeIcon icon={faCog} />
					</CButton>
				) : (
					''
				)}
			</CCol>
		</CRow>
	)
}

<<<<<<< HEAD
function ButtonsFromPage({ imageCache, number, cols, rows }) {
=======
function clamp(val, max) {
	return Math.min(Math.max(0, val), max)
}

function CyclePages({ pages, imageCache, orderedPages, updateQueryUrl, query, cols, rows }) {
	const rawIndex = Number(query['index'])
	const loop = query['loop']
	const currentIndex = isNaN(rawIndex) ? 0 : clamp(rawIndex, orderedPages.length - 1)
	const currentPage = orderedPages[currentIndex]

	const setCurrentIndex = useCallback((newIndex) => updateQueryUrl('index', newIndex), [updateQueryUrl])

	{
		// Ensure next and prev pages are preloaded for more seamless cycling
		const prevPage = orderedPages[currentIndex - 1]
		useSharedPageRenderCache(imageCache, 'tablet:preload:prevPage', prevPage)
		const nextPage = orderedPages[currentIndex + 1]
		useSharedPageRenderCache(imageCache, 'tablet:preload:nextPage', nextPage)
	}

	const goPrevPage = useCallback(() => {
		if (currentIndex <= 0) {
			if (loop) {
				setCurrentIndex(orderedPages.length - 1)
			}
		} else {
			setCurrentIndex(currentIndex - 1)
		}
	}, [orderedPages, setCurrentIndex, currentIndex, loop])
	const goNextPage = useCallback(() => {
		if (currentIndex >= orderedPages.length - 1) {
			if (loop) {
				setCurrentIndex(0)
			}
		} else {
			setCurrentIndex(currentIndex + 1)
		}
	}, [orderedPages, setCurrentIndex, currentIndex, loop])
	const goFirstPage = useCallback(() => setCurrentIndex(0), [setCurrentIndex])

	return (
		<CRow className="flex-grow-1">
			<div className="cycle-layout">
				<MyErrorBoundary>
					{/* <div></div> */}
					<div className="cycle-heading">
						<h1 id={`page_${currentPage}`}>
							{pages[currentPage]?.name || ' '}

							{orderedPages.length > 1 ? (
								<>
									<CButton onClick={goNextPage} disabled={!loop && currentIndex === orderedPages.length - 1} size="lg">
										<FontAwesomeIcon icon={faArrowRight} />
									</CButton>
									<CButton onClick={goPrevPage} disabled={!loop && currentIndex === 0} size="lg">
										<FontAwesomeIcon icon={faArrowLeft} />
									</CButton>
								</>
							) : (
								''
							)}
						</h1>
					</div>
					<div>
						<ButtonGrid
							// No key, we want to reuse the grid as the page changes
							imageCache={imageCache}
							number={currentPage}
							cols={cols}
							rows={rows}
							pageInfo={pages[currentPage]}
							goFirstPage={goFirstPage}
							goNextPage={goNextPage}
							goPrevPage={goPrevPage}
						/>
					</div>
				</MyErrorBoundary>
			</div>
		</CRow>
	)
}

function InfinitePages({ pages, imageCache, orderedPages, query, cols, rows }) {
	const noHeadings = query['noheadings']

	const pageElements = orderedPages.map((number, i) => (
		<MyErrorBoundary key={i}>
			<div id={`index_${number}`}>
				{!noHeadings ? (
					<CRow>
						<h1>{pages[number]?.name}</h1>
					</CRow>
				) : (
					''
				)}
				<CRow>
					<ButtonGrid imageCache={imageCache} number={number} cols={cols} rows={rows} pageInfo={pages[number]} />
				</CRow>
			</div>
		</MyErrorBoundary>
	))

	return <>{pageElements}</>
}

function ButtonGrid({ imageCache, number, cols, rows, goFirstPage, goNextPage, goPrevPage, pageInfo }) {
>>>>>>> f3d2e13c
	const socket = useContext(SocketContext)

	const [buttonsInView, setButtonsInView] = useState({})

<<<<<<< HEAD
	// load existing images from the cache at mount
	const [images, setImages] = useState(() => imageCache.getPage(number))
	useEffect(() => {
		setImages(imageCache.getPage(number))
	}, [imageCache, number])

	// Ensure the page is loaded when it comes into view
	useEffect(() => {
		const anyVisible = Object.values(buttonsInView).find((v) => !!v)

		if (anyVisible) {
			setImages(imageCache.getPage(number))
			imageCache.on(`${number}`, setImages)
			imageCache.loadPage(number)

			return () => {
				imageCache.off(`${number}`, setImages)
			}
		}
	}, [imageCache, number, buttonsInView])
=======
	const images = useSharedPageRenderCache(imageCache, 'tablet', number, !inView)
>>>>>>> f3d2e13c

	const bankClick = useCallback(
		(bank, pressed) => {
			const controlId = CreateBankControlId(number, bank)
			socketEmitPromise(socket, 'controls:hot-press', [controlId, pressed]).catch((e) =>
				console.error(`Hot press failed: ${e}`)
			)
		},
		[socket, number]
	)

	const setInView = useCallback((index, inView) => {
		setButtonsInView((old) => ({
			...old,
			[index]: inView,
		}))
	}, [])

	// <div ref={ref} className="button-zone">
	return Array(Math.min(MAX_ROWS, rows))
		.fill(0)
		.map((_, y) => {
			return Array(Math.min(MAX_COLS, cols))
				.fill(0)
				.map((_2, x) => {
					const index = y * MAX_COLS + x + 1
					return (
<<<<<<< HEAD
						<ButtonWrapper
							key={x}
							page={number}
							index={index}
							image={images[index]}
							bankClick={bankClick}
							setInView={setInView}
						/>
=======
						<CCol key={y} sm={12} className="pagebank-row">
							{Array(Math.min(MAX_COLS, cols))
								.fill(0)
								.map((_2, x) => {
									const index = y * MAX_COLS + x + 1
									return (
										<BankPreview
											key={x}
											page={number}
											index={index}
											preview={images[index]}
											onClick={bankClick}
											alt={`Bank ${index}`}
											selected={false}
										/>
									)
								})}
						</CCol>
>>>>>>> f3d2e13c
					)
				})
		})
	// </div>
}

function ButtonWrapper({ page, index, image, bankClick, setInView }) {
	const { ref, inView } = useInView({
		rootMargin: '50%',
		/* Optional options */
		threshold: 0,
	})

	useEffect(() => {
		setInView(index, inView)
	}, [setInView, index, inView])

	return (
		<BankPreview
			dropRef={ref}
			page={page}
			index={index}
			preview={image}
			onClick={bankClick}
			alt={`Bank ${index}`}
			selected={false}
		/>
	)
}<|MERGE_RESOLUTION|>--- conflicted
+++ resolved
@@ -15,88 +15,9 @@
 import * as queryString from 'query-string'
 import rangeParser from 'parse-numeric-range'
 import { FontAwesomeIcon } from '@fortawesome/react-fontawesome'
-<<<<<<< HEAD
 import { faCog, faExpand } from '@fortawesome/free-solid-svg-icons'
-import EventEmitter from 'eventemitter3'
-import { useNavigate } from 'react-router-dom'
-
-/** Cache of images across grid components */
-class ImageCache extends EventEmitter {
-	constructor(socket) {
-		super()
-
-		this.socket = socket
-
-		this.loadedPages = new Set()
-		this.imageCache = new Map()
-
-		this.socket.on('connect', this._onConnect)
-		this.socket.on('web-buttons:bank-data', this._updateImage)
-	}
-
-	_onConnect = () => {
-		// resubscribe on reconnect
-		for (const k of this.loadedPages.values()) {
-			this._doSubscribe(k)
-		}
-	}
-
-	destroy() {
-		this.socket.off('connect', this._onConnect)
-		this.socket.off('web-buttons:bank-data', this._updateImage)
-	}
-
-	loadPage(page) {
-		if (!this.loadedPages.has(page)) {
-			this.loadedPages.add(page)
-			this._doSubscribe(page)
-		}
-	}
-
-	getPage(page) {
-		return this.imageCache.get(page) || {}
-	}
-
-	_doSubscribe(page) {
-		socketEmitPromise(this.socket, 'web-buttons:load-page', [page])
-			.then((data) => {
-				this._updateImages(page, data)
-			})
-			.catch((e) => {
-				// TODO - report to user
-				console.error(`Failed to load page data: ${e}`)
-			})
-	}
-
-	_updateImage = (page, bank, image) => {
-		this._updateImages(page, { [bank]: image })
-	}
-
-	_updateImages = (page0, data) => {
-		const page = Number(page0)
-		if (this.loadedPages.has(page)) {
-			const newImages = { ...this.imageCache.get(page) }
-
-			let changed = false
-			for (let key = 1; key <= MAX_BUTTONS; ++key) {
-				if (data[key] !== undefined) {
-					changed = true
-					newImages[key] = dataToButtonImage(data[key])
-				}
-			}
-
-			if (changed) {
-				this.emit(`${page}`, newImages)
-			}
-			this.imageCache.set(page, newImages)
-		}
-	}
-}
-=======
-import { faArrowLeft, faArrowRight, faCog, faExpand } from '@fortawesome/free-solid-svg-icons'
 import { useNavigate } from 'react-router-dom'
 import { ButtonRenderCache, useSharedPageRenderCache } from './ButtonRenderCache'
->>>>>>> f3d2e13c
 
 export function Tablet() {
 	const socket = useContext(SocketContext)
@@ -116,20 +37,7 @@
 		}
 	}, [queryUrl])
 
-<<<<<<< HEAD
-	const [imageCache, setImageCache] = useState(null)
-	useEffect(() => {
-		const newImageCache = new ImageCache(socket)
-		setImageCache(newImageCache)
-
-		// Cleanup handlers
-		return () => {
-			newImageCache.destroy()
-		}
-	}, [socket])
-=======
 	const imageCache = useMemo(() => new ButtonRenderCache(socket), [socket]) // TODO - this isnt the safest
->>>>>>> f3d2e13c
 
 	const [retryToken, setRetryToken] = useState(nanoid())
 	const doRetryLoad = useCallback(() => setRetryToken(nanoid()), [])
@@ -381,144 +289,13 @@
 	)
 }
 
-<<<<<<< HEAD
 function ButtonsFromPage({ imageCache, number, cols, rows }) {
-=======
-function clamp(val, max) {
-	return Math.min(Math.max(0, val), max)
-}
-
-function CyclePages({ pages, imageCache, orderedPages, updateQueryUrl, query, cols, rows }) {
-	const rawIndex = Number(query['index'])
-	const loop = query['loop']
-	const currentIndex = isNaN(rawIndex) ? 0 : clamp(rawIndex, orderedPages.length - 1)
-	const currentPage = orderedPages[currentIndex]
-
-	const setCurrentIndex = useCallback((newIndex) => updateQueryUrl('index', newIndex), [updateQueryUrl])
-
-	{
-		// Ensure next and prev pages are preloaded for more seamless cycling
-		const prevPage = orderedPages[currentIndex - 1]
-		useSharedPageRenderCache(imageCache, 'tablet:preload:prevPage', prevPage)
-		const nextPage = orderedPages[currentIndex + 1]
-		useSharedPageRenderCache(imageCache, 'tablet:preload:nextPage', nextPage)
-	}
-
-	const goPrevPage = useCallback(() => {
-		if (currentIndex <= 0) {
-			if (loop) {
-				setCurrentIndex(orderedPages.length - 1)
-			}
-		} else {
-			setCurrentIndex(currentIndex - 1)
-		}
-	}, [orderedPages, setCurrentIndex, currentIndex, loop])
-	const goNextPage = useCallback(() => {
-		if (currentIndex >= orderedPages.length - 1) {
-			if (loop) {
-				setCurrentIndex(0)
-			}
-		} else {
-			setCurrentIndex(currentIndex + 1)
-		}
-	}, [orderedPages, setCurrentIndex, currentIndex, loop])
-	const goFirstPage = useCallback(() => setCurrentIndex(0), [setCurrentIndex])
-
-	return (
-		<CRow className="flex-grow-1">
-			<div className="cycle-layout">
-				<MyErrorBoundary>
-					{/* <div></div> */}
-					<div className="cycle-heading">
-						<h1 id={`page_${currentPage}`}>
-							{pages[currentPage]?.name || ' '}
-
-							{orderedPages.length > 1 ? (
-								<>
-									<CButton onClick={goNextPage} disabled={!loop && currentIndex === orderedPages.length - 1} size="lg">
-										<FontAwesomeIcon icon={faArrowRight} />
-									</CButton>
-									<CButton onClick={goPrevPage} disabled={!loop && currentIndex === 0} size="lg">
-										<FontAwesomeIcon icon={faArrowLeft} />
-									</CButton>
-								</>
-							) : (
-								''
-							)}
-						</h1>
-					</div>
-					<div>
-						<ButtonGrid
-							// No key, we want to reuse the grid as the page changes
-							imageCache={imageCache}
-							number={currentPage}
-							cols={cols}
-							rows={rows}
-							pageInfo={pages[currentPage]}
-							goFirstPage={goFirstPage}
-							goNextPage={goNextPage}
-							goPrevPage={goPrevPage}
-						/>
-					</div>
-				</MyErrorBoundary>
-			</div>
-		</CRow>
-	)
-}
-
-function InfinitePages({ pages, imageCache, orderedPages, query, cols, rows }) {
-	const noHeadings = query['noheadings']
-
-	const pageElements = orderedPages.map((number, i) => (
-		<MyErrorBoundary key={i}>
-			<div id={`index_${number}`}>
-				{!noHeadings ? (
-					<CRow>
-						<h1>{pages[number]?.name}</h1>
-					</CRow>
-				) : (
-					''
-				)}
-				<CRow>
-					<ButtonGrid imageCache={imageCache} number={number} cols={cols} rows={rows} pageInfo={pages[number]} />
-				</CRow>
-			</div>
-		</MyErrorBoundary>
-	))
-
-	return <>{pageElements}</>
-}
-
-function ButtonGrid({ imageCache, number, cols, rows, goFirstPage, goNextPage, goPrevPage, pageInfo }) {
->>>>>>> f3d2e13c
 	const socket = useContext(SocketContext)
 
 	const [buttonsInView, setButtonsInView] = useState({})
 
-<<<<<<< HEAD
-	// load existing images from the cache at mount
-	const [images, setImages] = useState(() => imageCache.getPage(number))
-	useEffect(() => {
-		setImages(imageCache.getPage(number))
-	}, [imageCache, number])
-
-	// Ensure the page is loaded when it comes into view
-	useEffect(() => {
-		const anyVisible = Object.values(buttonsInView).find((v) => !!v)
-
-		if (anyVisible) {
-			setImages(imageCache.getPage(number))
-			imageCache.on(`${number}`, setImages)
-			imageCache.loadPage(number)
-
-			return () => {
-				imageCache.off(`${number}`, setImages)
-			}
-		}
-	}, [imageCache, number, buttonsInView])
-=======
-	const images = useSharedPageRenderCache(imageCache, 'tablet', number, !inView)
->>>>>>> f3d2e13c
+	const anyVisible = !!Object.values(buttonsInView).find((v) => !!v)
+	const images = useSharedPageRenderCache(imageCache, 'tablet', number, !anyVisible)
 
 	const bankClick = useCallback(
 		(bank, pressed) => {
@@ -546,7 +323,6 @@
 				.map((_2, x) => {
 					const index = y * MAX_COLS + x + 1
 					return (
-<<<<<<< HEAD
 						<ButtonWrapper
 							key={x}
 							page={number}
@@ -555,26 +331,6 @@
 							bankClick={bankClick}
 							setInView={setInView}
 						/>
-=======
-						<CCol key={y} sm={12} className="pagebank-row">
-							{Array(Math.min(MAX_COLS, cols))
-								.fill(0)
-								.map((_2, x) => {
-									const index = y * MAX_COLS + x + 1
-									return (
-										<BankPreview
-											key={x}
-											page={number}
-											index={index}
-											preview={images[index]}
-											onClick={bankClick}
-											alt={`Bank ${index}`}
-											selected={false}
-										/>
-									)
-								})}
-						</CCol>
->>>>>>> f3d2e13c
 					)
 				})
 		})
