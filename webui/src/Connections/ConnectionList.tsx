--- conflicted
+++ resolved
@@ -1,11 +1,6 @@
 import React, { RefObject, useCallback, useContext, useRef } from 'react'
-<<<<<<< HEAD
-import { CAlert, CButton, CButtonGroup, CFormSwitch, CPopover } from '@coreui/react'
+import { CAlert, CButton, CButtonGroup, CFormSwitch, CPopover, CSpinner } from '@coreui/react'
 import { socketEmitPromise, useComputed } from '../util.js'
-=======
-import { CButton, CButtonGroup, CFormSwitch, CPopover, CSpinner } from '@coreui/react'
-import { socketEmitPromise } from '../util.js'
->>>>>>> 8d6e3373
 import { FontAwesomeIcon } from '@fortawesome/react-fontawesome'
 import {
 	faSort,
@@ -19,12 +14,9 @@
 	faTrash,
 	faEllipsisV,
 	faPlug,
-<<<<<<< HEAD
 	faDownload,
-=======
 	faTriangleExclamation,
 	faPowerOff,
->>>>>>> 8d6e3373
 } from '@fortawesome/free-solid-svg-icons'
 import { ConnectionVariablesModal, ConnectionVariablesModalRef } from './ConnectionVariablesModal.js'
 import { GenericConfirmModal, GenericConfirmModalRef } from '../Components/GenericConfirmModal.js'
@@ -38,13 +30,10 @@
 import { Tuck } from '../Components/Tuck.js'
 import { useTableVisibilityHelper, VisibilityButton } from '../Components/TableVisibility.js'
 import { ClientConnectionConfig } from '@companion-app/shared/Model/Connections.js'
-<<<<<<< HEAD
 import { NewClientModuleVersionInfo2 } from '@companion-app/shared/Model/ModuleInfo.js'
 import { getModuleVersionInfoForConnection } from './Util.js'
 import { UpdateConnectionToLatestButton } from './UpdateConnectionToLatestButton.js'
-=======
 import { InlineHelp } from '../Components/InlineHelp.js'
->>>>>>> 8d6e3373
 
 interface VisibleConnectionsState {
 	disabled: boolean
@@ -457,28 +446,26 @@
 					</InlineHelp>
 				)
 			case 'error':
-<<<<<<< HEAD
-				return (
-					<td className="connection-status-error hand" onClick={onClick}>
-						{status.level !== 'system' && (
-							<>
-								{status.level || 'ERROR'}
-								<br />
-							</>
-						)}
-						{messageStr}
-					</td>
-=======
-				return status?.level === 'Connecting' ? (
-					<InlineHelp help={`${status.level ?? 'Error'}${messageStr ? ': ' + messageStr : ''}`}>
-						<CSpinner color="warning"></CSpinner>
-					</InlineHelp>
-				) : (
-					<InlineHelp help={`${status.level ?? 'Error'}${messageStr ? ': ' + messageStr : ''}`}>
-						<FontAwesomeIcon icon={faTriangleExclamation} color={'#d50215'} size="2xl" />
-					</InlineHelp>
->>>>>>> 8d6e3373
-				)
+				switch (status.level) {
+					case 'system':
+						return (
+							<InlineHelp help={messageStr || 'Unknown error'}>
+								<FontAwesomeIcon icon={faTriangleExclamation} color={'#d50215'} size="2xl" />
+							</InlineHelp>
+						)
+					case 'Connecting':
+						return (
+							<InlineHelp help={`${status.level ?? 'Error'}${messageStr ? ': ' + messageStr : ''}`}>
+								<CSpinner color="warning"></CSpinner>
+							</InlineHelp>
+						)
+					default:
+						return (
+							<InlineHelp help={`${status.level ?? 'Error'}${messageStr ? ': ' + messageStr : ''}`}>
+								<FontAwesomeIcon icon={faTriangleExclamation} color={'#d50215'} size="2xl" />
+							</InlineHelp>
+						)
+				}
 
 			default:
 				return (
