--- conflicted
+++ resolved
@@ -1,10 +1,6 @@
 import React, { RefObject, useCallback, useContext, useRef } from 'react'
-<<<<<<< HEAD
 import { CAlert, CButton, CButtonGroup, CFormSwitch, CPopover, CSpinner } from '@coreui/react'
-import { socketEmitPromise, useComputed } from '../util.js'
-=======
-import { CButton, CButtonGroup, CFormSwitch, CPopover, CSpinner } from '@coreui/react'
->>>>>>> 89d1b860
+import { useComputed } from '../util.js'
 import { FontAwesomeIcon } from '@fortawesome/react-fontawesome'
 import {
 	faSort,
@@ -509,7 +505,7 @@
 	}, [connections, modules])
 
 	const doInstallAllMissing = useCallback(() => {
-		socketEmitPromise(socket, 'modules:install-all-missing', []).catch((e) => {
+		socket.emitPromise('modules:install-all-missing', []).catch((e) => {
 			console.error('Install all missing failed', e)
 		})
 	}, [socket])
