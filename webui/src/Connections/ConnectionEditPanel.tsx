import React, { useCallback, useContext, useEffect, useMemo, useState } from 'react'
<<<<<<< HEAD
import { LoadingRetryOrError, socketEmitPromise } from '../util.js'
import { CRow, CCol, CButton, CFormSelect, CAlert } from '@coreui/react'
=======
import { LoadingRetryOrError } from '../util.js'
import { CRow, CCol, CButton } from '@coreui/react'
>>>>>>> 89d1b860
import { TextInputField } from '../Components/index.js'
import { nanoid } from 'nanoid'
import { FontAwesomeIcon } from '@fortawesome/react-fontawesome'
import { faQuestionCircle } from '@fortawesome/free-solid-svg-icons'
import { isLabelValid } from '@companion-app/shared/Label.js'
import { ClientConnectionConfig, ConnectionUpdatePolicy } from '@companion-app/shared/Model/Connections.js'
import { useOptionsAndIsVisible } from '../Hooks/useOptionsAndIsVisible.js'
import { ExtendedInputField } from '@companion-app/shared/Model/Options.js'
import { RootAppStoreContext } from '../Stores/RootAppStore.js'
import { observer } from 'mobx-react-lite'
import { ConnectionEditField } from './ConnectionEditField.js'
import type { ClientModuleInfo } from '@companion-app/shared/Model/ModuleInfo.js'
import { getModuleVersionInfoForConnection } from './Util.js'
import { DropdownChoiceInt } from '../LocalVariableDefinitions.js'
import semver from 'semver'
import { useModuleStoreInfo } from '../Modules/ModuleManagePanel.js'
import { ModuleStoreModuleInfoVersion } from '@companion-app/shared/Model/ModulesStore.js'
import { isModuleApiVersionCompatible } from '@companion-app/shared/ModuleApiVersionCheck.js'
import { ModuleVersionsRefresh } from './ModuleVersionsRefresh.js'

interface ConnectionEditPanelProps {
	connectionId: string
	doConfigureConnection: (connectionId: string | null) => void
}

export const ConnectionEditPanel = observer(function ConnectionEditPanel({
	connectionId,
	doConfigureConnection,
}: ConnectionEditPanelProps) {
	const { connections, modules } = useContext(RootAppStoreContext)

	const connectionInfo: ClientConnectionConfig | undefined = connections.getInfo(connectionId)

	const moduleInfo = connectionInfo && modules.modules.get(connectionInfo.instance_type)

	if (!connectionInfo) {
		return (
			<CRow className="edit-connection">
				<CCol xs={12}>
					<p>Connection not found</p>
				</CCol>
			</CRow>
		)
	}

	return (
		<ConnectionEditPanelInner
			connectionId={connectionId}
			connectionInfo={connectionInfo}
			moduleInfo={moduleInfo}
			doConfigureConnection={doConfigureConnection}
		/>
	)
})

interface ConnectionEditPanelInnerProps {
	connectionId: string
	connectionInfo: ClientConnectionConfig
	moduleInfo: ClientModuleInfo | undefined
	doConfigureConnection: (connectionId: string | null) => void
}

const ConnectionEditPanelInner = observer(function ConnectionEditPanelInner({
	connectionId,
	connectionInfo,
	moduleInfo,
	doConfigureConnection,
}: ConnectionEditPanelInnerProps) {
	const { socket, helpViewer, modules } = useContext(RootAppStoreContext)

	const [error, setError] = useState<string | null>(null)
	const [reloadToken, setReloadToken] = useState(nanoid())

	const [configFields, setConfigFields] = useState<Array<ExtendedInputField & { width: number }> | null>([])
	const [connectionConfig, setConnectionConfig] = useState<Record<string, any> | null>(null)
	const [connectionLabel, setConnectionLabel] = useState<string>(connectionInfo.label)
	const [connectionVersion, setConnectionVersion] = useState<string | null>(connectionInfo.moduleVersionId)
	const [connectionUpdatePolicy, setConnectionUpdatePolicy] = useState<ConnectionUpdatePolicy | null>(
		connectionInfo.updatePolicy
	)
	const [validFields, setValidFields] = useState<Record<string, boolean | undefined> | null>(null)

	// Update the in-edit label if the connection label changes
	useEffect(() => setConnectionLabel(connectionInfo.label), [connectionInfo.label])
	// Update the in-edit version if the connection version changes
	useEffect(
		() => setConnectionVersion(connectionInfo.moduleVersionId),
		[connectionInfo.moduleVersionId, connectionInfo.enabled]
	)
	useEffect(
		() => setConnectionUpdatePolicy(connectionInfo.updatePolicy),
		[connectionInfo.updatePolicy, connectionInfo.enabled]
	)

	const [configOptions, fieldVisibility] = useOptionsAndIsVisible<ExtendedInputField & { width: number }>(
		configFields,
		connectionConfig
	)

	const invalidFieldNames = useMemo(() => {
		const fieldNames: string[] = []

		if (validFields) {
			for (const [field, valid] of Object.entries(validFields)) {
				if (!valid && fieldVisibility[field] !== false) {
					fieldNames.push(field)
				}
			}
		}

		return fieldNames
	}, [validFields, fieldVisibility])

	const doCancel = useCallback(() => {
		doConfigureConnection(null)
		setConfigFields([])
	}, [doConfigureConnection])

	const connectionVersionExists = doesConnectionVersionExist(moduleInfo, connectionInfo.moduleVersionId)
	const connectionShouldBeRunning = connectionInfo.enabled && connectionVersionExists

	const doSave = useCallback(() => {
		setError(null)

		const newLabel = connectionLabel?.trim()

		if (!newLabel || !isLabelValid(newLabel) || invalidFieldNames.length > 0) {
			setError(`Some config fields are not valid: ${invalidFieldNames.join(', ')}`)
			return
		}

<<<<<<< HEAD
		if (!connectionShouldBeRunning) {
			socketEmitPromise(socket, 'connections:set-label-and-version', [
				connectionId,
				newLabel,
				connectionVersion,
				connectionUpdatePolicy,
			])
				.then((err) => {
					if (err) {
						if (err === 'invalid label') {
							setError(`The label "${newLabel}" in not valid`)
						} else if (err === 'duplicate label') {
							setError(`The label "${newLabel}" is already in use. Please use a unique label for this connection`)
						} else {
							setError(`Unable to save connection version: "${err}"`)
						}
=======
		socket
			.emitPromise('connections:set-config', [connectionId, newLabel, connectionConfig])
			.then((err) => {
				if (err) {
					if (err === 'invalid label') {
						setError(`The label "${newLabel}" in not valid`)
					} else if (err === 'duplicate label') {
						setError(`The label "${newLabel}" is already in use. Please use a unique label for this connection`)
>>>>>>> 89d1b860
					} else {
						// Done
						doCancel()
					}
				})
				.catch((e) => {
					setError(`Failed to save connection config: ${e}`)
				})
		} else if (connectionConfig) {
			socketEmitPromise(socket, 'connections:set-label-and-config', [connectionId, newLabel, connectionConfig])
				.then((err) => {
					if (err) {
						if (err === 'invalid label') {
							setError(`The label "${newLabel}" in not valid`)
						} else if (err === 'duplicate label') {
							setError(`The label "${newLabel}" is already in use. Please use a unique label for this connection`)
						} else {
							setError(`Unable to save connection config: "${err}"`)
						}
					} else {
						// Done
						doCancel()
					}
				})
				.catch((e) => {
					setError(`Failed to save connection config: ${e}`)
				})
		}
	}, [
		socket,
		connectionId,
		invalidFieldNames,
		connectionLabel,
		connectionConfig,
		doCancel,
		connectionShouldBeRunning,
		connectionVersion,
		connectionUpdatePolicy,
	])

	useEffect(() => {
		if (connectionId) {
			socket
				.emitPromise('connections:edit', [connectionId])
				.then((res) => {
					if (res) {
						if (res.fields) {
							const validFields: Record<string, boolean> = {}
							for (const field of res.fields) {
								// Real validation status gets generated when the editor components first mount
								validFields[field.id] = true
							}

							setConfigFields(res.fields)
							setValidFields(validFields)
						} else {
							setConfigFields(null)
							setValidFields(null)
						}

						setConnectionConfig(res.config as any)
					} else {
						setError(`Connection config unavailable`)
					}
				})
				.catch((e) => {
					setError(`Failed to load connection info: "${e}"`)
				})
		}

		return () => {
			setError(null)
			setConfigFields(null)
			setConnectionConfig(null)
			setValidFields(null)
		}
	}, [socket, connectionId, reloadToken])

	const doRetryConfigLoad = useCallback(() => setReloadToken(nanoid()), [])

	const moduleVersion = getModuleVersionInfoForConnection(moduleInfo, connectionInfo.moduleVersionId)
	const isModuleOnStore = !!modules.storeList.get(connectionInfo.instance_type)

	const moduleVersionChoices = useConnectionVersionSelectOptions(connectionInfo.instance_type, moduleInfo, true)

	const doShowHelp = useCallback(
		() =>
			moduleVersion?.helpPath &&
			helpViewer.current?.showFromUrl(connectionInfo.instance_type, moduleVersion.versionId, moduleVersion.helpPath),
		[helpViewer, connectionInfo.instance_type, moduleVersion]
	)

	return (
		<div>
			<h5>
				{moduleInfo?.display?.shortname ?? connectionInfo.instance_type} configuration
				{moduleVersion?.helpPath && (
					<div className="float_right" onClick={doShowHelp}>
						<FontAwesomeIcon icon={faQuestionCircle} />
					</div>
				)}
			</h5>
			<CRow className="edit-connection">
				<CCol className={`fieldtype-textinput`} sm={12}>
					<label>Label</label>
					<TextInputField
						value={connectionLabel ?? ''}
						setValue={setConnectionLabel}
						// isValid={isLabelValid(connectionLabel)}
					/>
				</CCol>

				<CCol className={`fieldtype-textinput`} sm={12}>
					<label>
						Module Version&nbsp;
						{isModuleOnStore && !connectionShouldBeRunning && (
							<ModuleVersionsRefresh moduleId={connectionInfo.instance_type} />
						)}
					</label>
					<CFormSelect
						name="colFormVersion"
						value={connectionVersion as string}
						onChange={(e) => setConnectionVersion(e.currentTarget.value)}
						disabled={connectionShouldBeRunning}
						title={
							connectionShouldBeRunning
								? 'Connection must be disabled to change version'
								: 'Select the version of the module to use for this connection'
						}
					>
						{!connectionVersionExists &&
							!moduleVersionChoices.find((v) => v.value === connectionInfo.moduleVersionId) && (
								<option value={connectionInfo.moduleVersionId as string}>
									{connectionInfo.moduleVersionId} (Missing)
								</option>
							)}
						{moduleVersionChoices.map((v) => (
							<option key={v.value} value={v.value}>
								{v.label}
							</option>
						))}
					</CFormSelect>
				</CCol>

				<CCol className={`fieldtype-textinput`} sm={12}>
					<label>
						Update Policy
						<FontAwesomeIcon style={{ marginLeft: '5px' }} icon={faQuestionCircle} title="How to check for updates" />
					</label>
					<CFormSelect
						name="colFormUpdatePolicy"
						value={connectionUpdatePolicy as string}
						onChange={(e) => setConnectionUpdatePolicy(e.currentTarget.value as ConnectionUpdatePolicy)}
					>
						<option value="manual">Manual</option>
						<option value="stable">Stable</option>
						<option value="beta">Stable and Beta</option>
					</CFormSelect>
				</CCol>

				<CCol className={`fieldtype-textinput`} sm={12}>
					<CAlert color="warning">
						Be careful when downgrading the module version. Some features may not be available in older versions.
					</CAlert>
				</CCol>

				{connectionShouldBeRunning ? (
					<ConnectionEditPanelConfigFields
						connectionConfig={connectionConfig}
						configOptions={configFields === null ? null : configOptions}
						fieldVisibility={fieldVisibility}
						setConnectionConfig={setConnectionConfig}
						setValidFields={setValidFields}
						connectionId={connectionId}
						error={error}
						doRetryConfigLoad={doRetryConfigLoad}
					/>
				) : (
					<CCol xs={12}>
						<p>Connection config cannot be edited while disabled</p>
					</CCol>
				)}
			</CRow>

			<CRow>
				<CCol sm={12}>
					<CButton
						color="success"
						className="me-md-1"
						disabled={invalidFieldNames.length > 0 || !connectionLabel || !isLabelValid(connectionLabel)}
						onClick={doSave}
					>
						Save
					</CButton>

					<CButton color="secondary" onClick={doCancel}>
						Cancel
					</CButton>
				</CCol>
			</CRow>
		</div>
	)
})

export function useConnectionVersionSelectOptions(
	moduleId: string | undefined,
	installedInfo: ClientModuleInfo | null | undefined,
	includeBeta: boolean
): DropdownChoiceInt[] {
	const moduleStoreInfo = useModuleStoreInfo(moduleId)

	const latestStableVersion = getLatestVersion(moduleStoreInfo?.versions, false)
	const latestBetaVersionn = getLatestVersion(moduleStoreInfo?.versions, true)

	return useMemo(() => {
		const choices: DropdownChoiceInt[] = []

		const listedVersions = new Set<string>()
		if (installedInfo) {
			for (const version of installedInfo.installedVersions) {
				if (!includeBeta && version.isBeta) continue

				let label = version.displayName
				if (installedInfo.stableVersion?.versionId === version.versionId) {
					label += ' (Latest stable)'
				}

				choices.push({ value: version.versionId, label })
				listedVersions.add(version.versionId)
			}
		}

		if (
			latestStableVersion &&
			!listedVersions.has(latestStableVersion.id) &&
			(!installedInfo?.stableVersion ||
				semver.compare(latestStableVersion.id, installedInfo.stableVersion.versionId) > 0)
		) {
			choices.push({ value: latestStableVersion.id, label: `v${latestStableVersion.id} (Install latest stable)` })
		}

		if (
			includeBeta &&
			latestBetaVersionn &&
			!listedVersions.has(latestBetaVersionn.id) &&
			(!installedInfo?.betaVersion || semver.compare(latestBetaVersionn.id, installedInfo.betaVersion.versionId) > 0)
		) {
			choices.push({
				value: latestBetaVersionn.id,
				label: `v${latestBetaVersionn.id} (Install latest beta)`,
			})
		}

		choices.sort((a, b) => semver.compare(String(b.value), String(a.value)))

		if (installedInfo?.devVersion) choices.unshift({ value: 'dev', label: 'Dev version' })

		return choices
	}, [installedInfo, latestStableVersion, latestBetaVersionn, includeBeta])
}

export function doesConnectionVersionExist(
	moduleInfo: ClientModuleInfo | undefined,
	versionId: string | null
): boolean {
	if (versionId === null) return false
	if (versionId === 'dev') return !!moduleInfo?.devVersion

	return !!moduleInfo?.installedVersions.find((v) => v.versionId === versionId)
}

export function getLatestVersion(
	versions: ModuleStoreModuleInfoVersion[] | undefined,
	isBeta: boolean
): ModuleStoreModuleInfoVersion | null {
	let latest: ModuleStoreModuleInfoVersion | null = null
	for (const version of versions || []) {
		if (!version || (version.releaseChannel === 'beta') !== isBeta) continue
		if (!isModuleApiVersionCompatible(version.apiVersion) || version.deprecationReason) continue
		if (!latest || semver.compare(version.id, latest.id) > 0) {
			latest = version
		}
	}

	return latest
}

interface ConnectionEditPanelConfigFieldsProps {
	connectionConfig: Record<string, any> | null
	configOptions: Array<ExtendedInputField & { width: number }> | null
	fieldVisibility: Record<string, boolean | undefined>
	setConnectionConfig: React.Dispatch<React.SetStateAction<Record<string, any>>>
	setValidFields: React.Dispatch<React.SetStateAction<Record<string, boolean | undefined> | null>>
	connectionId: string
	error: string | null
	doRetryConfigLoad: () => void
}

function ConnectionEditPanelConfigFields({
	connectionConfig,
	configOptions,
	fieldVisibility,
	setConnectionConfig,
	setValidFields,
	connectionId,
	error,
	doRetryConfigLoad,
}: ConnectionEditPanelConfigFieldsProps) {
	const setValue = useCallback(
		(key: string, value: any) => {
			console.log('set value', key, value)

			setConnectionConfig((oldConfig) => ({
				...oldConfig,
				[key]: value,
			}))
		},
		[setConnectionConfig]
	)
	const setValid = useCallback(
		(key: string, isValid: boolean) => {
			console.log('set valid', key, isValid)

			setValidFields((oldValid) => ({
				...oldValid,
				[key]: isValid,
			}))
		},
		[setValidFields]
	)

	if (!configOptions || !connectionConfig) {
		return <LoadingRetryOrError error={error} dataReady={false} doRetry={doRetryConfigLoad} autoRetryAfter={2} />
	}

	return (
		<>
			{configOptions.map((field, i) => {
				return (
					<CCol
						key={i}
						className={`fieldtype-${field.type}`}
						sm={field.width}
						style={{ display: fieldVisibility[field.id] === false ? 'none' : undefined }}
					>
						<ConnectionEditField
							label={
								<>
									{field.label}
									{field.tooltip && (
										<FontAwesomeIcon style={{ marginLeft: '5px' }} icon={faQuestionCircle} title={field.tooltip} />
									)}
								</>
							}
							definition={field}
							value={connectionConfig[field.id]}
							// valid={validFields[field.id] ?? false}
							setValue={setValue}
							setValid={setValid}
							connectionId={connectionId}
						/>
					</CCol>
				)
			})}
		</>
	)
}<|MERGE_RESOLUTION|>--- conflicted
+++ resolved
@@ -1,11 +1,6 @@
 import React, { useCallback, useContext, useEffect, useMemo, useState } from 'react'
-<<<<<<< HEAD
-import { LoadingRetryOrError, socketEmitPromise } from '../util.js'
+import { LoadingRetryOrError } from '../util.js'
 import { CRow, CCol, CButton, CFormSelect, CAlert } from '@coreui/react'
-=======
-import { LoadingRetryOrError } from '../util.js'
-import { CRow, CCol, CButton } from '@coreui/react'
->>>>>>> 89d1b860
 import { TextInputField } from '../Components/index.js'
 import { nanoid } from 'nanoid'
 import { FontAwesomeIcon } from '@fortawesome/react-fontawesome'
@@ -137,14 +132,14 @@
 			return
 		}
 
-<<<<<<< HEAD
 		if (!connectionShouldBeRunning) {
-			socketEmitPromise(socket, 'connections:set-label-and-version', [
-				connectionId,
-				newLabel,
-				connectionVersion,
-				connectionUpdatePolicy,
-			])
+			socket
+				.emitPromise('connections:set-label-and-version', [
+					connectionId,
+					newLabel,
+					connectionVersion,
+					connectionUpdatePolicy,
+				])
 				.then((err) => {
 					if (err) {
 						if (err === 'invalid label') {
@@ -154,16 +149,6 @@
 						} else {
 							setError(`Unable to save connection version: "${err}"`)
 						}
-=======
-		socket
-			.emitPromise('connections:set-config', [connectionId, newLabel, connectionConfig])
-			.then((err) => {
-				if (err) {
-					if (err === 'invalid label') {
-						setError(`The label "${newLabel}" in not valid`)
-					} else if (err === 'duplicate label') {
-						setError(`The label "${newLabel}" is already in use. Please use a unique label for this connection`)
->>>>>>> 89d1b860
 					} else {
 						// Done
 						doCancel()
@@ -173,7 +158,8 @@
 					setError(`Failed to save connection config: ${e}`)
 				})
 		} else if (connectionConfig) {
-			socketEmitPromise(socket, 'connections:set-label-and-config', [connectionId, newLabel, connectionConfig])
+			socket
+				.emitPromise('connections:set-label-and-config', [connectionId, newLabel, connectionConfig])
 				.then((err) => {
 					if (err) {
 						if (err === 'invalid label') {
