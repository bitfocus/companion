import { CCol, CRow, CTabContent, CTabPane, CNavItem, CNavLink, CNav } from '@coreui/react'
<<<<<<< HEAD
import React, { memo, useCallback, useContext, useEffect, useState } from 'react'
import { MyErrorBoundary, socketEmitPromise } from '../util.js'
=======
import React, { memo, useCallback, useContext, useEffect, useRef, useState } from 'react'
import { HelpModal, HelpModalRef } from './HelpModal.js'
import { MyErrorBoundary } from '../util.js'
>>>>>>> 89d1b860
import { ConnectionsList } from './ConnectionList.js'
import { AddConnectionsPanel } from './AddConnectionPanel.js'
import { ConnectionEditPanel } from './ConnectionEditPanel.js'
import { FontAwesomeIcon } from '@fortawesome/react-fontawesome'
import { nanoid } from 'nanoid'
import { faCog, faPlus } from '@fortawesome/free-solid-svg-icons'
import jsonPatch from 'fast-json-patch'
import { cloneDeep } from 'lodash-es'
import { ConnectionStatusEntry } from '@companion-app/shared/Model/Common.js'
import { RootAppStoreContext } from '../Stores/RootAppStore.js'
import classNames from 'classnames'

export const ConnectionsPage = memo(function ConnectionsPage() {
	const { socket } = useContext(RootAppStoreContext)

	const [tabResetToken, setTabResetToken] = useState(nanoid())
	const [activeTab, setActiveTab] = useState<'add' | 'edit'>('add')
	const [selectedConnectionId, setSelectedConnectionId] = useState<string | null>(null)
	const doChangeTab = useCallback((newTab: 'add' | 'edit') => {
		setActiveTab((oldTab) => {
			if (oldTab !== newTab) {
				setSelectedConnectionId(null)
				setTabResetToken(nanoid())
			}
			return newTab
		})
	}, [])

<<<<<<< HEAD
=======
	const showHelp = useCallback(
		(id: string) => {
			socket.emitPromise('connections:get-help', [id]).then(([err, result]) => {
				if (err) {
					notifier.current?.show('Connection help', `Failed to get help text: ${err}`)
					return
				}
				if (result) {
					helpModalRef.current?.show(id, result)
				}
			})
		},
		[socket, notifier]
	)

>>>>>>> 89d1b860
	const doConfigureConnection = useCallback((connectionId: string | null) => {
		setSelectedConnectionId(connectionId)
		setTabResetToken(nanoid())
		setActiveTab(connectionId ? 'edit' : 'add')
	}, [])

	const [connectionStatus, setConnectionStatus] = useState<Record<string, ConnectionStatusEntry> | undefined>()
	useEffect(() => {
		let mounted = true
		socket
			.emitPromise('connections:get-statuses', [])
			.then((statuses) => {
				if (!mounted) return
				setConnectionStatus(statuses)
			})
			.catch((e) => {
				console.error(`Failed to load connection statuses`, e)
			})

		const unsubStatuses = socket.on('connections:patch-statuses', (patch) => {
			if (!mounted) return
			setConnectionStatus((oldStatuses) => {
				if (!oldStatuses) return oldStatuses
				return jsonPatch.applyPatch(cloneDeep(oldStatuses) || {}, patch).newDocument
			})
		})

		return () => {
			mounted = false
			unsubStatuses()
		}
	}, [socket])

	return (
		<CRow className="connections-page split-panels">
			<CCol xl={6} className="connections-panel primary-panel">
				<ConnectionsList
					connectionStatus={connectionStatus}
					doConfigureConnection={doConfigureConnection}
					selectedConnectionId={selectedConnectionId}
				/>
			</CCol>

			<CCol xl={6} className="connections-panel secondary-panel add-connections-panel">
				<div className="secondary-panel-inner">
					<CNav variant="tabs">
						<CNavItem>
							<CNavLink active={activeTab === 'add'} onClick={() => doChangeTab('add')}>
								<FontAwesomeIcon icon={faPlus} /> Add connection
							</CNavLink>
						</CNavItem>
						<CNavItem
							className={classNames({
								hidden: !selectedConnectionId,
							})}
						>
							<CNavLink active={activeTab === 'edit'} onClick={() => doChangeTab('edit')}>
								<FontAwesomeIcon icon={faCog} /> Edit connection
							</CNavLink>
						</CNavItem>
					</CNav>
					<CTabContent>
						<CTabPane role="tabpanel" aria-labelledby="add-tab" visible={activeTab === 'add'}>
							<MyErrorBoundary>
								<AddConnectionsPanel doConfigureConnection={doConfigureConnection} />
							</MyErrorBoundary>
						</CTabPane>
						<CTabPane role="tabpanel" aria-labelledby="edit-tab" visible={activeTab === 'edit'}>
							<MyErrorBoundary>
								{selectedConnectionId && (
									<ConnectionEditPanel
										key={tabResetToken}
										doConfigureConnection={doConfigureConnection}
										connectionId={selectedConnectionId}
									/>
								)}
							</MyErrorBoundary>
						</CTabPane>
					</CTabContent>
				</div>
			</CCol>
		</CRow>
	)
})<|MERGE_RESOLUTION|>--- conflicted
+++ resolved
@@ -1,12 +1,6 @@
 import { CCol, CRow, CTabContent, CTabPane, CNavItem, CNavLink, CNav } from '@coreui/react'
-<<<<<<< HEAD
 import React, { memo, useCallback, useContext, useEffect, useState } from 'react'
-import { MyErrorBoundary, socketEmitPromise } from '../util.js'
-=======
-import React, { memo, useCallback, useContext, useEffect, useRef, useState } from 'react'
-import { HelpModal, HelpModalRef } from './HelpModal.js'
 import { MyErrorBoundary } from '../util.js'
->>>>>>> 89d1b860
 import { ConnectionsList } from './ConnectionList.js'
 import { AddConnectionsPanel } from './AddConnectionPanel.js'
 import { ConnectionEditPanel } from './ConnectionEditPanel.js'
@@ -35,24 +29,6 @@
 		})
 	}, [])
 
-<<<<<<< HEAD
-=======
-	const showHelp = useCallback(
-		(id: string) => {
-			socket.emitPromise('connections:get-help', [id]).then(([err, result]) => {
-				if (err) {
-					notifier.current?.show('Connection help', `Failed to get help text: ${err}`)
-					return
-				}
-				if (result) {
-					helpModalRef.current?.show(id, result)
-				}
-			})
-		},
-		[socket, notifier]
-	)
-
->>>>>>> 89d1b860
 	const doConfigureConnection = useCallback((connectionId: string | null) => {
 		setSelectedConnectionId(connectionId)
 		setTabResetToken(nanoid())
