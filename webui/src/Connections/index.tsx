--- conflicted
+++ resolved
@@ -1,25 +1,12 @@
 import { CCol, CRow, CTabContent, CTabPane, CNavItem, CNavLink, CNav } from '@coreui/react'
-<<<<<<< HEAD
 import React, { useCallback, useState } from 'react'
-import { MyErrorBoundary } from '../util.js'
+import { MyErrorBoundary } from '~/util.js'
 import { ConnectionsList } from './ConnectionList/ConnectionList.js'
-=======
-import React, { memo, useCallback, useContext, useEffect, useState } from 'react'
-import { MyErrorBoundary } from '~/util.js'
-import { ConnectionsList } from './ConnectionList.js'
->>>>>>> c99fe9fe
 import { AddConnectionsPanel } from './AddConnectionPanel.js'
 import { ConnectionEditPanel } from './ConnectionEdit/ConnectionEditPanel.js'
 import { FontAwesomeIcon } from '@fortawesome/react-fontawesome'
 import { nanoid } from 'nanoid'
 import { faCog, faPlus } from '@fortawesome/free-solid-svg-icons'
-<<<<<<< HEAD
-=======
-import jsonPatch from 'fast-json-patch'
-import { cloneDeep } from 'lodash-es'
-import { ConnectionStatusEntry } from '@companion-app/shared/Model/Common.js'
-import { RootAppStoreContext } from '~/Stores/RootAppStore.js'
->>>>>>> c99fe9fe
 import classNames from 'classnames'
 
 export function ConnectionsPage() {
