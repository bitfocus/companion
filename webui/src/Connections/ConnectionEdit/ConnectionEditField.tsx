import React, { useCallback } from 'react'
import { CFormSwitch, CFormLabel } from '@coreui/react'
import {
	ColorInputField,
	DropdownInputField,
	MultiDropdownInputField,
	NumberInputField,
	TextInputField,
} from '~/Components/index.js'
import { BonjourDeviceInputField } from '~/Components/BonjourDeviceInputField.js'
import { ConnectionInputField } from '@companion-app/shared/Model/Options.js'
import { StaticTextFieldText } from '~/Controls/StaticTextField.js'
import { validateInputValue } from '~/Helpers/validateInputValue'

interface ConnectionEditFieldProps {
	label: React.ReactNode
	setValue: (value: any) => void
	definition: ConnectionInputField
	value: any
	connectionId: string
}

<<<<<<< HEAD
export function ConnectionEditField({ label, setValue, definition, value, connectionId }: ConnectionEditFieldProps) {
	const checkValid = useCallback((value: any) => validateInputValue(definition, value) === undefined, [definition])
=======
export function ConnectionEditField({
	label,
	setValue,
	setValid,
	definition,
	value,
	connectionId,
}: ConnectionEditFieldProps): React.JSX.Element {
	const id = definition.id
	const setValid2 = useCallback((valid: boolean) => setValid(id, valid), [setValid, id])
>>>>>>> 8fd1c104

	const fieldType = definition.type
	switch (definition.type) {
		case 'static-text': {
			const control = <StaticTextFieldText {...definition} allowImages />

			if (label) {
				return (
					<>
						<CFormLabel>{label}</CFormLabel>
						{control}
					</>
				)
			}

			return control
		}
		case 'textinput':
			return <TextInputField label={label} value={value} setValue={setValue} checkValid={checkValid} />
		case 'number':
			return (
				<NumberInputField
					label={label}
					min={definition.min}
					max={definition.max}
					step={definition.step}
					range={definition.range}
					value={value}
					setValue={setValue}
					checkValid={checkValid}
				/>
			)
		case 'checkbox':
			return (
				<div style={{ marginRight: 40, marginTop: 2 }}>
					{label ? <CFormLabel>{label}</CFormLabel> : ''}
					<CFormSwitch
						color="success"
						checked={value}
						size="xl"
						onChange={() => {
							setValue(!value)
						}}
					/>
				</div>
			)
		case 'dropdown':
			return (
				<DropdownInputField
					label={label}
					choices={definition.choices}
					allowCustom={definition.allowCustom}
					minChoicesForSearch={definition.minChoicesForSearch}
					regex={definition.regex}
					value={value}
					setValue={setValue}
					checkValid={checkValid}
				/>
			)
		case 'multidropdown':
			return (
				<MultiDropdownInputField
					label={label}
					choices={definition.choices}
					allowCustom={definition.allowCustom}
					minSelection={definition.minSelection}
					minChoicesForSearch={definition.minChoicesForSearch}
					maxSelection={definition.maxSelection}
					regex={definition.regex}
					value={value}
					setValue={setValue}
					checkValid={checkValid}
				/>
			)
		case 'colorpicker': {
			return (
				<ColorInputField
					label={label}
					value={value}
					setValue={setValue}
					enableAlpha={definition.enableAlpha ?? false}
					returnType={definition.returnType ?? 'number'}
					presetColors={definition.presetColors}
				/>
			)
			break
		}
		case 'bonjour-device':
			return (
				<BonjourDeviceInputField
					label={label}
					value={value}
					setValue={setValue}
					connectionId={connectionId}
					queryId={definition.id}
				/>
			)
		default:
			return <p>Unknown field "{fieldType}"</p>
	}
}<|MERGE_RESOLUTION|>--- conflicted
+++ resolved
@@ -20,21 +20,14 @@
 	connectionId: string
 }
 
-<<<<<<< HEAD
-export function ConnectionEditField({ label, setValue, definition, value, connectionId }: ConnectionEditFieldProps) {
-	const checkValid = useCallback((value: any) => validateInputValue(definition, value) === undefined, [definition])
-=======
 export function ConnectionEditField({
 	label,
 	setValue,
-	setValid,
 	definition,
 	value,
 	connectionId,
 }: ConnectionEditFieldProps): React.JSX.Element {
-	const id = definition.id
-	const setValid2 = useCallback((valid: boolean) => setValid(id, valid), [setValid, id])
->>>>>>> 8fd1c104
+	const checkValid = useCallback((value: any) => validateInputValue(definition, value) === undefined, [definition])
 
 	const fieldType = definition.type
 	switch (definition.type) {
