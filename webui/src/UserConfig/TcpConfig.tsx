import React from 'react'
import { CButton, CFormInput, CFormSwitch } from '@coreui/react'
import { FontAwesomeIcon } from '@fortawesome/react-fontawesome'
import { faUndo } from '@fortawesome/free-solid-svg-icons'
import type { UserConfigModel } from '@companion-app/shared/Model/UserConfigModel.js'
import { observer } from 'mobx-react-lite'

interface TcpConfigProps {
	config: UserConfigModel
	setValue: (key: keyof UserConfigModel, value: any) => void
	resetValue: (key: keyof UserConfigModel) => void
}

export const TcpConfig = observer(function TcpConfig({ config, setValue, resetValue }: TcpConfigProps) {
	return (
		<>
			<tr>
				<th colSpan={3} className="settings-category">
					TCP
				</th>
			</tr>
			<tr>
				<td>TCP Listener</td>
				<td>
					<CFormSwitch
						className="float-right"
						color="success"
						checked={config.tcp_enabled}
						size="xl"
						onChange={(e) => setValue('tcp_enabled', e.currentTarget.checked)}
					/>
				</td>
				<td>
					<CButton onClick={() => resetValue('tcp_enabled')} title="Reset to default">
						<FontAwesomeIcon icon={faUndo} />
					</CButton>
				</td>
			</tr>
<<<<<<< HEAD
			<tr>
				<td>
					Deprecated TCP API
					<br />
					<em>(This portion of the API will be removed in a future release)</em>
				</td>
				<td>
					<CFormSwitch
						className="float-right"
						color="success"
						checked={config.tcp_legacy_api_enabled}
						size="xl"
						onChange={(e) => setValue('tcp_legacy_api_enabled', e.currentTarget.checked)}
					/>
				</td>
				<td>
					<CButton onClick={() => resetValue('tcp_legacy_api_enabled')} title="Reset to default">
						<FontAwesomeIcon icon={faUndo} />
					</CButton>
				</td>
			</tr>
			{(config.tcp_enabled || config.tcp_legacy_api_enabled) && (
				<tr>
					<td>TCP Listen Port</td>
					<td>
						<CFormInput
							type="number"
							value={config.tcp_listen_port}
							min={1024}
							max={65535}
							step={1}
							onChange={(e) => {
								let value = Math.floor(Number(e.currentTarget.value))
								if (isNaN(value)) return

								value = Math.min(value, 65535)
								value = Math.max(value, 1024)
								setValue('tcp_listen_port', value)
							}}
						/>
					</td>
					<td>
						<CButton onClick={() => resetValue('tcp_listen_port')} title="Reset to default">
							<FontAwesomeIcon icon={faUndo} />
						</CButton>
					</td>
				</tr>
=======
			{config.tcp_enabled && (
				<>
					<tr>
						<td>TCP Listen Port</td>
						<td>
							<div className="form-check form-check-inline mr-1">
								<CInput
									type="number"
									value={config.tcp_listen_port}
									min={1024}
									max={65535}
									step={1}
									onChange={(e) => {
										let value = Math.floor(e.currentTarget.value)
										value = Math.min(value, 65535)
										value = Math.max(value, 1024)
										setValue('tcp_listen_port', value)
									}}
								/>
							</div>
						</td>
						<td>
							<CButton onClick={() => resetValue('tcp_listen_port')} title="Reset to default">
								<FontAwesomeIcon icon={faUndo} />
							</CButton>
						</td>
					</tr>
					<tr>
						<td>
							Deprecated TCP API
							<br />
							<em>(This portion of the API will be removed in a future release)</em>
						</td>
						<td>
							<div className="form-check form-check-inline mr-1 float-right">
								<CSwitch
									color="success"
									checked={config.tcp_legacy_api_enabled}
									size={'lg'}
									onChange={(e) => setValue('tcp_legacy_api_enabled', e.currentTarget.checked)}
								/>
							</div>
						</td>
						<td>
							<CButton onClick={() => resetValue('tcp_legacy_api_enabled')} title="Reset to default">
								<FontAwesomeIcon icon={faUndo} />
							</CButton>
						</td>
					</tr>
				</>
>>>>>>> 70508ac2
			)}
		</>
	)
})<|MERGE_RESOLUTION|>--- conflicted
+++ resolved
@@ -36,75 +36,27 @@
 					</CButton>
 				</td>
 			</tr>
-<<<<<<< HEAD
-			<tr>
-				<td>
-					Deprecated TCP API
-					<br />
-					<em>(This portion of the API will be removed in a future release)</em>
-				</td>
-				<td>
-					<CFormSwitch
-						className="float-right"
-						color="success"
-						checked={config.tcp_legacy_api_enabled}
-						size="xl"
-						onChange={(e) => setValue('tcp_legacy_api_enabled', e.currentTarget.checked)}
-					/>
-				</td>
-				<td>
-					<CButton onClick={() => resetValue('tcp_legacy_api_enabled')} title="Reset to default">
-						<FontAwesomeIcon icon={faUndo} />
-					</CButton>
-				</td>
-			</tr>
-			{(config.tcp_enabled || config.tcp_legacy_api_enabled) && (
-				<tr>
-					<td>TCP Listen Port</td>
-					<td>
-						<CFormInput
-							type="number"
-							value={config.tcp_listen_port}
-							min={1024}
-							max={65535}
-							step={1}
-							onChange={(e) => {
-								let value = Math.floor(Number(e.currentTarget.value))
-								if (isNaN(value)) return
 
-								value = Math.min(value, 65535)
-								value = Math.max(value, 1024)
-								setValue('tcp_listen_port', value)
-							}}
-						/>
-					</td>
-					<td>
-						<CButton onClick={() => resetValue('tcp_listen_port')} title="Reset to default">
-							<FontAwesomeIcon icon={faUndo} />
-						</CButton>
-					</td>
-				</tr>
-=======
 			{config.tcp_enabled && (
 				<>
 					<tr>
 						<td>TCP Listen Port</td>
 						<td>
-							<div className="form-check form-check-inline mr-1">
-								<CInput
-									type="number"
-									value={config.tcp_listen_port}
-									min={1024}
-									max={65535}
-									step={1}
-									onChange={(e) => {
-										let value = Math.floor(e.currentTarget.value)
-										value = Math.min(value, 65535)
-										value = Math.max(value, 1024)
-										setValue('tcp_listen_port', value)
-									}}
-								/>
-							</div>
+							<CFormInput
+								type="number"
+								value={config.tcp_listen_port}
+								min={1024}
+								max={65535}
+								step={1}
+								onChange={(e) => {
+									let value = Math.floor(Number(e.currentTarget.value))
+									if (isNaN(value)) return
+
+									value = Math.min(value, 65535)
+									value = Math.max(value, 1024)
+									setValue('tcp_listen_port', value)
+								}}
+							/>
 						</td>
 						<td>
 							<CButton onClick={() => resetValue('tcp_listen_port')} title="Reset to default">
@@ -119,14 +71,13 @@
 							<em>(This portion of the API will be removed in a future release)</em>
 						</td>
 						<td>
-							<div className="form-check form-check-inline mr-1 float-right">
-								<CSwitch
-									color="success"
-									checked={config.tcp_legacy_api_enabled}
-									size={'lg'}
-									onChange={(e) => setValue('tcp_legacy_api_enabled', e.currentTarget.checked)}
-								/>
-							</div>
+							<CFormSwitch
+								className="float-right"
+								color="success"
+								checked={config.tcp_legacy_api_enabled}
+								size="xl"
+								onChange={(e) => setValue('tcp_legacy_api_enabled', e.currentTarget.checked)}
+							/>
 						</td>
 						<td>
 							<CButton onClick={() => resetValue('tcp_legacy_api_enabled')} title="Reset to default">
@@ -135,7 +86,6 @@
 						</td>
 					</tr>
 				</>
->>>>>>> 70508ac2
 			)}
 		</>
 	)
