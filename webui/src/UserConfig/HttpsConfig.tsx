--- conflicted
+++ resolved
@@ -74,71 +74,24 @@
 			</tr>
 
 			{config.https_enabled && (
-<<<<<<< HEAD
-				<tr>
-					<td>HTTPS Port</td>
-					<td>
-						<CFormInput
-							type="number"
-							value={config.https_port}
-							min={1024}
-							max={65535}
-							onChange={(e) => {
-								let value = Math.floor(Number(e.currentTarget.value))
-								if (isNaN(value)) return
-
-								value = Math.min(value, 65535)
-								value = Math.max(value, 1024)
-								setValue('https_port', value)
-							}}
-						/>
-					</td>
-					<td>
-						<CButton onClick={() => resetValue('https_port')} title="Reset to default">
-							<FontAwesomeIcon icon={faUndo} />
-						</CButton>
-					</td>
-				</tr>
-			)}
-
-			{config.https_enabled && (
-				<tr>
-					<td>Certificate Type</td>
-					<td>
-						<CDropdown className="mt-2" style={{ display: 'inline-block', overflow: 'visible' }}>
-							<CDropdownToggle>{config.https_cert_type === 'external' ? 'External' : 'Self Signed'}</CDropdownToggle>
-							<CDropdownMenu>
-								<CDropdownItem onClick={() => setValue('https_cert_type', 'self')}>Self Signed</CDropdownItem>
-								<CDropdownItem onClick={() => setValue('https_cert_type', 'external')}>External</CDropdownItem>
-							</CDropdownMenu>
-						</CDropdown>
-					</td>
-					<td>
-						<CButton onClick={() => resetValue('https_cert_type')} title="Reset to default">
-							<FontAwesomeIcon icon={faUndo} />
-						</CButton>
-					</td>
-				</tr>
-			)}
-=======
 				<>
 					<tr>
 						<td>HTTPS Port</td>
 						<td>
-							<div className="form-check form-check-inline mr-1">
-								<CInput
-									type="number"
-									value={config.https_port}
-									min={1024}
-									max={65535}
-									onChange={(e) => {
-										let value = Math.floor(e.currentTarget.value)
-										value = Math.min(value, 65535)
-										value = Math.max(value, 1024)
-										setValue('https_port', value)
-									}}
-								/>
-							</div>
+							<CFormInput
+								type="number"
+								value={config.https_port}
+								min={1024}
+								max={65535}
+								onChange={(e) => {
+									let value = Math.floor(Number(e.currentTarget.value))
+									if (isNaN(value)) return
+
+									value = Math.min(value, 65535)
+									value = Math.max(value, 1024)
+									setValue('https_port', value)
+								}}
+							/>
 						</td>
 						<td>
 							<CButton onClick={() => resetValue('https_port')} title="Reset to default">
@@ -150,17 +103,13 @@
 					<tr>
 						<td>Certificate Type</td>
 						<td>
-							<div className="form-check form-check-inline mr-1">
-								<CDropdown className="mt-2" style={{ display: 'inline-block' }}>
-									<CDropdownToggle>
-										{config.https_cert_type === 'external' ? 'External' : 'Self Signed'}
-									</CDropdownToggle>
-									<CDropdownMenu>
-										<CDropdownItem onClick={() => setValue('https_cert_type', 'self')}>Self Signed</CDropdownItem>
-										<CDropdownItem onClick={() => setValue('https_cert_type', 'external')}>External</CDropdownItem>
-									</CDropdownMenu>
-								</CDropdown>
-							</div>
+							<CDropdown className="mt-2" style={{ display: 'inline-block', overflow: 'visible' }}>
+								<CDropdownToggle>{config.https_cert_type === 'external' ? 'External' : 'Self Signed'}</CDropdownToggle>
+								<CDropdownMenu>
+									<CDropdownItem onClick={() => setValue('https_cert_type', 'self')}>Self Signed</CDropdownItem>
+									<CDropdownItem onClick={() => setValue('https_cert_type', 'external')}>External</CDropdownItem>
+								</CDropdownMenu>
+							</CDropdown>
 						</td>
 						<td>
 							<CButton onClick={() => resetValue('https_cert_type')} title="Reset to default">
@@ -168,7 +117,6 @@
 							</CButton>
 						</td>
 					</tr>
->>>>>>> 70508ac2
 
 					{config.https_cert_type === 'self' && (
 						<tr>
@@ -179,104 +127,38 @@
 											<td colSpan={3}>This tool will help create a self-signed certificate for the server to use.</td>
 										</tr>
 
-<<<<<<< HEAD
-								<tr>
-									<td>Common Name (Domain Name)</td>
-									<td>
-										<CFormInput
-											type="text"
-											value={config.https_self_cn}
-											onChange={(e) => setValue('https_self_cn', e.currentTarget.value)}
-										/>
-									</td>
-									<td>
-										<CButton onClick={() => resetValue('https_self_cn')} title="Reset to default">
-											<FontAwesomeIcon icon={faUndo} />
-										</CButton>
-									</td>
-								</tr>
-								<tr>
-									<td>Certificate Expiry Days</td>
-									<td>
-										<CFormInput
-											type="number"
-											value={config.https_self_expiry}
-											min={1}
-											max={65535}
-											onChange={(e) => {
-												let value = Math.floor(Number(e.currentTarget.value))
-												if (isNaN(value)) return
-
-												value = Math.min(value, 65535)
-												value = Math.max(value, 1)
-												setValue('https_self_expiry', value)
-											}}
-										/>
-									</td>
-									<td>
-										<CButton onClick={() => resetValue('https_self_expiry')} title="Reset to default">
-											<FontAwesomeIcon icon={faUndo} />
-										</CButton>
-									</td>
-								</tr>
-								<tr>
-									<td>
-										Certificate Details
-										<br />
-										{config.https_self_cert && config.https_self_cert.length > 0 ? (
-											<ul>
-												<li>Common Name: {config.https_self_cert_cn}</li>
-												<li>Created: {config.https_self_cert_created}</li>
-												<li>Expiry Period: {config.https_self_cert_expiry}</li>
-											</ul>
-										) : (
-											<ul>
-												<li>No certificate available</li>
-											</ul>
-										)}
-									</td>
-									<td>
-										{config.https_self_cert && config.https_self_cert.length > 0 ? (
-											<p>
-												<CButton onClick={renewSslCertificate} color="success" className="mb-2">
-													<FontAwesomeIcon icon={faSync} />
-													&nbsp;Renew
-=======
 										<tr>
 											<td>Common Name (Domain Name)</td>
 											<td>
-												<div className="form-check form-check-inline mr-1">
-													<CInput
-														type="text"
-														value={config.https_self_cn}
-														onChange={(e) => setValue('https_self_cn', e.currentTarget.value)}
-													/>
-												</div>
+												<CFormInput
+													type="text"
+													value={config.https_self_cn}
+													onChange={(e) => setValue('https_self_cn', e.currentTarget.value)}
+												/>
 											</td>
 											<td>
 												<CButton onClick={() => resetValue('https_self_cn')} title="Reset to default">
 													<FontAwesomeIcon icon={faUndo} />
->>>>>>> 70508ac2
 												</CButton>
 											</td>
 										</tr>
 										<tr>
 											<td>Certificate Expiry Days</td>
 											<td>
-												<div className="form-check form-check-inline mr-1">
-													<CInput
-														type="number"
-														value={config.https_self_expiry}
-														min={1}
-														max={65535}
-														onChange={(e) => {
-															let value = Math.floor(e.currentTarget.value)
-															value = Math.min(value, 65535)
-															value = Math.max(value, 1)
-															setValue('https_self_expiry', value)
-														}}
-													/>
-												</div>
+												<CFormInput
+													type="number"
+													value={config.https_self_expiry}
+													min={1}
+													max={65535}
+													onChange={(e) => {
+														let value = Math.floor(Number(e.currentTarget.value))
+														if (isNaN(value)) return
+
+														value = Math.min(value, 65535)
+														value = Math.max(value, 1)
+														setValue('https_self_expiry', value)
+													}}
+												/>
 											</td>
 											<td>
 												<CButton onClick={() => resetValue('https_self_expiry')} title="Reset to default">
@@ -346,73 +228,14 @@
 											</td>
 										</tr>
 
-<<<<<<< HEAD
-								<tr>
-									<td>Private Key File (full path)</td>
-									<td>
-										<CFormInput
-											type="text"
-											value={config.https_ext_private_key}
-											onChange={(e) => setValue('https_ext_private_key', e.currentTarget.value)}
-										/>
-									</td>
-									<td>
-										<CButton onClick={() => resetValue('https_ext_private_key')} title="Reset to default">
-											<FontAwesomeIcon icon={faUndo} />
-										</CButton>
-									</td>
-								</tr>
-
-								<tr>
-									<td>Certificate File (full path)</td>
-									<td>
-										<CFormInput
-											type="text"
-											value={config.https_ext_certificate}
-											onChange={(e) => setValue('https_ext_certificate', e.currentTarget.value)}
-										/>
-									</td>
-									<td>
-										<CButton onClick={() => resetValue('https_ext_certificate')} title="Reset to default">
-											<FontAwesomeIcon icon={faUndo} />
-										</CButton>
-									</td>
-								</tr>
-
-								<tr>
-									<td>
-										Chain File (full path)
-										<br />
-										*Optional
-									</td>
-									<td>
-										<CFormInput
-											type="text"
-											value={config.https_ext_chain}
-											onChange={(e) => setValue('https_ext_chain', e.currentTarget.value)}
-										/>
-									</td>
-									<td>
-										<CButton onClick={() => resetValue('https_ext_chain')} title="Reset to default">
-											<FontAwesomeIcon icon={faUndo} />
-										</CButton>
-									</td>
-								</tr>
-							</tbody>
-						</table>
-					</td>
-				</tr>
-=======
 										<tr>
 											<td>Private Key File (full path)</td>
 											<td>
-												<div className="form-check form-check-inline mr-1">
-													<CInput
-														type="text"
-														value={config.https_ext_private_key}
-														onChange={(e) => setValue('https_ext_private_key', e.currentTarget.value)}
-													/>
-												</div>
+												<CFormInput
+													type="text"
+													value={config.https_ext_private_key}
+													onChange={(e) => setValue('https_ext_private_key', e.currentTarget.value)}
+												/>
 											</td>
 											<td>
 												<CButton onClick={() => resetValue('https_ext_private_key')} title="Reset to default">
@@ -424,13 +247,11 @@
 										<tr>
 											<td>Certificate File (full path)</td>
 											<td>
-												<div className="form-check form-check-inline mr-1">
-													<CInput
-														type="text"
-														value={config.https_ext_certificate}
-														onChange={(e) => setValue('https_ext_certificate', e.currentTarget.value)}
-													/>
-												</div>
+												<CFormInput
+													type="text"
+													value={config.https_ext_certificate}
+													onChange={(e) => setValue('https_ext_certificate', e.currentTarget.value)}
+												/>
 											</td>
 											<td>
 												<CButton onClick={() => resetValue('https_ext_certificate')} title="Reset to default">
@@ -446,13 +267,11 @@
 												*Optional
 											</td>
 											<td>
-												<div className="form-check form-check-inline mr-1">
-													<CInput
-														type="text"
-														value={config.https_ext_chain}
-														onChange={(e) => setValue('https_ext_chain', e.currentTarget.value)}
-													/>
-												</div>
+												<CFormInput
+													type="text"
+													value={config.https_ext_chain}
+													onChange={(e) => setValue('https_ext_chain', e.currentTarget.value)}
+												/>
 											</td>
 											<td>
 												<CButton onClick={() => resetValue('https_ext_chain')} title="Reset to default">
@@ -466,7 +285,6 @@
 						</tr>
 					)}
 				</>
->>>>>>> 70508ac2
 			)}
 		</>
 	)
