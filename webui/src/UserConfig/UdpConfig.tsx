--- conflicted
+++ resolved
@@ -36,76 +36,27 @@
 					</CButton>
 				</td>
 			</tr>
-<<<<<<< HEAD
-			<tr>
-				<td>
-					Deprecated UDP API
-					<br />
-					<em>(This portion of the API will be removed in a future release)</em>
-				</td>
-				<td>
-					<CFormSwitch
-						className="float-right"
-						color="success"
-						checked={config.udp_legacy_api_enabled}
-						size={'lg'}
-						onChange={(e) => setValue('udp_legacy_api_enabled', e.currentTarget.checked)}
-					/>
-				</td>
-				<td>
-					<CButton onClick={() => resetValue('udp_legacy_api_enabled')} title="Reset to default">
-						<FontAwesomeIcon icon={faUndo} />
-					</CButton>
-				</td>
-			</tr>
-			{(config.udp_enabled || config.udp_legacy_api_enabled) && (
-				<tr>
-					<td>UDP Listen Port</td>
-					<td>
-						<CFormInput
-							type="number"
-							value={config.udp_listen_port}
-							min={1024}
-							max={65535}
-							step={1}
-							onChange={(e) => {
-								let value = Math.floor(Number(e.currentTarget.value))
-								if (isNaN(value)) return
-
-								value = Math.min(value, 65535)
-								value = Math.max(value, 1024)
-								setValue('udp_listen_port', value)
-							}}
-						/>
-					</td>
-					<td>
-						<CButton onClick={() => resetValue('udp_listen_port')} title="Reset to default">
-							<FontAwesomeIcon icon={faUndo} />
-						</CButton>
-					</td>
-				</tr>
-=======
 
 			{config.udp_enabled && (
 				<>
 					<tr>
 						<td>UDP Listen Port</td>
 						<td>
-							<div className="form-check form-check-inline mr-1">
-								<CInput
-									type="number"
-									value={config.udp_listen_port}
-									min={1024}
-									max={65535}
-									step={1}
-									onChange={(e) => {
-										let value = Math.floor(e.currentTarget.value)
-										value = Math.min(value, 65535)
-										value = Math.max(value, 1024)
-										setValue('udp_listen_port', value)
-									}}
-								/>
-							</div>
+							<CFormInput
+								type="number"
+								value={config.udp_listen_port}
+								min={1024}
+								max={65535}
+								step={1}
+								onChange={(e) => {
+									let value = Math.floor(Number(e.currentTarget.value))
+									if (isNaN(value)) return
+
+									value = Math.min(value, 65535)
+									value = Math.max(value, 1024)
+									setValue('udp_listen_port', value)
+								}}
+							/>
 						</td>
 						<td>
 							<CButton onClick={() => resetValue('udp_listen_port')} title="Reset to default">
@@ -120,14 +71,13 @@
 							<em>(This portion of the API will be removed in a future release)</em>
 						</td>
 						<td>
-							<div className="form-check form-check-inline mr-1 float-right">
-								<CSwitch
-									color="success"
-									checked={config.udp_legacy_api_enabled}
-									size={'lg'}
-									onChange={(e) => setValue('udp_legacy_api_enabled', e.currentTarget.checked)}
-								/>
-							</div>
+							<CFormSwitch
+								className="float-right"
+								color="success"
+								checked={config.udp_legacy_api_enabled}
+								size={'lg'}
+								onChange={(e) => setValue('udp_legacy_api_enabled', e.currentTarget.checked)}
+							/>
 						</td>
 						<td>
 							<CButton onClick={() => resetValue('udp_legacy_api_enabled')} title="Reset to default">
@@ -136,7 +86,6 @@
 						</td>
 					</tr>
 				</>
->>>>>>> 70508ac2
 			)}
 		</>
 	)
