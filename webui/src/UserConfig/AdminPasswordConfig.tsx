--- conflicted
+++ resolved
@@ -50,67 +50,23 @@
 				</td>
 			</tr>
 			{config.admin_lockout && (
-<<<<<<< HEAD
-				<tr>
-					<td>Session Timeout (minutes, 0 for no timeout)</td>
-					<td>
-						<CFormInput
-							type="number"
-							value={config.admin_timeout}
-							min={0}
-							step={1}
-							onChange={(e) => {
-								let value = Math.floor(Number(e.currentTarget.value))
-								if (isNaN(value)) return
-
-								value = Math.max(value, 0)
-								setValue('admin_timeout', value)
-							}}
-						/>
-					</td>
-					<td>
-						<CButton onClick={() => resetValue('admin_timeout')} title="Reset to default">
-							<FontAwesomeIcon icon={faUndo} />
-						</CButton>
-					</td>
-				</tr>
-			)}
-			{config.admin_lockout && (
-				<tr>
-					<td>Password</td>
-					<td>
-						<div className="form-check form-check-inline mr-1">
-							<CFormInput
-								type="text"
-								value={config.admin_password}
-								onChange={(e) => setValue('admin_password', e.currentTarget.value)}
-							/>
-						</div>
-					</td>
-					<td>
-						<CButton onClick={() => resetValue('admin_password')} title="Reset to default">
-							<FontAwesomeIcon icon={faUndo} />
-						</CButton>
-					</td>
-				</tr>
-=======
 				<>
 					<tr>
 						<td>Session Timeout (minutes, 0 for no timeout)</td>
 						<td>
-							<div className="form-check form-check-inline mr-1">
-								<CInput
-									type="number"
-									value={config.admin_timeout}
-									min={0}
-									step={1}
-									onChange={(e) => {
-										let value = Math.floor(e.currentTarget.value)
-										value = Math.max(value, 0)
-										setValue('admin_timeout', value)
-									}}
-								/>
-							</div>
+							<CFormInput
+								type="number"
+								value={config.admin_timeout}
+								min={0}
+								step={1}
+								onChange={(e) => {
+									let value = Math.floor(Number(e.currentTarget.value))
+									if (isNaN(value)) return
+
+									value = Math.max(value, 0)
+									setValue('admin_timeout', value)
+								}}
+							/>
 						</td>
 						<td>
 							<CButton onClick={() => resetValue('admin_timeout')} title="Reset to default">
@@ -118,17 +74,14 @@
 							</CButton>
 						</td>
 					</tr>
-
 					<tr>
 						<td>Password</td>
 						<td>
-							<div className="form-check form-check-inline mr-1">
-								<CInput
-									type="text"
-									value={config.admin_password}
-									onChange={(e) => setValue('admin_password', e.currentTarget.value)}
-								/>
-							</div>
+							<CFormInput
+								type="text"
+								value={config.admin_password}
+								onChange={(e) => setValue('admin_password', e.currentTarget.value)}
+							/>
 						</td>
 						<td>
 							<CButton onClick={() => resetValue('admin_password')} title="Reset to default">
@@ -137,7 +90,6 @@
 						</td>
 					</tr>
 				</>
->>>>>>> 70508ac2
 			)}
 		</>
 	)
