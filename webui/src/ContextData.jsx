--- conflicted
+++ resolved
@@ -12,16 +12,12 @@
 	SurfacesContext,
 	PagesContext,
 	TriggersContext,
-<<<<<<< HEAD
 	socketEmit2,
-=======
->>>>>>> e7fdfe00
 	myApplyPatch2,
 } from './util'
 import { NotificationsManager } from './Components/Notifications'
 import { cloneDeep } from 'lodash-es'
 import jsonPatch from 'fast-json-patch'
-import { useMemo } from 'react'
 
 export function ContextData({ socket, children }) {
 	const [instances, setInstances] = useState(null)
@@ -123,17 +119,6 @@
 					[key]: value,
 				}))
 			}
-			const updateSurfaces = (patch) => {
-				console.log('surfaces', patch)
-				setSurfaces((oldSurfaces) => myApplyPatch2(oldSurfaces, patch))
-			}
-			const updateCustomVariables = (patch) => {
-				setCustomVariables((oldVariables) => myApplyPatch2(oldVariables, patch))
-			}
-			const updateTriggers = (patch) => {
-				setTriggers((oldVariables) => myApplyPatch2(oldVariables, patch))
-			}
-
 			const updateCustomVariables = (patch) => {
 				setCustomVariables((oldVariables) => myApplyPatch2(oldVariables, patch))
 			}
@@ -150,7 +135,6 @@
 					setInstances(null)
 				})
 
-<<<<<<< HEAD
 			const patchInstances = (patch) => {
 				setInstances((oldInstances) => {
 					if (patch === false) {
@@ -184,19 +168,6 @@
 				})
 			}
 			socket.on('surfaces:patch', patchSurfaces)
-=======
-			socket.on('variable_instance_definitions_patch', updateVariableDefinitions)
-			socket.on('custom_variables_get', updateCustomVariables)
-
-			socket.on('action_instance_definitions_patch', updateActionDefinitions)
-
-			socket.on('feedback_instance_definitions_patch', updateFeedbackDefinitions)
-
-			socket.on('set_userconfig_key', updateUserConfigValue)
-
-			socket.on('devices_list', updateSurfaces)
-			socket.emit('devices_list_get')
->>>>>>> e7fdfe00
 
 			socketEmit2(socket, 'pages:subscribe', [])
 				.then((pages) => {
@@ -238,7 +209,6 @@
 			}
 
 			socket.emit('schedule_get', setTriggers)
-<<<<<<< HEAD
 			socket.on('schedule:update', updateTriggers)
 			socket.on('schedule_last_run', updateTriggerLastRun)
 
@@ -252,22 +222,6 @@
 				socket.off('pages:update', updatePageInfo)
 
 				socket.off('schedule:update', updateTriggers)
-=======
-			socket.on('schedule_refresh', updateTriggers)
-			socket.on('schedule_last_run', updateTriggerLastRun)
-
-			return () => {
-				socket.off('instances_get:result', setInstances)
-				socket.off('variable_instance_definitions_patch', updateVariableDefinitions)
-				socket.off('custom_variables_get', updateCustomVariables)
-				socket.off('action_instance_definitions_patch', updateActionDefinitions)
-				socket.off('feedback_instance_definitions_patch', updateFeedbackDefinitions)
-				socket.off('set_userconfig_key', updateUserConfigValue)
-				socket.off('devices_list', updateSurfaces)
-				socket.off('set_page', updatePageInfo)
-
-				socket.off('schedule_refresh', updateTriggers)
->>>>>>> e7fdfe00
 				socket.off('schedule_last_run', updateTriggerLastRun)
 
 				socket.off('instances:patch', patchInstances)
@@ -304,16 +258,9 @@
 			socket: socket,
 			notifier: notifierRef,
 			modules: modules,
-<<<<<<< HEAD
 			currentVersion: 22,
 		}),
 		[socket, notifierRef, modules]
-=======
-			moduleRedirects: moduleRedirects,
-			currentVersion: 22,
-		}),
-		[socket, notifierRef, modules, moduleRedirects]
->>>>>>> e7fdfe00
 	)
 
 	const steps = [
