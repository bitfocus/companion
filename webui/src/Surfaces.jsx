--- conflicted
+++ resolved
@@ -25,11 +25,7 @@
 } from '@coreui/react'
 import { LoadingRetryOrError, SurfacesContext, socketEmitPromise, SocketContext } from './util'
 import { FontAwesomeIcon } from '@fortawesome/react-fontawesome'
-<<<<<<< HEAD
 import { faAdd, faCog, faFolderOpen, faSync, faTrash } from '@fortawesome/free-solid-svg-icons'
-=======
-import { faCog, faSync, faTrash } from '@fortawesome/free-solid-svg-icons'
->>>>>>> f3d2e13c
 import { nanoid } from 'nanoid'
 import { TextInputField } from './Components/TextInputField'
 import { useMemo } from 'react'
@@ -227,18 +223,6 @@
 				</tbody>
 			</table>
 
-<<<<<<< HEAD
-			<CButtonGroup>
-				<CButton color="warning" onClick={refreshUSB}>
-					<FontAwesomeIcon icon={faSync} spin={scanning} />
-					{scanning ? ' Checking for new devices...' : ' Rescan USB'}
-				</CButton>
-				<CButton color="success" onClick={addEmulator}>
-					<FontAwesomeIcon icon={faAdd} /> Add Emulator
-				</CButton>
-			</CButtonGroup>
-
-=======
 			<h5>Disconnected</h5>
 
 			<table className="table table-responsive-sm">
@@ -278,11 +262,16 @@
 				</tbody>
 			</table>
 
-			<CButton color="warning" onClick={refreshUSB}>
-				<FontAwesomeIcon icon={faSync} spin={scanning} />
-				{scanning ? ' Checking for new devices...' : ' Rescan USB'}
-			</CButton>
->>>>>>> f3d2e13c
+			<CButtonGroup>
+				<CButton color="warning" onClick={refreshUSB}>
+					<FontAwesomeIcon icon={faSync} spin={scanning} />
+					{scanning ? ' Checking for new devices...' : ' Rescan USB'}
+				</CButton>
+				<CButton color="success" onClick={addEmulator}>
+					<FontAwesomeIcon icon={faAdd} /> Add Emulator
+				</CButton>
+			</CButtonGroup>
+
 			<p>&nbsp;</p>
 			<CAlert color="info">
 				<p>
