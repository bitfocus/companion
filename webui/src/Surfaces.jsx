--- conflicted
+++ resolved
@@ -37,29 +37,12 @@
 		const ary = Object.values(devices)
 
 		ary.sort((a, b) => {
-<<<<<<< HEAD
 			if (a.index !== b.index) {
 				return a.index - b.index
 			}
 
 			// fallback to serial
-=======
-			// emulator must be first
-			if (a.id === 'emulator') {
-				return -1
-			} else if (b.id === 'emulator') {
-				return 1
-			}
-
-			// sort by type first
-			const type = a.type.localeCompare(b.type)
-			if (type !== 0) {
-				return type
-			}
-
-			// then by serial
->>>>>>> e7fdfe00
-			return a.serialnumber.localeCompare(b.serialnumber)
+			return a.id.localeCompare(b.id)
 		})
 
 		return ary
@@ -135,11 +118,7 @@
 					</tr>
 				</thead>
 				<tbody>
-<<<<<<< HEAD
 					{devicesList.map((dev) => {
-=======
-					{devicesList.map((dev, i) => {
->>>>>>> e7fdfe00
 						return (
 							<tr key={dev.id}>
 								<td>#{dev.index}</td>
