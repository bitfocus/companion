--- conflicted
+++ resolved
@@ -139,66 +139,7 @@
 							/>
 						</div>
 
-<<<<<<< HEAD
-						{this.state.authenticated && (
-							<div>
-								<div style={styleWrap}>
-									<span style={styleSwitch}>
-										<CSwitch
-											variant="3d"
-											color={this.state.connected['oal-cluster'] ? 'success' : 'danger'}
-											checked={!!this.state['oal-clusterEnabled']}
-											onChange={(e) => this.cloudSetState({ 'oal-clusterEnabled': e.target.checked })}
-											labelOff={'Off'}
-											labelOn={'On'}
-											width={100}
-										/>{' '}
-									</span>
-									<span style={{ ...styleText, ...(this.state.connected['oal-cluster'] ? onlineServerStyle : {}) }}>
-										Testing{' '}
-										{this.state.pingResults['oal-cluster'] > -1 ? `(${this.state.pingResults['oal-cluster']}ms)` : ''}
-									</span>
-									<span style={errorTagStyle}>Error errortext if error</span>
-								</div>
-
-								<div style={styleWrap}>
-									<span style={styleSwitch}>
-										<CSwitch
-											variant="3d"
-											color={this.state.connected['stockholm'] ? 'success' : 'danger'}
-											checked={!!this.state.stockholmEnabled}
-											onChange={(e) => this.cloudSetState({ stockholmEnabled: e.target.checked })}
-											labelOff={'Off'}
-											labelOn={'On'}
-											width={100}
-										/>{' '}
-									</span>
-									<span style={{ ...styleText, ...(this.state.connected?.stockholm ? onlineServerStyle : {}) }}>
-										Europe {this.state.pingResults?.stockholm > -1 ? `(${this.state.pingResults?.stockholm}ms)` : ''}
-									</span>
-								</div>
-
-								<div style={styleWrap}>
-									<span style={styleSwitch}>
-										<CSwitch
-											variant="3d"
-											color={this.state.connected['virginia'] ? 'success' : 'danger'}
-											checked={!!this.state.virginiaEnabled}
-											onChange={(e) => this.cloudSetState({ virginiaEnabled: e.target.checked })}
-											labelOff={'Off'}
-											labelOn={'On'}
-											width={100}
-										/>
-									</span>
-									<span style={{ ...styleText, ...(this.state.connected?.virginia ? onlineServerStyle : {}) }}>
-										US {this.state.pingResults?.virginia > -1 ? `(${this.state.pingResults?.virginia}ms)` : ''}
-									</span>
-								</div>
-							</div>
-						)}
-=======
 						{this.state.authenticated && <div>{regions}</div>}
->>>>>>> 3697b65b
 
 						<div style={{ marginTop: 20 }}>
 							<CButton
