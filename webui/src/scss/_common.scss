--- conflicted
+++ resolved
@@ -312,7 +312,6 @@
 	grid-template-columns: minmax(0, 1fr);
 }
 
-<<<<<<< HEAD
 .searchbox {
 	margin-bottom: 0.5rem;
 }
@@ -322,7 +321,8 @@
 }
 svg.pad-left {
 	margin-left: 0.5rem;
-=======
+}
+
 .notification-count {
 	background-color: $primary;
 	color: #fff;
@@ -337,5 +337,4 @@
 	margin-right: -0.5rem;
 	min-width: calc(var(--cui-body-line-height) * 1em);
 	display: inline-block;
->>>>>>> 89d1b860
 }