h4 {
	font-weight: bold;
}

.action-buttons {
	text-align: center;

	// make compact
	width: 1px;

	.btn {
		text-transform: uppercase;
	}
}

h4,
h5,
legend {
	.btn-group {
		float: right;
	}
	.btn {
		float: right;
	}
}

.btn-group {
	&.margin-bottom {
		margin-bottom: 1rem;
	}
}

h5 {
	font-weight: bold;
}

.table-tight {
	width: 100%;
}

<<<<<<< HEAD
.table-tight td,th {
=======
.table-tight td,
th {
>>>>>>> 7927b1e8
	padding: 5px 10px;
	border-bottom: 1px solid #ddd;
}

.table-responsive-sm {
	border: 1px solid #ddd;
	border-collapse: collapse;
	box-shadow: 0px 2px 21px -10px rgba(0, 0, 0, 0.2);

	th {
		// border-radius: 10%;
		border-bottom-width: 0px !important;
		background-color: #f0f0f0;
		padding-top: 6px;
		padding-bottom: 6px;

		&.fit {
			width: 1px;
		}
	}

	td {
		vertical-align: middle;
	}
}

code {
	font-family: 'Fira Code', monospace;
	font-size: 1.05em;
}

@supports (font-variation-settings: normal) {
	code {
		font-family: 'Fira Code VF', monospace;
	}
}

<<<<<<< HEAD
.widget-clickable, .hand {
=======
.widget-clickable,
.hand {
>>>>>>> 7927b1e8
	cursor: pointer;
}<|MERGE_RESOLUTION|>--- conflicted
+++ resolved
@@ -38,12 +38,8 @@
 	width: 100%;
 }
 
-<<<<<<< HEAD
-.table-tight td,th {
-=======
 .table-tight td,
 th {
->>>>>>> 7927b1e8
 	padding: 5px 10px;
 	border-bottom: 1px solid #ddd;
 }
@@ -81,11 +77,7 @@
 	}
 }
 
-<<<<<<< HEAD
-.widget-clickable, .hand {
-=======
 .widget-clickable,
 .hand {
->>>>>>> 7927b1e8
 	cursor: pointer;
 }