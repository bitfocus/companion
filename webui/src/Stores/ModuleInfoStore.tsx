--- conflicted
+++ resolved
@@ -56,7 +56,6 @@
 		}
 	})
 
-<<<<<<< HEAD
 	public updateStoreInfo = action((storeInfo: ModuleStoreListCacheStore) => {
 		this.storeUpdateInfo.lastUpdated = storeInfo.lastUpdated
 		this.storeUpdateInfo.lastUpdateAttempt = storeInfo.lastUpdateAttempt
@@ -65,9 +64,8 @@
 		// TODO - is this too agressive?
 		this.storeList.replace(storeInfo.modules)
 	})
-=======
+
 	getModuleFriendlyName(moduleId: string): string | undefined {
-		return this.modules.get(moduleId)?.name?.replace(/\;.*/, '...')
+		return this.modules.get(moduleId)?.display.name?.replace(/\;.*/, '...')
 	}
->>>>>>> 89d1b860
 }