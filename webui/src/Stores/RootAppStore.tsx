import React from 'react'
import type { ObservableSet } from 'mobx'
import type { NotificationsManagerRef } from '../Components/Notifications.js'
<<<<<<< HEAD
import type { CompanionSocketType } from '../util.js'
=======
import type { RecentlyUsedIdsStore } from './RecentlyUsedIdsStore.js'
import type { CompanionSocketWrapped } from '../util.js'
>>>>>>> de15eadc
import type { PagesStore } from './PagesStore.js'
import type { EntityDefinitionsStore } from './EntityDefinitionsStore.js'
import type { EventDefinitionsStore } from './EventDefinitionsStore.js'
import type { ModuleInfoStore } from './ModuleInfoStore.js'
import type { TriggersListStore } from './TriggersListStore.js'
import type { SurfacesStore } from './SurfacesStore.js'
import type { UserConfigStore } from './UserConfigStore.js'
import type { VariablesStore } from './VariablesStore.js'
import type { ConnectionsStore } from './ConnectionsStore.js'

export const RootAppStoreContext = React.createContext<RootAppStore>(null as any) // TODO - fix this?

export interface RootAppStore {
	readonly socket: CompanionSocketWrapped
	readonly notifier: React.RefObject<NotificationsManagerRef> // TODO - this is not good

	readonly modules: ModuleInfoStore
	readonly connections: ConnectionsStore

	/** Currently running 'learn' callbacks */
	readonly activeLearns: ObservableSet<string>

	readonly entityDefinitions: EntityDefinitionsStore
	readonly eventDefinitions: EventDefinitionsStore

	readonly pages: PagesStore
	readonly surfaces: SurfacesStore
	readonly variablesStore: VariablesStore

	readonly triggersList: TriggersListStore

	readonly userConfig: UserConfigStore
}<|MERGE_RESOLUTION|>--- conflicted
+++ resolved
@@ -1,12 +1,7 @@
 import React from 'react'
 import type { ObservableSet } from 'mobx'
 import type { NotificationsManagerRef } from '../Components/Notifications.js'
-<<<<<<< HEAD
-import type { CompanionSocketType } from '../util.js'
-=======
-import type { RecentlyUsedIdsStore } from './RecentlyUsedIdsStore.js'
 import type { CompanionSocketWrapped } from '../util.js'
->>>>>>> de15eadc
 import type { PagesStore } from './PagesStore.js'
 import type { EntityDefinitionsStore } from './EntityDefinitionsStore.js'
 import type { EventDefinitionsStore } from './EventDefinitionsStore.js'
