import React, { useCallback, useContext, useRef, useState } from 'react'
import { CAlert, CButton, CButtonGroup, CCallout } from '@coreui/react'
import { socketEmitPromise } from '../util.js'
import { FontAwesomeIcon } from '@fortawesome/react-fontawesome'
import { faAdd, faCog, faFolderOpen, faSearch, faSync, faTrash } from '@fortawesome/free-solid-svg-icons'
import { TextInputField } from '../Components/TextInputField.js'
import { GenericConfirmModal, GenericConfirmModalRef } from '../Components/GenericConfirmModal.js'
import { SurfaceEditModal, SurfaceEditModalRef } from './EditModal.js'
import { AddSurfaceGroupModal, AddSurfaceGroupModalRef } from './AddGroupModal.js'
import classNames from 'classnames'
import { ClientDevicesListItem, ClientSurfaceItem } from '@companion-app/shared/Model/Surfaces.js'
import { RootAppStoreContext } from '../Stores/RootAppStore.js'
import { observer } from 'mobx-react-lite'
<<<<<<< HEAD
import { SurfaceDiscoveryTable } from './SurfaceDiscoveryTable.js'
=======
import { NonIdealState } from '../Components/NonIdealState.js'
>>>>>>> d7b71588

export const SurfacesPage = observer(function SurfacesPage() {
	const { surfaces, socket } = useContext(RootAppStoreContext)

	const editModalRef = useRef<SurfaceEditModalRef>(null)
	const addGroupModalRef = useRef<AddSurfaceGroupModalRef>(null)
	const confirmRef = useRef<GenericConfirmModalRef>(null)

	const [scanning, setScanning] = useState(false)
	const [scanError, setScanError] = useState<string | null>(null)

	const refreshUSB = useCallback(() => {
		setScanning(true)
		setScanError(null)

		socketEmitPromise(socket, 'surfaces:rescan', [], 30000)
			.then((errorMsg) => {
				setScanError(errorMsg || null)
				setScanning(false)
			})
			.catch((err) => {
				console.error('Refresh USB failed', err)

				setScanning(false)
			})
	}, [socket])

	const addEmulator = useCallback(() => {
		socketEmitPromise(socket, 'surfaces:emulator-add', []).catch((err) => {
			console.error('Emulator add failed', err)
		})
	}, [socket])

	const deleteEmulator = useCallback(
		(surfaceId: string) => {
			confirmRef?.current?.show('Remove Emulator', 'Are you sure?', 'Remove', () => {
				socketEmitPromise(socket, 'surfaces:emulator-remove', [surfaceId]).catch((err) => {
					console.error('Emulator remove failed', err)
				})
			})
		},
		[socket]
	)

	const addGroup = useCallback(() => {
		addGroupModalRef.current?.show()
	}, [socket])

	const deleteGroup = useCallback(
		(groupId: string) => {
			confirmRef?.current?.show('Remove Group', 'Are you sure?', 'Remove', () => {
				socketEmitPromise(socket, 'surfaces:group-remove', [groupId]).catch((err) => {
					console.error('Group remove failed', err)
				})
			})
		},
		[socket]
	)

	const configureSurface = useCallback((surfaceId: string) => {
		editModalRef.current?.show(surfaceId, null)
	}, [])

	const configureGroup = useCallback((groupId: string) => {
		editModalRef.current?.show(null, groupId)
	}, [])

	const forgetSurface = useCallback(
		(surfaceId: string) => {
			confirmRef.current?.show(
				'Forget Surface',
				'Are you sure you want to forget this surface? Any settings will be lost',
				'Forget',
				() => {
					socketEmitPromise(socket, 'surfaces:forget', [surfaceId]).catch((err) => {
						console.error('fotget failed', err)
					})
				}
			)
		},
		[socket]
	)

	const updateName = useCallback(
		(surfaceId: string, name: string) => {
			socketEmitPromise(socket, 'surfaces:set-name', [surfaceId, name]).catch((err) => {
				console.error('Update name failed', err)
			})
		},
		[socket]
	)

	const surfacesList = Array.from(surfaces.store.values()).sort((a, b) => {
		if (a.index === undefined && b.index === undefined) {
			return a.id.localeCompare(b.id)
		} else {
			return (a.index ?? Number.POSITIVE_INFINITY) - (b.index ?? Number.POSITIVE_INFINITY)
		}
	})

	return (
		<div>
			<h4>Surfaces</h4>
			<p style={{ marginBottom: '0.5rem' }}>
				Currently connected surfaces. If your streamdeck is missing from this list, you might need to close the Elgato
				Streamdeck application and click the Rescan button below.
			</p>

			<CAlert color="warning" role="alert" style={{ display: scanError ? '' : 'none' }}>
				{scanError}
			</CAlert>

			<CButtonGroup size="sm">
				<CButton color="warning" onClick={refreshUSB}>
					<FontAwesomeIcon icon={faSync} spin={scanning} />
					{scanning ? ' Checking for new surfaces...' : ' Rescan USB'}
				</CButton>
				<CButton color="primary" onClick={addEmulator}>
					<FontAwesomeIcon icon={faAdd} /> Add Emulator
				</CButton>
				<CButton color="secondary" onClick={addGroup}>
					<FontAwesomeIcon icon={faAdd} /> Add Group
				</CButton>
			</CButtonGroup>

			<SurfaceEditModal ref={editModalRef} />
			<GenericConfirmModal ref={confirmRef} />
			<AddSurfaceGroupModal ref={addGroupModalRef} />

			<SurfaceDiscoveryTable />

			<table className="table table-responsive-sm table-margin-top">
				<thead>
					<tr>
						<th>NO</th>
						<th>ID</th>
						<th>Name</th>
						<th>Type</th>
						<th>Location</th>
						<th>&nbsp;</th>
					</tr>
				</thead>
				<tbody>
					{surfacesList.map((group) => {
						if (group.isAutoGroup && (group.surfaces || []).length === 1) {
							return (
								<SurfaceRow
									key={group.id}
									surface={group.surfaces[0]}
									index={group.index}
									updateName={updateName}
									configureSurface={configureSurface}
									deleteEmulator={deleteEmulator}
									forgetSurface={forgetSurface}
									noBorder={false}
								/>
							)
						} else {
							return (
								<ManualGroupRow
									key={group.id}
									group={group}
									configureGroup={configureGroup}
									deleteGroup={deleteGroup}
									updateName={updateName}
									configureSurface={configureSurface}
									deleteEmulator={deleteEmulator}
									forgetSurface={forgetSurface}
								/>
							)
						}
					})}

					{surfacesList.length === 0 && (
						<tr>
							<td colSpan={7}>
								<NonIdealState icon={faSearch} text="No surfaces found" />
							</td>
						</tr>
					)}
				</tbody>
			</table>
			<CCallout color="info">
				Did you know, you can connect a Streamdeck from another computer or Raspberry Pi with{' '}
				<a target="_blank" rel="noreferrer" href="https://bitfocus.io/companion-satellite?companion-inapp-didyouknow">
					Companion Satellite
				</a>
				?
			</CCallout>
		</div>
	)
})

interface ManualGroupRowProps {
	group: ClientDevicesListItem
	configureGroup: (groupId: string) => void
	deleteGroup: (groupId: string) => void
	updateName: (surfaceId: string, name: string) => void
	configureSurface: (surfaceId: string) => void
	deleteEmulator: (surfaceId: string) => void
	forgetSurface: (surfaceId: string) => void
}
function ManualGroupRow({
	group,
	configureGroup,
	deleteGroup,
	updateName,
	configureSurface,
	deleteEmulator,
	forgetSurface,
}: ManualGroupRowProps) {
	const configureGroup2 = useCallback(() => configureGroup(group.id), [configureGroup, group.id])
	const deleteGroup2 = useCallback(() => deleteGroup(group.id), [deleteGroup, group.id])
	const updateName2 = useCallback((val: string) => updateName(group.id, val), [updateName, group.id])

	return (
		<>
			<tr>
				<td>#{group.index}</td>
				<td>{group.id}</td>
				<td>
					<TextInputField value={group.displayName} setValue={updateName2} />
				</td>
				<td>Group</td>
				<td>-</td>
				<td className="text-right">
					<CButtonGroup>
						<CButton onClick={configureGroup2} title="Configure">
							<FontAwesomeIcon icon={faCog} /> Settings
						</CButton>

						<CButton onClick={deleteGroup2} title="Delete group">
							<FontAwesomeIcon icon={faTrash} /> Delete
						</CButton>
					</CButtonGroup>
				</td>
			</tr>
			{(group.surfaces || []).map((surface) => (
				<SurfaceRow
					key={surface.id}
					surface={surface}
					index={undefined}
					updateName={updateName}
					configureSurface={configureSurface}
					deleteEmulator={deleteEmulator}
					forgetSurface={forgetSurface}
					noBorder
				/>
			))}
		</>
	)
}

interface SurfaceRowProps {
	surface: ClientSurfaceItem
	index: number | undefined
	updateName: (surfaceId: string, name: string) => void
	configureSurface: (surfaceId: string) => void
	deleteEmulator: (surfaceId: string) => void
	forgetSurface: (surfaceId: string) => void
	noBorder: boolean
}

function SurfaceRow({
	surface,
	index,
	updateName,
	configureSurface,
	deleteEmulator,
	forgetSurface,
	noBorder,
}: SurfaceRowProps) {
	const updateName2 = useCallback((val: string) => updateName(surface.id, val), [updateName, surface.id])
	const configureSurface2 = useCallback(() => configureSurface(surface.id), [configureSurface, surface.id])
	const deleteEmulator2 = useCallback(() => deleteEmulator(surface.id), [deleteEmulator, surface.id])
	const forgetSurface2 = useCallback(() => forgetSurface(surface.id), [forgetSurface, surface.id])

	return (
		<tr
			className={classNames({
				noBorder,
			})}
		>
			<td>{index !== undefined ? `#${index}` : ''}</td>
			<td>{surface.id}</td>
			<td>
				<TextInputField value={surface.name} setValue={updateName2} />
			</td>
			<td>{surface.type}</td>
			<td>{surface.isConnected ? surface.location || 'Local' : 'Offline'}</td>
			<td className="text-right">
				{surface.isConnected ? (
					<CButtonGroup>
						<CButton onClick={configureSurface2} title="Configure">
							<FontAwesomeIcon icon={faCog} /> Settings
						</CButton>

						{surface.integrationType === 'emulator' && (
							<>
								<CButton href={`/emulator/${surface.id.substring(9)}`} target="_blank" title="Open Emulator">
									<FontAwesomeIcon icon={faFolderOpen} />
								</CButton>
								<CButton onClick={deleteEmulator2} title="Delete Emulator">
									<FontAwesomeIcon icon={faTrash} />
								</CButton>
							</>
						)}
					</CButtonGroup>
				) : (
					<CButton onClick={forgetSurface2}>
						<FontAwesomeIcon icon={faTrash} /> Forget
					</CButton>
				)}
			</td>
		</tr>
	)
}<|MERGE_RESOLUTION|>--- conflicted
+++ resolved
@@ -11,11 +11,8 @@
 import { ClientDevicesListItem, ClientSurfaceItem } from '@companion-app/shared/Model/Surfaces.js'
 import { RootAppStoreContext } from '../Stores/RootAppStore.js'
 import { observer } from 'mobx-react-lite'
-<<<<<<< HEAD
 import { SurfaceDiscoveryTable } from './SurfaceDiscoveryTable.js'
-=======
 import { NonIdealState } from '../Components/NonIdealState.js'
->>>>>>> d7b71588
 
 export const SurfacesPage = observer(function SurfacesPage() {
 	const { surfaces, socket } = useContext(RootAppStoreContext)
