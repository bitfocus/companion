--- conflicted
+++ resolved
@@ -1,4 +1,4 @@
-import React, { memo, useCallback, useContext, useEffect, useRef, useState } from 'react'
+import React, { memo, useCallback, useContext, useRef, useState } from 'react'
 import { CAlert, CButton, CButtonGroup } from '@coreui/react'
 import { SurfacesContext, socketEmitPromise, SocketContext } from '../util'
 import { FontAwesomeIcon } from '@fortawesome/react-fontawesome'
@@ -10,64 +10,17 @@
 
 export const SurfacesPage = memo(function SurfacesPage() {
 	const socket = useContext(SocketContext)
-<<<<<<< HEAD
 	const surfacesContext = useContext(SurfacesContext)
 
 	const confirmRef = useRef(null)
 
 	const editModalRef = useRef(null)
 	const addGroupModalRef = useRef(null)
-=======
-	const surfaces = useContext(SurfacesContext)
-
-	const confirmRef = useRef(null)
-
-	const surfacesList = useMemo(() => {
-		const ary = Object.values(surfaces.available)
-
-		ary.sort((a, b) => {
-			if (a.index !== b.index) {
-				return a.index - b.index
-			}
-
-			// fallback to serial
-			return a.id.localeCompare(b.id)
-		})
-
-		return ary
-	}, [surfaces.available])
-	const offlineSurfacesList = useMemo(() => {
-		const ary = Object.values(surfaces.offline)
-
-		ary.sort((a, b) => {
-			if (a.index !== b.index) {
-				return a.index - b.index
-			}
-
-			// fallback to serial
-			return a.id.localeCompare(b.id)
-		})
-
-		return ary
-	}, [surfaces.offline])
-
-	const editModalRef = useRef()
->>>>>>> 17fda461
 	const confirmModalRef = useRef(null)
 
 	const [scanning, setScanning] = useState(false)
 	const [scanError, setScanError] = useState(null)
 
-<<<<<<< HEAD
-=======
-	useEffect(() => {
-		// If surface disappears, hide the edit modal
-		if (editModalRef.current) {
-			editModalRef.current.ensureIdIsValid(Object.keys(surfaces))
-		}
-	}, [surfaces])
-
->>>>>>> 17fda461
 	const refreshUSB = useCallback(() => {
 		setScanning(true)
 		setScanError(null)
@@ -101,7 +54,6 @@
 		[socket]
 	)
 
-<<<<<<< HEAD
 	const addGroup = useCallback(() => {
 		addGroupModalRef.current.show()
 	}, [socket])
@@ -117,16 +69,12 @@
 		[socket]
 	)
 
-	const configureDevice = useCallback((surfaceId) => {
+	const configureSurface = useCallback((surfaceId) => {
 		editModalRef.current.show(surfaceId, null)
 	}, [])
 
 	const configureGroup = useCallback((groupId) => {
 		editModalRef.current.show(null, groupId)
-=======
-	const configureSurface = useCallback((surface) => {
-		editModalRef.current.show(surface)
->>>>>>> 17fda461
 	}, [])
 
 	const forgetSurface = useCallback(
@@ -205,7 +153,6 @@
 					</tr>
 				</thead>
 				<tbody>
-<<<<<<< HEAD
 					{surfacesContext.map((group) =>
 						group.isAutoGroup && (group.surfaces || []).length === 1 ? (
 							<SurfaceRow
@@ -213,9 +160,9 @@
 								surface={group.surfaces[0]}
 								index={group.index}
 								updateName={updateName}
-								configureDevice={configureDevice}
+								configureSurface={configureSurface}
 								deleteEmulator={deleteEmulator}
-								forgetDevice={forgetDevice}
+								forgetSurface={forgetSurface}
 							/>
 						) : (
 							<ManualGroupRow
@@ -224,53 +171,14 @@
 								configureGroup={configureGroup}
 								deleteGroup={deleteGroup}
 								updateName={updateName}
-								configureDevice={configureDevice}
+								configureSurface={configureSurface}
 								deleteEmulator={deleteEmulator}
-								forgetDevice={forgetDevice}
+								forgetSurface={forgetSurface}
 							/>
 						)
-=======
-					{surfacesList.map((surface) => (
-						<AvailableSurfaceRow
-							key={surface.id}
-							surface={surface}
-							updateName={updateName}
-							configureSurface={configureSurface}
-							deleteEmulator={deleteEmulator}
-						/>
-					))}
-
-					{surfacesList.length === 0 && (
-						<tr>
-							<td colSpan={4}>No control surfaces have been detected</td>
-						</tr>
->>>>>>> 17fda461
 					)}
 
-<<<<<<< HEAD
 					{surfacesContext.length === 0 && (
-=======
-			<table className="table table-responsive-sm">
-				<thead>
-					<tr>
-						<th>ID</th>
-						<th>Name</th>
-						<th>Type</th>
-						<th>&nbsp;</th>
-					</tr>
-				</thead>
-				<tbody>
-					{offlineSurfacesList.map((surface) => (
-						<OfflineSuraceRow
-							key={surface.id}
-							surface={surface}
-							updateName={updateName}
-							forgetSurface={forgetSurface}
-						/>
-					))}
-
-					{offlineSurfacesList.length === 0 && (
->>>>>>> 17fda461
 						<tr>
 							<td colSpan={7}>No control surfaces have been detected</td>
 						</tr>
@@ -281,15 +189,14 @@
 	)
 })
 
-<<<<<<< HEAD
 function ManualGroupRow({
 	group,
 	configureGroup,
 	deleteGroup,
 	updateName,
-	configureDevice,
+	configureSurface,
 	deleteEmulator,
-	forgetDevice,
+	forgetSurface,
 }) {
 	const configureGroup2 = useCallback(() => configureGroup(group.id), [configureGroup, group.id])
 	const deleteGroup2 = useCallback(() => deleteGroup(group.id), [deleteGroup, group.id])
@@ -322,79 +229,34 @@
 					key={surface.id}
 					surface={surface}
 					updateName={updateName}
-					configureDevice={configureDevice}
+					configureSurface={configureSurface}
 					deleteEmulator={deleteEmulator}
-					forgetDevice={forgetDevice}
+					forgetSurface={forgetSurface}
 				/>
 			))}
 		</>
 	)
 }
 
-function SurfaceRow({ surface, index, updateName, configureDevice, deleteEmulator, forgetDevice }) {
+function SurfaceRow({ surface, index, updateName, configureSurface, deleteEmulator, forgetSurface }) {
 	const updateName2 = useCallback((val) => updateName(surface.id, val), [updateName, surface.id])
-	const configureDevice2 = useCallback(() => configureDevice(surface.id), [configureDevice, surface.id])
+	const configureSurface2 = useCallback(() => configureSurface(surface.id), [configureSurface, surface.id])
 	const deleteEmulator2 = useCallback(() => deleteEmulator(surface.id), [deleteEmulator, surface.id])
-	const forgetDevice2 = useCallback(() => forgetDevice(surface.id), [forgetDevice, surface.id])
+	const forgetSurface2 = useCallback(() => forgetSurface(surface.id), [forgetSurface, surface.id])
 
 	return (
 		<tr>
 			<td>{index !== undefined ? `#${index}` : ''}</td>
-=======
-function AvailableSurfaceRow({ surface, updateName, configureSurface, deleteEmulator }) {
-	const updateName2 = useCallback((val) => updateName(surface.id, val), [updateName, surface.id])
-	const configureSurface2 = useCallback(() => configureSurface(surface), [configureSurface, surface])
-	const deleteEmulator2 = useCallback(() => deleteEmulator(surface.id), [deleteEmulator, surface.id])
-
-	return (
-		<tr>
-			<td>#{surface.index}</td>
 			<td>{surface.id}</td>
 			<td>
 				<TextInputField value={surface.name} setValue={updateName2} />
 			</td>
 			<td>{surface.type}</td>
-			<td>{surface.location}</td>
-			<td className="text-right">
-				<CButtonGroup>
-					<CButton onClick={configureSurface2} title="Configure">
-						<FontAwesomeIcon icon={faCog} /> Settings
-					</CButton>
-
-					{surface.integrationType === 'emulator' && (
-						<>
-							<CButton href={`/emulator/${surface.id.substring(9)}`} target="_blank" title="Open Emulator">
-								<FontAwesomeIcon icon={faFolderOpen} />
-							</CButton>
-							<CButton onClick={deleteEmulator2} title="Delete Emulator">
-								<FontAwesomeIcon icon={faTrash} />
-							</CButton>
-						</>
-					)}
-				</CButtonGroup>
-			</td>
-		</tr>
-	)
-}
-
-function OfflineSuraceRow({ surface, updateName, forgetSurface }) {
-	const updateName2 = useCallback((val) => updateName(surface.id, val), [updateName, surface.id])
-	const forgetSurface2 = useCallback(() => forgetSurface(surface.id), [forgetSurface, surface.id])
-
-	return (
-		<tr>
->>>>>>> 17fda461
-			<td>{surface.id}</td>
-			<td>
-				<TextInputField value={surface.name} setValue={updateName2} />
-			</td>
-			<td>{surface.type}</td>
-<<<<<<< HEAD
 			<td>{surface.isConnected ? surface.location || 'Local' : 'Offline'}</td>
 			<td className="text-right">
 				{surface.isConnected ? (
 					<CButtonGroup>
-						<CButton onClick={configureDevice2} title="Configure">
+						<CButton onClick={configureSurface2} title="Configure">
 							<FontAwesomeIcon icon={faCog} /> Settings
 						</CButton>
 
@@ -410,16 +272,10 @@
 						)}
 					</CButtonGroup>
 				) : (
-					<CButton onClick={forgetDevice2}>
+					<CButton onClick={forgetSurface2}>
 						<FontAwesomeIcon icon={faTrash} /> Forget
 					</CButton>
 				)}
-=======
-			<td className="text-right">
-				<CButton onClick={forgetSurface2}>
-					<FontAwesomeIcon icon={faTrash} /> Forget
-				</CButton>
->>>>>>> 17fda461
 			</td>
 		</tr>
 	)
