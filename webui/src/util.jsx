import React, { useEffect } from 'react'
import pTimeout from 'p-timeout'
import { CAlert, CButton, CCol } from '@coreui/react'
import { ErrorBoundary } from 'react-error-boundary'
import { PRIMARY_COLOR } from './Constants'
import { BarLoader } from 'react-spinners'
import { applyPatch } from 'fast-json-patch'
import _ from 'lodash'

export const SERVER_URL = window.SERVER_URL === '%REACT_APP_SERVER_URL%' ? undefined : window.SERVER_URL

export const StaticContext = React.createContext({
	socket: undefined,
})
export const ActionsContext = React.createContext(null)
export const FeedbacksContext = React.createContext(null)
export const InstancesContext = React.createContext(null)
export const VariableDefinitionsContext = React.createContext(null)
export const CustomVariableDefinitionsContext = React.createContext(null)
export const UserConfigContext = React.createContext(null)
export const SurfacesContext = React.createContext(null)
export const PagesContext = React.createContext(null)
export const TriggersContext = React.createContext(null)

export function socketEmit(socket, name, args, timeout, timeoutMessage) {
	const p = new Promise((resolve, reject) => {
		console.log('send', name, ...args)

		socket.emit(name, ...args, (...res) => resolve(res))
	})

	timeout = timeout ?? 5000
	return pTimeout(p, timeout, timeoutMessage ?? `Timed out after ${timeout / 1000}s`)
}

export function socketEmit2(socket, name, args, timeout, timeoutMessage) {
	const p = new Promise((resolve, reject) => {
		console.log('send', name, ...args)

		socket.emit(name, ...args, (err, res) => {
			if (err) reject(err)
			else resolve(res)
		})
	})

	timeout = timeout ?? 5000
	return pTimeout(p, timeout, timeoutMessage ?? `Timed out after ${timeout / 1000}s`)
}

const freezePrototypes = () => {
	if (Object.isFrozen(console)) {
		return
	}

	// freeze global objects that can be used within the sandbox
	Object.freeze(console)
	Object.freeze(Array.prototype)
	Object.freeze(Function.prototype)
	Object.freeze(Math.prototype)
	Object.freeze(Number.prototype)
	Object.freeze(Object.prototype)
	Object.freeze(RegExp.prototype)
	Object.freeze(String.prototype)
	Object.freeze(Symbol.prototype)

	// prevent constructors of async/generator functions to bypass sandbox
	Object.freeze(async function () {}.__proto__)
	Object.freeze(async function* () {}.__proto__)
	Object.freeze(function* () {}.__proto__)
	Object.freeze(function* () {}.__proto__.prototype)
	Object.freeze(async function* () {}.__proto__.prototype)
}

export function sandbox(serializedFn) {
	// proxy handler
	const proxyHandler = {
		has: () => true,
		get: (obj, prop) => Reflect.get(obj, prop),
	}

	// global objects that will be allowed within the sandbox
	const allowList = {
		__proto__: null,
		console,
		Array,
		Math,
		Number,
		Object,
		RegExp,
		String,
		Symbol,
	}

	// limit scope and prevent `window` leak
	const src = `
		with (catchAllProxy) {
			with (configProxy) {
				return (() => {
					"use strict"
					const fn = ${serializedFn}
					return fn(config)
				})()
			}
		}
	`

	freezePrototypes()

	try {
		// eslint-disable-next-line no-new-func
		const scopedFn = new Function('catchAllProxy', src)

		return (config) => {
			// create a sandboxed/proxy version of the context passed to the function
			const configProxy = new Proxy({ ...allowList, config }, proxyHandler)
			const catchAllProxy = new Proxy({ __proto__: null, configProxy }, proxyHandler)
			// call scoped function with context that only includes config
			return scopedFn(catchAllProxy)
		}
	} catch (error) {
		// log error and gracefully exit
		console.log(`Sandbox: ${error}`)
		return () => true
	}
}

function ErrorFallback({ error, resetErrorBoundary }) {
	return (
		<CAlert color="danger">
			<p>Something went wrong:</p>
			<pre>{error.message}</pre>
			<CButton color="primary" size="sm" onClick={resetErrorBoundary}>
				Try again
			</CButton>
		</CAlert>
	)
}

export function MyErrorBoundary({ children }) {
	return <ErrorBoundary FallbackComponent={ErrorFallback}>{children}</ErrorBoundary>
}

export function KeyReceiver({ children, ...props }) {
	return (
		<div {...props} style={{ ...props.style, outline: 'none' }}>
			{children}
		</div>
	)
}

// eslint-disable-next-line react-hooks/exhaustive-deps
export const useMountEffect = (fun) => useEffect(fun, [])

export function LoadingBar(props) {
	return (
		<BarLoader
			loading={true}
			height={4}
			width="50%"
			css={{ margin: '0 auto', display: 'inherit' }}
			color={PRIMARY_COLOR}
			{...props}
		/>
	)
}

export function LoadingRetryOrError({ error, dataReady, doRetry }) {
	return (
		<>
			{error ? (
				<CCol sm={12}>
					<CAlert color="danger" role="alert">
						<p>{error}</p>
						{!dataReady ? (
							<CButton color="primary" onClick={doRetry}>
								Retry
							</CButton>
						) : (
							''
						)}
					</CAlert>
				</CCol>
			) : (
				''
			)}
			{!dataReady && !error ? (
				<CCol sm={12}>
					<LoadingBar />
				</CCol>
			) : (
				''
			)}
		</>
	)
}

<<<<<<< HEAD
/**
 * TODO
 * Copied from backend
 * @param {*} page
 * @param {*} bank
 * @returns
 */
export function CreateBankControlId(page, bank) {
	return `bank:${page}-${bank}`
}

/**
 * TODO
 * Copied from backend
 * @param {*} controlId
 * @returns
 */
export function ParseControlId(controlId) {
	if (typeof controlId === 'string') {
		const match = controlId.match(/^bank:(\d+)-(\d+)$/)
		if (match) {
			return {
				type: 'bank',
				page: Number(match[1]),
				bank: Number(match[2]),
			}
		}

		const match2 = controlId.match(/^trigger:(.*)$/)
		if (match2) {
			return {
				type: 'trigger',
				trigger: match2[1],
			}
		}
	}

	return undefined
=======
export function myApplyPatch(oldDefinitions, key, patch) {
	if (oldDefinitions) {
		const oldEntry = oldDefinitions[key] ?? {}

		const newDefinitions = { ...oldDefinitions }
		if (!patch) {
			delete newDefinitions[key]
		} else if (Array.isArray(patch)) {
			// If its an array we assume it is a patch
			newDefinitions[key] = applyPatch(_.cloneDeep(oldEntry), patch).newDocument
		} else {
			// If its any other type, then its not a patch and is likely a complete value
			newDefinitions[key] = patch
		}

		return newDefinitions
	} else {
		return oldDefinitions
	}
}
export function myApplyPatch2(oldObj, patch) {
	const oldEntry = oldObj ?? {}

	if (Array.isArray(patch)) {
		// If its an array we assume it is a patch
		return applyPatch(_.cloneDeep(oldEntry), patch).newDocument
	} else {
		// If its any other type, then its not a patch and is likely a complete value
		return patch
	}
>>>>>>> bbfa7181
}<|MERGE_RESOLUTION|>--- conflicted
+++ resolved
@@ -194,7 +194,6 @@
 	)
 }
 
-<<<<<<< HEAD
 /**
  * TODO
  * Copied from backend
@@ -233,7 +232,8 @@
 	}
 
 	return undefined
-=======
+}
+
 export function myApplyPatch(oldDefinitions, key, patch) {
 	if (oldDefinitions) {
 		const oldEntry = oldDefinitions[key] ?? {}
@@ -264,5 +264,4 @@
 		// If its any other type, then its not a patch and is likely a complete value
 		return patch
 	}
->>>>>>> bbfa7181
 }