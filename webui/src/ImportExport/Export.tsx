--- conflicted
+++ resolved
@@ -23,11 +23,8 @@
 			surfaces: true,
 			triggers: true,
 			customVariables: true,
-<<<<<<< HEAD
+			expressionVariables: true,
 			imageLibrary: true,
-=======
-			expressionVariables: true,
->>>>>>> ae481426
 			// userconfig: true,
 			format: ExportFormatDefault,
 			filename: userConfig.properties?.default_export_filename,
@@ -81,11 +78,8 @@
 						surfaces: true,
 						triggers: true,
 						customVariables: true,
-<<<<<<< HEAD
+						expressionVariables: true,
 						imageLibrary: true,
-=======
-						expressionVariables: true,
->>>>>>> ae481426
 						// userconfig: true,
 						format: ExportFormatDefault,
 						filename: defaultExportFilename,
