import React, { forwardRef, useCallback, useImperativeHandle, useState, useContext } from 'react'
import { CButton, CForm, CFormCheck, CFormLabel, CModal, CModalBody, CModalFooter, CModalHeader } from '@coreui/react'
import { FontAwesomeIcon } from '@fortawesome/react-fontawesome'
import { faQuestionCircle } from '@fortawesome/free-solid-svg-icons'
import { makeAbsolutePath } from '~/Resources/util.js'
import { ExportFormatDefault, SelectExportFormat } from './ExportFormat.js'
import { MenuPortalContext } from '~/Components/MenuPortalContext.js'
import type { ClientExportSelection } from '@companion-app/shared/Model/ImportExport.js'
import { RootAppStoreContext } from '~/Stores/RootAppStore.js'
import { TextInputField } from '~/Components/TextInputField.js'
import { observer } from 'mobx-react-lite'
import { InlineHelp } from '~/Components/InlineHelp.js'
import { useForm } from '@tanstack/react-form'
import { flattenToQueryParams } from '@companion-app/shared/Util/QueryParamUtil.js'

export interface ExportWizardModalRef {
	show(): void
}

export const ExportWizardModal = observer(
	forwardRef<ExportWizardModalRef>(function ExportWizardModal(_props, ref) {
		const { userConfig } = useContext(RootAppStoreContext)

		const [show, setShow] = useState(false)
		const [modalRef, setModalRef] = useState<HTMLDivElement | null>(null)

		const defaultFormValues: ClientExportSelection = {
			connections: true,
			buttons: true,
			surfaces: {
				known: true,
				instances: true,
				remote: true,
			},
			triggers: true,
			customVariables: true,
			expressionVariables: true,
			imageLibrary: true,
			includeSecrets: true,
			// userconfig: true,
			format: ExportFormatDefault,
			filename: userConfig.properties?.default_export_filename ?? '',
		}

		const form = useForm({
			defaultValues: defaultFormValues,
			onSubmit: async ({ value }) => {
				// Use generic flattening function to convert nested object to dot-notation query params
				const flatParams = flattenToQueryParams(value)

				const params = new URLSearchParams()
				for (const [key, val] of Object.entries(flatParams)) {
					params.set(key, val)
				}

				const link = document.createElement('a')
				link.setAttribute('download', 'export.companionconfig')
				link.href = makeAbsolutePath(`/int/export/custom?${params}`)
				document.body.appendChild(link)
				link.click()
				link.remove()

				setShow(false)
			},
		})

		const doClose = useCallback(() => {
			setShow(false)
			form.reset()
		}, [form])

		useImperativeHandle(
			ref,
			() => ({
				show() {
<<<<<<< HEAD
					setConfig({
						connections: true,
						buttons: true,
						surfaces: true,
						triggers: true,
						customVariables: true,
						expressionVariables: true,
						imageLibrary: true,
						includeSecrets: true,
						// userconfig: true,
						format: ExportFormatDefault,
						filename: defaultExportFilename,
					})

=======
					form.reset()
>>>>>>> 495f25b1
					setShow(true)
				},
			}),
			[form]
		)

		return (
			<CModal ref={setModalRef} visible={show} onClose={doClose} className={'wizard'} backdrop="static">
				<MenuPortalContext.Provider value={modalRef}>
					<CForm
						className={'flex-form'}
						onSubmit={(e) => {
							e.preventDefault()
							e.stopPropagation()
							form.handleSubmit().catch((err) => {
								console.error('Form submission error', err)
							})
						}}
					>
						<CModalHeader>
							<h2>
								<img src={makeAbsolutePath('/img/icons/48x48.png')} height="30" alt="logo" />
								Export Configuration
							</h2>
						</CModalHeader>
						<CModalBody>
							<div>
								<h5>Export Options</h5>
								<p>Please select the components you'd like to export:</p>
								<div className="indent3">
									<form.Field
										name="connections"
										children={(field) => (
											<CFormCheck
												id="wizard_connections"
												checked={field.state.value}
												onChange={(e) => field.handleChange(e.currentTarget.checked)}
												onBlur={field.handleBlur}
												label="Connections"
											/>
										)}
									/>
								</div>
								<div className="indent3">
									<form.Field
										name="includeSecrets"
										children={(field) => (
											<form.Subscribe
												selector={(state) => [state.values.connections]}
												children={([connections]) => (
													<CFormCheck
														id="wizard_include_secrets"
														className="ms-4"
														checked={field.state.value}
														disabled={!connections}
														onChange={(e) => field.handleChange(e.currentTarget.checked)}
														onBlur={field.handleBlur}
														label={
															<>
																Include secrets
																<InlineHelp help="Some connections have secret values that can be omitted from the export. Not all modules are compatible with this">
																	<FontAwesomeIcon style={{ marginLeft: '5px' }} icon={faQuestionCircle} />
																</InlineHelp>
															</>
														}
													/>
												)}
											/>
										)}
									/>
								</div>
								<div className="indent3">
									<form.Field
										name="buttons"
										children={(field) => (
											<CFormCheck
												checked={field.state.value}
												onChange={(e) => field.handleChange(e.currentTarget.checked)}
												onBlur={field.handleBlur}
												label="Buttons"
											/>
										)}
									/>
								</div>
								<div className="indent3">
									<form.Field
										name="triggers"
										children={(field) => (
											<CFormCheck
												checked={field.state.value}
												onChange={(e) => field.handleChange(e.currentTarget.checked)}
												onBlur={field.handleBlur}
												label="Triggers"
											/>
										)}
									/>
								</div>
								<div className="indent3">
									<form.Field
										name="customVariables"
										children={(field) => (
											<CFormCheck
												checked={field.state.value}
												onChange={(e) => field.handleChange(e.currentTarget.checked)}
												onBlur={field.handleBlur}
												label="Custom Variables"
											/>
										)}
									/>
								</div>
								<div className="indent3">
									<form.Field
										name="expressionVariables"
										children={(field) => (
											<CFormCheck
												checked={field.state.value}
												onChange={(e) => field.handleChange(e.currentTarget.checked)}
												onBlur={field.handleBlur}
												label="Expression Variables"
											/>
										)}
									/>
								</div>
								<div className="indent3">
									<form.Field
										name="surfaces"
										children={(field) => {
											const isAChildChecked = !!field.state.value && Object.values(field.state.value).some((v) => !!v)
											const isAChildUnchecked = !!field.state.value && Object.values(field.state.value).some((v) => !v)

											return (
												<CFormCheck
													indeterminate={isAChildChecked && isAChildUnchecked}
													checked={isAChildChecked}
													onChange={(e) =>
														field.handleChange(
															e.currentTarget.checked
																? {
																		known: true,
																		instances: true,
																		remote: true,
																	}
																: null
														)
													}
													onBlur={field.handleBlur}
													label="Surfaces"
												/>
											)
										}}
									/>
								</div>
								<div className="indent3">
									<form.Field
										name="surfaces.known"
										children={(field) => (
											<CFormCheck
												className="ms-4"
												checked={!!field.state.value}
												onChange={(e) => field.handleChange(e.currentTarget.checked)}
												onBlur={field.handleBlur}
												label={
													<>
														Known Surfaces
														<InlineHelp help="The list of known surfaces, and their settings">
															<FontAwesomeIcon style={{ marginLeft: '5px' }} icon={faQuestionCircle} />
														</InlineHelp>
													</>
												}
											/>
										)}
									/>
								</div>
								<div className="indent3">
									<form.Field
										name="surfaces.instances"
										children={(field) => (
											<CFormCheck
												className="ms-4"
												checked={!!field.state.value}
												onChange={(e) => field.handleChange(e.currentTarget.checked)}
												onBlur={field.handleBlur}
												label={
													<>
														Surface Integrations
														<InlineHelp help="The configured surface integrations">
															<FontAwesomeIcon style={{ marginLeft: '5px' }} icon={faQuestionCircle} />
														</InlineHelp>
													</>
												}
											/>
										)}
									/>
								</div>
								<div className="indent3">
									<form.Field
										name="surfaces.remote"
										children={(field) => (
											<CFormCheck
												className="ms-4"
												checked={!!field.state.value}
												onChange={(e) => field.handleChange(e.currentTarget.checked)}
												onBlur={field.handleBlur}
												label={
													<>
														Remote Surfaces
														<InlineHelp help="Connections for surfaces that are connected remotely">
															<FontAwesomeIcon style={{ marginLeft: '5px' }} icon={faQuestionCircle} />
														</InlineHelp>
													</>
												}
											/>
										)}
									/>
								</div>

								<div style={{ paddingTop: '1em' }}>
									<CFormLabel>File format</CFormLabel>
									<form.Field
										name="format"
										children={(field) => (
											<SelectExportFormat value={field.state.value} setValue={(val) => field.handleChange(val)} />
										)}
									/>
								</div>
								<div style={{ paddingTop: '1em' }}>
									<CFormLabel>File name</CFormLabel>
									<form.Field
										name="filename"
										children={(field) => (
											<TextInputField
												value={String(field.state.value)}
												setValue={(val) => field.handleChange(val)}
												useVariables={true}
											/>
										)}
									/>
								</div>
							</div>
						</CModalBody>
						<CModalFooter>
							<form.Subscribe
								selector={(state) => [state.canSubmit, state.isSubmitting]}
								children={([canSubmit, isSubmitting]) => (
									<>
										<CButton color="secondary" onClick={doClose} disabled={isSubmitting}>
											Close
										</CButton>
										<CButton color="primary" disabled={!canSubmit || isSubmitting} type="submit">
											Download {isSubmitting ? '...' : ''}
										</CButton>
									</>
								)}
							/>
						</CModalFooter>
					</CForm>
				</MenuPortalContext.Provider>
			</CModal>
		)
	})
<<<<<<< HEAD
)

interface ExportOptionsStepProps {
	config: ClientExportSelection
	setValue: (key: keyof ClientExportSelection, value: any) => void
}

function ExportOptionsStep({ config, setValue }: ExportOptionsStepProps) {
	const updateProp = useCallback((val: string) => setValue('filename', val), [setValue])
	return (
		<div>
			<h5>Export Options</h5>
			<p>Please select the components you'd like to export:</p>
			<div className="indent3">
				<CFormCheck
					id="wizard_connections"
					checked={config.connections}
					onChange={(e) => setValue('connections', e.currentTarget.checked)}
					label="Connections"
				/>
				{/* {!config.connections && (config.buttons || config.triggers) && (
					<CAlert color="warning">
						Any connections referenced by buttons or triggers will still be included in the export, with the config
						options removed.
					</CAlert>
				)} */}
			</div>
			<div className="indent3">
				<CFormCheck
					id="wizard_include_secrets"
					className="ms-4"
					checked={config.includeSecrets}
					disabled={!config.connections}
					onChange={(e) => setValue('includeSecrets', e.currentTarget.checked)}
					label={
						<>
							Include secrets
							<InlineHelp help="Some connections have secret values that can be omitted from the export. Not all modules are compatible with this">
								<FontAwesomeIcon style={{ marginLeft: '5px' }} icon={faQuestionCircle} />
							</InlineHelp>
						</>
					}
				/>
			</div>
			<div className="indent3">
				<CFormCheck
					checked={config.buttons}
					onChange={(e) => setValue('buttons', e.currentTarget.checked)}
					label="Buttons"
				/>
			</div>
			<div className="indent3">
				<CFormCheck
					checked={config.triggers}
					onChange={(e) => setValue('triggers', e.currentTarget.checked)}
					label="Triggers"
				/>
			</div>
			<div className="indent3">
				<CFormCheck
					checked={config.customVariables}
					onChange={(e) => setValue('customVariables', e.currentTarget.checked)}
					label="Custom Variables"
				/>
			</div>
			<div className="indent3">
				<CFormCheck
					checked={config.expressionVariables}
					onChange={(e) => setValue('expressionVariables', e.currentTarget.checked)}
					label="Expression Variables"
				/>
			</div>
			<div className="indent3">
				<CFormCheck
					checked={config.surfaces}
					onChange={(e) => setValue('surfaces', e.currentTarget.checked)}
					label="Surfaces"
				/>
			</div>
			<div className="indent3">
				<CFormCheck
					checked={config.imageLibrary}
					onChange={(e) => setValue('imageLibrary', e.currentTarget.checked)}
					label="Image Library"
				/>
			</div>
			{/* <div className="indent3">
				<CFormCheck
					checked={config.userconfig}
					onChange={(e) => setValue('userconfig', e.currentTarget.checked)}
					label='Settings'
				/>
			</div> */}
			<div style={{ paddingTop: '1em' }}>
				<CFormLabel>File format</CFormLabel>
				<SelectExportFormat value={config.format} setValue={(val) => setValue('format', val)} />
			</div>
			<div style={{ paddingTop: '1em' }}>
				<CFormLabel>File name</CFormLabel>
				<TextInputField value={String(config.filename)} setValue={updateProp} useVariables={true} />
			</div>
		</div>
	)
}
=======
)
>>>>>>> 495f25b1
<|MERGE_RESOLUTION|>--- conflicted
+++ resolved
@@ -73,24 +73,7 @@
 			ref,
 			() => ({
 				show() {
-<<<<<<< HEAD
-					setConfig({
-						connections: true,
-						buttons: true,
-						surfaces: true,
-						triggers: true,
-						customVariables: true,
-						expressionVariables: true,
-						imageLibrary: true,
-						includeSecrets: true,
-						// userconfig: true,
-						format: ExportFormatDefault,
-						filename: defaultExportFilename,
-					})
-
-=======
 					form.reset()
->>>>>>> 495f25b1
 					setShow(true)
 				},
 			}),
@@ -307,6 +290,20 @@
 									/>
 								</div>
 
+								<div className="indent3">
+									<form.Field
+										name="imageLibrary"
+										children={(field) => (
+											<CFormCheck
+												checked={field.state.value}
+												onChange={(e) => field.handleChange(e.currentTarget.checked)}
+												onBlur={field.handleBlur}
+												label="Image Library"
+											/>
+										)}
+									/>
+								</div>
+
 								<div style={{ paddingTop: '1em' }}>
 									<CFormLabel>File format</CFormLabel>
 									<form.Field
@@ -351,111 +348,4 @@
 			</CModal>
 		)
 	})
-<<<<<<< HEAD
-)
-
-interface ExportOptionsStepProps {
-	config: ClientExportSelection
-	setValue: (key: keyof ClientExportSelection, value: any) => void
-}
-
-function ExportOptionsStep({ config, setValue }: ExportOptionsStepProps) {
-	const updateProp = useCallback((val: string) => setValue('filename', val), [setValue])
-	return (
-		<div>
-			<h5>Export Options</h5>
-			<p>Please select the components you'd like to export:</p>
-			<div className="indent3">
-				<CFormCheck
-					id="wizard_connections"
-					checked={config.connections}
-					onChange={(e) => setValue('connections', e.currentTarget.checked)}
-					label="Connections"
-				/>
-				{/* {!config.connections && (config.buttons || config.triggers) && (
-					<CAlert color="warning">
-						Any connections referenced by buttons or triggers will still be included in the export, with the config
-						options removed.
-					</CAlert>
-				)} */}
-			</div>
-			<div className="indent3">
-				<CFormCheck
-					id="wizard_include_secrets"
-					className="ms-4"
-					checked={config.includeSecrets}
-					disabled={!config.connections}
-					onChange={(e) => setValue('includeSecrets', e.currentTarget.checked)}
-					label={
-						<>
-							Include secrets
-							<InlineHelp help="Some connections have secret values that can be omitted from the export. Not all modules are compatible with this">
-								<FontAwesomeIcon style={{ marginLeft: '5px' }} icon={faQuestionCircle} />
-							</InlineHelp>
-						</>
-					}
-				/>
-			</div>
-			<div className="indent3">
-				<CFormCheck
-					checked={config.buttons}
-					onChange={(e) => setValue('buttons', e.currentTarget.checked)}
-					label="Buttons"
-				/>
-			</div>
-			<div className="indent3">
-				<CFormCheck
-					checked={config.triggers}
-					onChange={(e) => setValue('triggers', e.currentTarget.checked)}
-					label="Triggers"
-				/>
-			</div>
-			<div className="indent3">
-				<CFormCheck
-					checked={config.customVariables}
-					onChange={(e) => setValue('customVariables', e.currentTarget.checked)}
-					label="Custom Variables"
-				/>
-			</div>
-			<div className="indent3">
-				<CFormCheck
-					checked={config.expressionVariables}
-					onChange={(e) => setValue('expressionVariables', e.currentTarget.checked)}
-					label="Expression Variables"
-				/>
-			</div>
-			<div className="indent3">
-				<CFormCheck
-					checked={config.surfaces}
-					onChange={(e) => setValue('surfaces', e.currentTarget.checked)}
-					label="Surfaces"
-				/>
-			</div>
-			<div className="indent3">
-				<CFormCheck
-					checked={config.imageLibrary}
-					onChange={(e) => setValue('imageLibrary', e.currentTarget.checked)}
-					label="Image Library"
-				/>
-			</div>
-			{/* <div className="indent3">
-				<CFormCheck
-					checked={config.userconfig}
-					onChange={(e) => setValue('userconfig', e.currentTarget.checked)}
-					label='Settings'
-				/>
-			</div> */}
-			<div style={{ paddingTop: '1em' }}>
-				<CFormLabel>File format</CFormLabel>
-				<SelectExportFormat value={config.format} setValue={(val) => setValue('format', val)} />
-			</div>
-			<div style={{ paddingTop: '1em' }}>
-				<CFormLabel>File name</CFormLabel>
-				<TextInputField value={String(config.filename)} setValue={updateProp} useVariables={true} />
-			</div>
-		</div>
-	)
-}
-=======
-)
->>>>>>> 495f25b1
+)