--- conflicted
+++ resolved
@@ -186,37 +186,11 @@
 			const fullReset = meta.fullReset
 			const submitConfig = sanitiseSelection(value, snapshot, fullReset)
 
-<<<<<<< HEAD
-		return keys
-	}, [snapshot])
-
-	const [config, setConfig] = useState<ClientImportSelection>(() => ({
-		// connections: true,
-		buttons: true,
-		surfaces: true,
-		triggers: true,
-		customVariables: true,
-		expressionVariables: true,
-		imageLibrary: true,
-		// userconfig: true,
-	}))
-
-	const validConfigKeys = Object.entries(config).filter(([k, v]) => v && snapshotKeys.includes(k))
-	// console.log('validkeys', validConfigKeys)
-
-	const setValue = useCallback((key: keyof ClientImportSelection, value: boolean) => {
-		setConfig((oldConfig: ClientImportSelection) => ({
-			...oldConfig,
-			[key]: value,
-		}))
-	}, [])
-=======
 			try {
 				await importFullMutation // TODO: 60s timeout?
 					.mutateAsync({
 						config: submitConfig,
 					})
->>>>>>> 495f25b1
 
 				// notifier.current.show(`Import successful`, `Page was imported successfully`, 10000)
 				window.location.reload()
@@ -279,42 +253,6 @@
 						/>
 					</div> */}
 
-<<<<<<< HEAD
-			<InputCheckbox
-				config={config}
-				allowKeys={snapshotKeys}
-				keyName="imageLibrary"
-				setValue={setValue}
-				label="Image Library"
-			/>
-
-			{/* <InputCheckbox
-				config={config}
-				allowKeys={snapshotKeys}
-				keyName="userconfig"
-				setValue={setValue}
-				label="Settings"
-			/> */}
-			<CCallout color="success">
-				<h5>Import Selected Components</h5>
-				<p>
-					This preserves any unselected components in their current state, while resetting and importing the selected
-					components.
-				</p>
-				<CButton color="success" data-fullreset={false} onClick={doImport} disabled={validConfigKeys.length === 0}>
-					<FontAwesomeIcon icon={faFileImport} /> Import Selected Components
-				</CButton>
-			</CCallout>
-			<CCallout color="danger">
-				<h5>Full Reset & Import</h5>
-				<p>
-					This will perform a <strong>full reset</strong> of all components, and then import any selected components.
-				</p>
-				<CButton color="primary" data-fullreset={true} onClick={doImport} disabled={validConfigKeys.length === 0}>
-					<FontAwesomeIcon icon={faFileImport} /> Full Reset & Import
-				</CButton>
-			</CCallout>
-=======
 					<div className="ms-2">
 						<form.AppField name="buttons">
 							{(field) => <field.ImportToggleField label="Buttons" disabled={!snapshot.buttons} />}
@@ -414,6 +352,12 @@
 									}
 								/>
 							)}
+						</form.AppField>
+					</div>
+
+					<div className="ms-2">
+						<form.AppField name="imageLibrary">
+							{(field) => <field.ImportToggleField label="Image Library" disabled={!snapshot.imageLibrary} />}
 						</form.AppField>
 					</div>
 
@@ -488,7 +432,6 @@
 					</CCallout>
 				</form>
 			</form.AppForm>
->>>>>>> 495f25b1
 		</>
 	)
 }
