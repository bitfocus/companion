--- conflicted
+++ resolved
@@ -156,11 +156,8 @@
 		surfaces: true,
 		triggers: true,
 		customVariables: true,
-<<<<<<< HEAD
+		expressionVariables: true,
 		imageLibrary: true,
-=======
-		expressionVariables: true,
->>>>>>> ae481426
 		// userconfig: true,
 	}))
 
