import {
	EntityModelType,
	EntityOwner,
	SomeEntityModel,
	stringifySocketEntityLocation,
	type SomeSocketEntityLocation,
} from '@companion-app/shared/Model/EntityModel.js'
import { useMemo, useRef } from 'react'
import { GenericConfirmModalRef } from '~/Components/GenericConfirmModal.js'
import { trpc, useMutationExt } from '~/TRPC'

export interface IEntityEditorService {
	readonly listId: SomeSocketEntityLocation
	readonly confirmModal: React.RefObject<GenericConfirmModalRef>

	addEntity: (
		connectionId: string,
		entityModelType: EntityModelType,
		definitionId: string,
		ownerId: EntityOwner | null
	) => Promise<string | null>

	setValue: (entityId: string, entity: SomeEntityModel | undefined, key: string, val: any) => void
	performDelete: (entityId: string, entityTypeLabel: string) => void
	performDuplicate: (entityId: string) => void
	setConnection: (entityId: string, connectionId: string) => void
	moveCard: (
		dragListId: SomeSocketEntityLocation,
		dragEntityId: string,
		dropOwnerId: EntityOwner | null,
		dropIndex: number
	) => void
	performLearn: ((entityId: string) => void) | undefined
	setEnabled: ((entityId: string, enabled: boolean) => void) | undefined
	setHeadline: ((entityId: string, headline: string) => void) | undefined

	setInverted: (entityId: string, inverted: boolean) => void
	setVariableName: (entityId: string, name: string) => void
	setVariableValue: (entityId: string, value: any) => void
	setSelectedStyleProps: (entityId: string, keys: string[]) => void
	setStylePropsValue: (entityId: string, key: string, value: any) => void
}

export interface IEntityEditorActionService {
	setValue: (key: string, val: any) => void
	performDelete: () => void
	performDuplicate: () => void
	setConnection: (connectionId: string) => void
	performLearn: (() => void) | undefined
	setEnabled: ((enabled: boolean) => void) | undefined
	setHeadline: ((headline: string) => void) | undefined

	setInverted: (inverted: boolean) => void
	setVariableName: (name: string) => void
	setVariableValue: (value: any) => void
	setSelectedStyleProps: (keys: string[]) => void
	setStylePropsValue: (key: string, value: any) => void
}

export function useControlEntitiesEditorService(
	controlId: string,
	listId: SomeSocketEntityLocation,
	confirmModal: React.RefObject<GenericConfirmModalRef>
): IEntityEditorService {
	const addMutation = useMutationExt(trpc.controls.entities.add.mutationOptions())
	const moveMutation = useMutationExt(trpc.controls.entities.move.mutationOptions())
	const setOptionMutation = useMutationExt(trpc.controls.entities.setOption.mutationOptions())
	const setConnectionMutation = useMutationExt(trpc.controls.entities.setConnection.mutationOptions())
	const removeMutation = useMutationExt(trpc.controls.entities.remove.mutationOptions())
	const duplicateMutation = useMutationExt(trpc.controls.entities.duplicate.mutationOptions())
	const learnOptionsMutation = useMutationExt(trpc.controls.entities.learnOptions.mutationOptions())
	const setEnabledMutation = useMutationExt(trpc.controls.entities.setEnabled.mutationOptions())
	const setHeadlineMutation = useMutationExt(trpc.controls.entities.setHeadline.mutationOptions())
	const setInvertedMutation = useMutationExt(trpc.controls.entities.setInverted.mutationOptions())
	const setStyleSelectionMutation = useMutationExt(trpc.controls.entities.setStyleSelection.mutationOptions())
	const setStyleValueMutation = useMutationExt(trpc.controls.entities.setStyleValue.mutationOptions())

	return useMemo(
		() => ({
			listId,
			confirmModal,

<<<<<<< HEAD
			addEntity: async (
				connectionId: string,
				entityModelType: EntityModelType,
				definitionId: string,
				ownerId: EntityOwner | null
			) => {
				return socket.emitPromise('controls:entity:add', [
=======
			addEntity: async (connectionId: string, definitionId: string, ownerId: EntityOwner | null) => {
				return addMutation.mutateAsync({
>>>>>>> 9f1fbbc4
					controlId,
					entityLocation: listId,
					ownerId,
					connectionId,
					entityType: entityModelType,
					entityDefinition: definitionId,
				})
			},

			moveCard: (
				moveEntityLocation: SomeSocketEntityLocation,
				moveEntityId: string,
				newOwnerId: EntityOwner | null,
				newIndex: number
			) => {
				moveMutation
					.mutateAsync({
						controlId,
						moveEntityLocation,
						moveEntityId,
						newOwnerId,
						newEntityLocation: listId,
						newIndex,
					})
					.catch((e) => {
						console.error('Failed to reorder control entities', e)
					})
			},

			setValue: (entityId: string, entity: SomeEntityModel | undefined, key: string, value: any) => {
				if (!entity?.options || entity.options[key] !== value) {
					setOptionMutation
						.mutateAsync({
							controlId,
							entityLocation: listId,
							entityId,
							key,
							value,
						})
						.catch((e) => {
							console.error('Failed to set control entity option', e)
						})
				}
			},

			setConnection: (entityId: string, connectionId: string) => {
				setConnectionMutation
					.mutateAsync({
						controlId,
						entityLocation: listId,
						entityId,
						connectionId,
					})
					.catch((e) => {
						console.error('Failed to set control entity connection', e)
					})
			},

			performDelete: (entityId: string, entityTypeLabel: string) => {
				confirmModal.current?.show(`Delete ${entityTypeLabel}`, `Delete ${entityTypeLabel}?`, 'Delete', () => {
					removeMutation
						.mutateAsync({
							controlId,
							entityLocation: listId,
							entityId,
						})
						.catch((e) => {
							console.error('Failed to remove control entity', e)
						})
				})
			},

			performDuplicate: (entityId: string) => {
				duplicateMutation
					.mutateAsync({
						controlId,
						entityLocation: listId,
						entityId,
					})
					.catch((e) => {
						console.error('Failed to duplicate control entity', e)
					})
			},

			performLearn: (entityId: string) => {
				learnOptionsMutation
					.mutateAsync({
						controlId,
						entityLocation: listId,
						entityId,
					})
					.catch((e) => {
						console.error('Failed to learn control entity values', e)
					})
			},

			setEnabled: (entityId: string, enabled: boolean) => {
				setEnabledMutation
					.mutateAsync({
						controlId,
						entityLocation: listId,
						entityId,
						enabled,
					})
					.catch((e) => {
						console.error('Failed to enable/disable entity', e)
					})
			},
			setHeadline: (entityId: string, headline: string) => {
				setHeadlineMutation
					.mutateAsync({
						controlId,
						entityLocation: listId,
						entityId,
						headline,
					})
					.catch((e) => {
						console.error('Failed to set entity headline', e)
					})
			},

			setInverted: (entityId: string, isInverted: boolean) => {
				setInvertedMutation
					.mutateAsync({
						controlId,
						entityLocation: listId,
						entityId,
						isInverted,
					})
					.catch((e) => {
						console.error('Failed to set entity inverted', e)
					})
			},

<<<<<<< HEAD
			setVariableName: (entityId: string, name: string) => {
				socket.emitPromise('controls:entity:set-variable-name', [controlId, listId, entityId, name]).catch((e) => {
					console.error('Failed to set entity variable name', e)
				})
			},
			setVariableValue: (entityId: string, value: any) => {
				socket.emitPromise('controls:entity:set-variable-value', [controlId, listId, entityId, value]).catch((e) => {
					console.error('Failed to set entity variable value', e)
				})
			},

			setSelectedStyleProps: (entityId: string, keys: string[]) => {
				socket.emitPromise('controls:entity:set-style-selection', [controlId, listId, entityId, keys]).catch((e) => {
					console.error('Failed to set entity style selected props', e)
				})
=======
			setSelectedStyleProps: (entityId: string, selected: string[]) => {
				setStyleSelectionMutation
					.mutateAsync({
						controlId,
						entityLocation: listId,
						entityId,
						selected,
					})
					.catch((e) => {
						console.error('Failed to set entity style selected props', e)
					})
>>>>>>> 9f1fbbc4
			},

			setStylePropsValue: (entityId: string, key: string, value: any) => {
				setStyleValueMutation
					.mutateAsync({
						controlId,
						entityLocation: listId,
						entityId,
						key,
						value,
					})
					.catch((e) => {
						console.error('Failed to set entity style value', e)
					})
			},
		}),
		// eslint-disable-next-line react-hooks/exhaustive-deps
<<<<<<< HEAD
		[socket, confirmModal, controlId, stringifySocketEntityLocation(listId)]
=======
		[
			addMutation,
			moveMutation,
			setOptionMutation,
			setConnectionMutation,
			removeMutation,
			duplicateMutation,
			learnOptionsMutation,
			setEnabledMutation,
			setHeadlineMutation,
			setInvertedMutation,
			setStyleSelectionMutation,
			setStyleValueMutation,

			confirmModal,
			controlId,
			// eslint-disable-next-line react-hooks/exhaustive-deps
			stringifySocketEntityLocation(listId),
			entityTypeLabel,
			entityModelType,
		]
>>>>>>> 9f1fbbc4
	)
}

export function useControlEntityService(
	serviceFactory: IEntityEditorService,
	entity: SomeEntityModel,
	entityTypeLabel: string
): IEntityEditorActionService {
	const entityRef = useRef<SomeEntityModel>()
	entityRef.current = entity

	const entityId = entity.id

	return useMemo(
		() => ({
			setValue: (key: string, val: any) => serviceFactory.setValue(entityId, entityRef.current, key, val),
			performDelete: () => serviceFactory.performDelete(entityId, entityTypeLabel),
			performDuplicate: () => serviceFactory.performDuplicate(entityId),
			setConnection: (connectionId: string) => serviceFactory.setConnection(entityId, connectionId),
			performLearn: serviceFactory.performLearn ? () => serviceFactory.performLearn?.(entityId) : undefined,
			setEnabled: serviceFactory.setEnabled
				? (enabled: boolean) => serviceFactory.setEnabled?.(entityId, enabled)
				: undefined,
			setHeadline: serviceFactory.setHeadline
				? (headline: string) => serviceFactory.setHeadline?.(entityId, headline)
				: undefined,
			setInverted: (inverted: boolean) => serviceFactory.setInverted(entityId, inverted),
			setVariableName: (name: string) => serviceFactory.setVariableName(entityId, name),
			setVariableValue: (value: any) => serviceFactory.setVariableValue(entityId, value),
			setSelectedStyleProps: (keys: string[]) => serviceFactory.setSelectedStyleProps(entityId, keys),
			setStylePropsValue: (key: string, value: any) => serviceFactory.setStylePropsValue(entityId, key, value),
		}),
		[serviceFactory, entityId, entityTypeLabel]
	)
}<|MERGE_RESOLUTION|>--- conflicted
+++ resolved
@@ -74,24 +74,21 @@
 	const setInvertedMutation = useMutationExt(trpc.controls.entities.setInverted.mutationOptions())
 	const setStyleSelectionMutation = useMutationExt(trpc.controls.entities.setStyleSelection.mutationOptions())
 	const setStyleValueMutation = useMutationExt(trpc.controls.entities.setStyleValue.mutationOptions())
+	const setVariableNameMutation = useMutationExt(trpc.controls.entities.setVariableName.mutationOptions())
+	const setVariableValueMutation = useMutationExt(trpc.controls.entities.setVariableValue.mutationOptions())
 
 	return useMemo(
 		() => ({
 			listId,
 			confirmModal,
 
-<<<<<<< HEAD
 			addEntity: async (
 				connectionId: string,
 				entityModelType: EntityModelType,
 				definitionId: string,
 				ownerId: EntityOwner | null
 			) => {
-				return socket.emitPromise('controls:entity:add', [
-=======
-			addEntity: async (connectionId: string, definitionId: string, ownerId: EntityOwner | null) => {
 				return addMutation.mutateAsync({
->>>>>>> 9f1fbbc4
 					controlId,
 					entityLocation: listId,
 					ownerId,
@@ -226,23 +223,31 @@
 					})
 			},
 
-<<<<<<< HEAD
 			setVariableName: (entityId: string, name: string) => {
-				socket.emitPromise('controls:entity:set-variable-name', [controlId, listId, entityId, name]).catch((e) => {
-					console.error('Failed to set entity variable name', e)
-				})
+				setVariableNameMutation
+					.mutateAsync({
+						controlId,
+						entityLocation: listId,
+						entityId,
+						name,
+					})
+					.catch((e) => {
+						console.error('Failed to set entity variable name', e)
+					})
 			},
 			setVariableValue: (entityId: string, value: any) => {
-				socket.emitPromise('controls:entity:set-variable-value', [controlId, listId, entityId, value]).catch((e) => {
-					console.error('Failed to set entity variable value', e)
-				})
-			},
-
-			setSelectedStyleProps: (entityId: string, keys: string[]) => {
-				socket.emitPromise('controls:entity:set-style-selection', [controlId, listId, entityId, keys]).catch((e) => {
-					console.error('Failed to set entity style selected props', e)
-				})
-=======
+				setVariableValueMutation
+					.mutateAsync({
+						controlId,
+						entityLocation: listId,
+						entityId,
+						value,
+					})
+					.catch((e) => {
+						console.error('Failed to set entity variable value', e)
+					})
+			},
+
 			setSelectedStyleProps: (entityId: string, selected: string[]) => {
 				setStyleSelectionMutation
 					.mutateAsync({
@@ -254,7 +259,6 @@
 					.catch((e) => {
 						console.error('Failed to set entity style selected props', e)
 					})
->>>>>>> 9f1fbbc4
 			},
 
 			setStylePropsValue: (entityId: string, key: string, value: any) => {
@@ -272,9 +276,6 @@
 			},
 		}),
 		// eslint-disable-next-line react-hooks/exhaustive-deps
-<<<<<<< HEAD
-		[socket, confirmModal, controlId, stringifySocketEntityLocation(listId)]
-=======
 		[
 			addMutation,
 			moveMutation,
@@ -288,15 +289,14 @@
 			setInvertedMutation,
 			setStyleSelectionMutation,
 			setStyleValueMutation,
+			setVariableNameMutation,
+			setVariableValueMutation,
 
 			confirmModal,
 			controlId,
 			// eslint-disable-next-line react-hooks/exhaustive-deps
 			stringifySocketEntityLocation(listId),
-			entityTypeLabel,
-			entityModelType,
 		]
->>>>>>> 9f1fbbc4
 	)
 }
 
