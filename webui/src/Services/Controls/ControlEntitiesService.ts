import {
<<<<<<< HEAD
	EntityModelType,
	EntityOwner,
	FeedbackEntityStyleOverride,
	SomeEntityModel,
=======
>>>>>>> 495f25b1
	stringifySocketEntityLocation,
	type SomeSocketEntityLocation,
	type EntityModelType,
	type EntityOwner,
	type SomeEntityModel,
} from '@companion-app/shared/Model/EntityModel.js'
import { useMemo, useRef } from 'react'
import type { GenericConfirmModalRef } from '~/Components/GenericConfirmModal.js'
import { trpc, useMutationExt } from '~/Resources/TRPC'

export interface IEntityEditorService {
	readonly listId: SomeSocketEntityLocation
	readonly confirmModal: React.RefObject<GenericConfirmModalRef>

	addEntity: (
		connectionId: string,
		entityModelType: EntityModelType,
		definitionId: string,
		ownerId: EntityOwner | null
	) => Promise<string | null>

	setValue: (entityId: string, entity: SomeEntityModel | undefined, key: string, val: any) => void
	performDelete: (entityId: string, entityTypeLabel: string) => void
	performDuplicate: (entityId: string) => void
	setConnection: (entityId: string, connectionId: string) => void
	moveCard: (
		dragListId: SomeSocketEntityLocation,
		dragEntityId: string,
		dropOwnerId: EntityOwner | null,
		dropIndex: number
	) => void
	performLearn: ((entityId: string) => void) | undefined
	setEnabled: ((entityId: string, enabled: boolean) => void) | undefined
	setHeadline: ((entityId: string, headline: string) => void) | undefined

	setInverted: (entityId: string, inverted: boolean) => void
	setVariableName: (entityId: string, name: string) => void
	setVariableValue: (entityId: string, value: any) => void
	setSelectedStyleProps: (entityId: string, keys: string[]) => void
	setStylePropsValue: (entityId: string, key: string, value: any) => void

	replaceStyleOverride: (entityId: string, override: FeedbackEntityStyleOverride) => void
	removeStyleOverride: (entityId: string, overrideId: string) => void
}

export interface IEntityEditorActionService {
	setValue: (key: string, val: any) => void
	performDelete: () => void
	performDuplicate: () => void
	setConnection: (connectionId: string) => void
	performLearn: (() => void) | undefined
	setEnabled: ((enabled: boolean) => void) | undefined
	setHeadline: ((headline: string) => void) | undefined

	setInverted: (inverted: boolean) => void
	setVariableName: (name: string) => void
	setVariableValue: (value: any) => void
	setSelectedStyleProps: (keys: string[]) => void
	setStylePropsValue: (key: string, value: any) => void

	replaceStyleOverride: (override: FeedbackEntityStyleOverride) => void
	removeStyleOverride: (overrideId: string) => void
}

export function useControlEntitiesEditorService(
	controlId: string,
	listId: SomeSocketEntityLocation,
	confirmModal: React.RefObject<GenericConfirmModalRef>
): IEntityEditorService {
	const addMutation = useMutationExt(trpc.controls.entities.add.mutationOptions())
	const moveMutation = useMutationExt(trpc.controls.entities.move.mutationOptions())
	const setOptionMutation = useMutationExt(trpc.controls.entities.setOption.mutationOptions())
	const setConnectionMutation = useMutationExt(trpc.controls.entities.setConnection.mutationOptions())
	const removeMutation = useMutationExt(trpc.controls.entities.remove.mutationOptions())
	const duplicateMutation = useMutationExt(trpc.controls.entities.duplicate.mutationOptions())
	const learnOptionsMutation = useMutationExt(trpc.controls.entities.learnOptions.mutationOptions())
	const setEnabledMutation = useMutationExt(trpc.controls.entities.setEnabled.mutationOptions())
	const setHeadlineMutation = useMutationExt(trpc.controls.entities.setHeadline.mutationOptions())
	const setInvertedMutation = useMutationExt(trpc.controls.entities.setInverted.mutationOptions())
	const setStyleSelectionMutation = useMutationExt(trpc.controls.entities.setStyleSelection.mutationOptions())
	const setStyleValueMutation = useMutationExt(trpc.controls.entities.setStyleValue.mutationOptions())
	const setVariableNameMutation = useMutationExt(trpc.controls.entities.setVariableName.mutationOptions())
	const setVariableValueMutation = useMutationExt(trpc.controls.entities.setVariableValue.mutationOptions())
	const replaceStyleOverrideMutation = useMutationExt(trpc.controls.entities.replaceStyleOverride.mutationOptions())
	const removeStyleOverrideMutation = useMutationExt(trpc.controls.entities.removeStyleOverride.mutationOptions())

	return useMemo(
		() => ({
			listId,
			confirmModal,

			addEntity: async (
				connectionId: string,
				entityModelType: EntityModelType,
				definitionId: string,
				ownerId: EntityOwner | null
			) => {
				return addMutation.mutateAsync({
					controlId,
					entityLocation: listId,
					ownerId,
					connectionId,
					entityType: entityModelType,
					entityDefinition: definitionId,
				})
			},

			moveCard: (
				moveEntityLocation: SomeSocketEntityLocation,
				moveEntityId: string,
				newOwnerId: EntityOwner | null,
				newIndex: number
			) => {
				moveMutation
					.mutateAsync({
						controlId,
						moveEntityLocation,
						moveEntityId,
						newOwnerId,
						newEntityLocation: listId,
						newIndex,
					})
					.catch((e) => {
						console.error('Failed to reorder control entities', e)
					})
			},

			setValue: (entityId: string, entity: SomeEntityModel | undefined, key: string, value: any) => {
				if (!entity?.options || entity.options[key] !== value) {
					setOptionMutation
						.mutateAsync({
							controlId,
							entityLocation: listId,
							entityId,
							key,
							value,
						})
						.catch((e) => {
							console.error('Failed to set control entity option', e)
						})
				}
			},

			setConnection: (entityId: string, connectionId: string) => {
				setConnectionMutation
					.mutateAsync({
						controlId,
						entityLocation: listId,
						entityId,
						connectionId,
					})
					.catch((e) => {
						console.error('Failed to set control entity connection', e)
					})
			},

			performDelete: (entityId: string, entityTypeLabel: string) => {
				confirmModal.current?.show(`Delete ${entityTypeLabel}`, `Delete ${entityTypeLabel}?`, 'Delete', () => {
					removeMutation
						.mutateAsync({
							controlId,
							entityLocation: listId,
							entityId,
						})
						.catch((e) => {
							console.error('Failed to remove control entity', e)
						})
				})
			},

			performDuplicate: (entityId: string) => {
				duplicateMutation
					.mutateAsync({
						controlId,
						entityLocation: listId,
						entityId,
					})
					.catch((e) => {
						console.error('Failed to duplicate control entity', e)
					})
			},

			performLearn: (entityId: string) => {
				learnOptionsMutation
					.mutateAsync({
						controlId,
						entityLocation: listId,
						entityId,
					})
					.catch((e) => {
						console.error('Failed to learn control entity values', e)
					})
			},

			setEnabled: (entityId: string, enabled: boolean) => {
				setEnabledMutation
					.mutateAsync({
						controlId,
						entityLocation: listId,
						entityId,
						enabled,
					})
					.catch((e) => {
						console.error('Failed to enable/disable entity', e)
					})
			},
			setHeadline: (entityId: string, headline: string) => {
				setHeadlineMutation
					.mutateAsync({
						controlId,
						entityLocation: listId,
						entityId,
						headline,
					})
					.catch((e) => {
						console.error('Failed to set entity headline', e)
					})
			},

			setInverted: (entityId: string, isInverted: boolean) => {
				setInvertedMutation
					.mutateAsync({
						controlId,
						entityLocation: listId,
						entityId,
						isInverted,
					})
					.catch((e) => {
						console.error('Failed to set entity inverted', e)
					})
			},

			setVariableName: (entityId: string, name: string) => {
				setVariableNameMutation
					.mutateAsync({
						controlId,
						entityLocation: listId,
						entityId,
						name,
					})
					.catch((e) => {
						console.error('Failed to set entity variable name', e)
					})
			},
			setVariableValue: (entityId: string, value: any) => {
				setVariableValueMutation
					.mutateAsync({
						controlId,
						entityLocation: listId,
						entityId,
						value,
					})
					.catch((e) => {
						console.error('Failed to set entity variable value', e)
					})
			},

			setSelectedStyleProps: (entityId: string, selected: string[]) => {
				setStyleSelectionMutation
					.mutateAsync({
						controlId,
						entityLocation: listId,
						entityId,
						selected,
					})
					.catch((e) => {
						console.error('Failed to set entity style selected props', e)
					})
			},

			setStylePropsValue: (entityId: string, key: string, value: any) => {
				setStyleValueMutation
					.mutateAsync({
						controlId,
						entityLocation: listId,
						entityId,
						key,
						value,
					})
					.catch((e) => {
						console.error('Failed to set entity style value', e)
					})
			},

			replaceStyleOverride: (entityId: string, override: FeedbackEntityStyleOverride) => {
				replaceStyleOverrideMutation
					.mutateAsync({
						controlId,
						entityLocation: listId,
						entityId,
						override,
					})
					.catch((e) => {
						console.error('Failed to replace style override', e)
					})
			},
			removeStyleOverride: (entityId: string, overrideId: string) => {
				removeStyleOverrideMutation
					.mutateAsync({
						controlId,
						entityLocation: listId,
						entityId,
						overrideId,
					})
					.catch((e) => {
						console.error('Failed to remove style override', e)
					})
			},
		}),
		// eslint-disable-next-line react-hooks/exhaustive-deps
		[
			addMutation,
			moveMutation,
			setOptionMutation,
			setConnectionMutation,
			removeMutation,
			duplicateMutation,
			learnOptionsMutation,
			setEnabledMutation,
			setHeadlineMutation,
			setInvertedMutation,
			setStyleSelectionMutation,
			setStyleValueMutation,
			setVariableNameMutation,
			setVariableValueMutation,
			replaceStyleOverrideMutation,
			removeStyleOverrideMutation,

			confirmModal,
			controlId,
			// eslint-disable-next-line react-hooks/exhaustive-deps
			stringifySocketEntityLocation(listId),
		]
	)
}

export function useControlEntityService(
	serviceFactory: IEntityEditorService,
	entity: SomeEntityModel,
	entityTypeLabel: string
): IEntityEditorActionService {
	const entityRef = useRef<SomeEntityModel>()
	entityRef.current = entity

	const entityId = entity.id

	return useMemo(
		() => ({
			setValue: (key: string, val: any) => serviceFactory.setValue(entityId, entityRef.current, key, val),
			performDelete: () => serviceFactory.performDelete(entityId, entityTypeLabel),
			performDuplicate: () => serviceFactory.performDuplicate(entityId),
			setConnection: (connectionId: string) => serviceFactory.setConnection(entityId, connectionId),
			performLearn: serviceFactory.performLearn ? () => serviceFactory.performLearn?.(entityId) : undefined,
			setEnabled: serviceFactory.setEnabled
				? (enabled: boolean) => serviceFactory.setEnabled?.(entityId, enabled)
				: undefined,
			setHeadline: serviceFactory.setHeadline
				? (headline: string) => serviceFactory.setHeadline?.(entityId, headline)
				: undefined,
			setInverted: (inverted: boolean) => serviceFactory.setInverted(entityId, inverted),
			setVariableName: (name: string) => serviceFactory.setVariableName(entityId, name),
			setVariableValue: (value: any) => serviceFactory.setVariableValue(entityId, value),
			setSelectedStyleProps: (keys: string[]) => serviceFactory.setSelectedStyleProps(entityId, keys),
			setStylePropsValue: (key: string, value: any) => serviceFactory.setStylePropsValue(entityId, key, value),
			replaceStyleOverride: (override: FeedbackEntityStyleOverride) =>
				serviceFactory.replaceStyleOverride(entityId, override),
			removeStyleOverride: (overrideId: string) => serviceFactory.removeStyleOverride(entityId, overrideId),
		}),
		[serviceFactory, entityId, entityTypeLabel]
	)
}<|MERGE_RESOLUTION|>--- conflicted
+++ resolved
@@ -1,12 +1,6 @@
 import {
-<<<<<<< HEAD
-	EntityModelType,
-	EntityOwner,
-	FeedbackEntityStyleOverride,
-	SomeEntityModel,
-=======
->>>>>>> 495f25b1
 	stringifySocketEntityLocation,
+	type FeedbackEntityStyleOverride,
 	type SomeSocketEntityLocation,
 	type EntityModelType,
 	type EntityOwner,
