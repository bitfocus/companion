<<<<<<< HEAD
import { useContext, useMemo } from 'react'
import { SocketContext, socketEmitPromise } from '../../util.js'
import type { IEntityEditorService } from './ControlEntitiesService.js'
import type { EntityOwner, SomeEntityModel, SomeSocketEntityLocation } from '@companion-app/shared/Model/EntityModel.js'
=======
import { useContext, useMemo, useRef } from 'react'
import { SocketContext } from '../../util.js'
import { ActionInstance, ActionSetId } from '@companion-app/shared/Model/ActionModel.js'
import { GenericConfirmModalRef } from '../../Components/GenericConfirmModal.js'
>>>>>>> de15eadc

export function useActionRecorderActionService(sessionId: string): IEntityEditorService {
	const socket = useContext(SocketContext)

	return useMemo(
		() => ({
<<<<<<< HEAD
			listId: 'trigger_actions',
			confirmModal: { current: null }, // TODO this is a hack

			addEntity: (_connectionId: string, _definitionId: string, _ownerId: EntityOwner | null) => {
=======
			addAction: (actionType: string, parentId: string | null) => {
				const [connectionId, actionId] = actionType.split(':', 2)
				socket
					.emitPromise('controls:action:add', [
						controlId,
						stepId,
						setId,
						parentId ? { parentActionId: parentId, childGroup: 'default' } : null,
						connectionId,
						actionId,
					])
					.catch((e) => {
						console.error('Failed to add control action', e)
					})
			},

			moveCard: (
				dragStepId: string,
				dragSetId: ActionSetId,
				dragActionId: string,
				dropParentId: string | null,
				dropIndex: number
			) => {
				socket
					.emitPromise('controls:action:move', [
						controlId,
						dragStepId,
						dragSetId,
						dragActionId,
						stepId,
						setId,
						dropParentId ? { parentActionId: dropParentId, childGroup: 'default' } : null,
						dropIndex,
					])
					.catch((e) => {
						console.error('Failed to reorder control actions', e)
					})
			},

			setValue: (actionId: string, action: ActionInstance | undefined, key: string, val: any) => {
				if (!action?.options || action.options[key] !== val) {
					socket
						.emitPromise('controls:action:set-option', [controlId, stepId, setId, actionId, key, val])
						.catch((e) => {
							console.error('Failed to set control action option', e)
						})
				}
			},

			setConnection: (actionId: string, connectionId: string | number) => {
				socket
					.emitPromise('controls:action:set-connection', [controlId, stepId, setId, actionId, connectionId + ''])
					.catch((e) => {
						console.error('Failed to set control action connection', e)
					})
			},

			performDelete: (actionId: string) => {
				confirmModal.current?.show('Delete action', 'Delete action?', 'Delete', () => {
					socket.emitPromise('controls:action:remove', [controlId, stepId, setId, actionId]).catch((e) => {
						console.error('Failed to remove control action', e)
					})
				})
			},

			performDuplicate: (actionId: string) => {
				socket.emitPromise('controls:action:duplicate', [controlId, stepId, setId, actionId]).catch((e) => {
					console.error('Failed to duplicate control action', e)
				})
			},

			performLearn: (actionId: string) => {
				socket.emitPromise('controls:action:learn', [controlId, stepId, setId, actionId]).catch((e) => {
					console.error('Failed to learn control action values', e)
				})
			},

			setEnabled: (actionId: string, enabled: boolean) => {
				socket.emitPromise('controls:action:enabled', [controlId, stepId, setId, actionId, enabled]).catch((e) => {
					console.error('Failed to enable/disable action', e)
				})
			},

			setHeadline: (actionId: string, headline: string) => {
				socket
					.emitPromise('controls:action:set-headline', [controlId, stepId, setId, actionId, headline])
					.catch((e) => {
						console.error('Failed to set action headline', e)
					})
			},
		}),
		[socket, confirmModal, controlId, stepId, setId]
	)
}

export function useActionRecorderActionService(sessionId: string): IActionEditorService {
	const socket = useContext(SocketContext)

	return useMemo(
		() => ({
			addAction: (_actionType: string, _parentId: string | null) => {
>>>>>>> de15eadc
				// Not supported
			},
			moveCard: (
				_dragListId: SomeSocketEntityLocation,
				dragEntityId: string,
				_dropOwnerId: EntityOwner | null,
				dropIndex: number
			) => {
<<<<<<< HEAD
				socketEmitPromise(socket, 'action-recorder:session:action-reorder', [sessionId, dragEntityId, dropIndex]).catch(
					(e) => {
=======
				socket
					.emitPromise('action-recorder:session:action-reorder', [sessionId, dragActionId, dropIndex])
					.catch((e) => {
>>>>>>> de15eadc
						console.error(e)
					})
			},

<<<<<<< HEAD
			setValue: (entityId: string, _action: SomeEntityModel | undefined, key: string, value: any) => {
				socketEmitPromise(socket, 'action-recorder:session:action-set-value', [sessionId, entityId, key, value]).catch(
					(e) => {
						console.error(e)
					}
				)
=======
			setValue: (actionId: string, _action: ActionInstance | undefined, key: string, value: any) => {
				socket.emitPromise('action-recorder:session:action-set-value', [sessionId, actionId, key, value]).catch((e) => {
					console.error(e)
				})
>>>>>>> de15eadc
			},

			setConnection: (_entityId: string, _connectionId: string) => {
				// Not implemented in action recorder
			},

<<<<<<< HEAD
			setDelay: (entityId: string, delay: number) => {
				socketEmitPromise(socket, 'action-recorder:session:action-delay', [sessionId, entityId, delay]).catch((e) => {
=======
			setDelay: (actionId: string, delay: number) => {
				socket.emitPromise('action-recorder:session:action-delay', [sessionId, actionId, delay]).catch((e) => {
>>>>>>> de15eadc
					console.error(e)
				})
			},

<<<<<<< HEAD
			performDelete: (entityId: string) => {
				socketEmitPromise(socket, 'action-recorder:session:action-delete', [sessionId, entityId]).catch((e) => {
=======
			performDelete: (actionId: string) => {
				socket.emitPromise('action-recorder:session:action-delete', [sessionId, actionId]).catch((e) => {
>>>>>>> de15eadc
					console.error(e)
				})
			},

<<<<<<< HEAD
			performDuplicate: (entityId: string) => {
				socketEmitPromise(socket, 'action-recorder:session:action-duplicate', [sessionId, entityId]).catch((e) => {
=======
			performDuplicate: (actionId: string) => {
				socket.emitPromise('action-recorder:session:action-duplicate', [sessionId, actionId]).catch((e) => {
>>>>>>> de15eadc
					console.error(e)
				})
			},

			performLearn: undefined,
			setEnabled: undefined,
			setHeadline: undefined,

			setInverted: (_entityId: string, _inverted: boolean) => {
				// Not supported
			},

			setSelectedStyleProps: (_entityId: string, _keys: string[]) => {
				// Not supported
			},

			setStylePropsValue: (_entityId: string, _key: string, _value: any) => {
				// Not supported
			},
		}),
		[socket, sessionId]
	)
}<|MERGE_RESOLUTION|>--- conflicted
+++ resolved
@@ -1,128 +1,17 @@
-<<<<<<< HEAD
 import { useContext, useMemo } from 'react'
-import { SocketContext, socketEmitPromise } from '../../util.js'
+import { SocketContext } from '../../util.js'
 import type { IEntityEditorService } from './ControlEntitiesService.js'
 import type { EntityOwner, SomeEntityModel, SomeSocketEntityLocation } from '@companion-app/shared/Model/EntityModel.js'
-=======
-import { useContext, useMemo, useRef } from 'react'
-import { SocketContext } from '../../util.js'
-import { ActionInstance, ActionSetId } from '@companion-app/shared/Model/ActionModel.js'
-import { GenericConfirmModalRef } from '../../Components/GenericConfirmModal.js'
->>>>>>> de15eadc
 
 export function useActionRecorderActionService(sessionId: string): IEntityEditorService {
 	const socket = useContext(SocketContext)
 
 	return useMemo(
 		() => ({
-<<<<<<< HEAD
 			listId: 'trigger_actions',
 			confirmModal: { current: null }, // TODO this is a hack
 
 			addEntity: (_connectionId: string, _definitionId: string, _ownerId: EntityOwner | null) => {
-=======
-			addAction: (actionType: string, parentId: string | null) => {
-				const [connectionId, actionId] = actionType.split(':', 2)
-				socket
-					.emitPromise('controls:action:add', [
-						controlId,
-						stepId,
-						setId,
-						parentId ? { parentActionId: parentId, childGroup: 'default' } : null,
-						connectionId,
-						actionId,
-					])
-					.catch((e) => {
-						console.error('Failed to add control action', e)
-					})
-			},
-
-			moveCard: (
-				dragStepId: string,
-				dragSetId: ActionSetId,
-				dragActionId: string,
-				dropParentId: string | null,
-				dropIndex: number
-			) => {
-				socket
-					.emitPromise('controls:action:move', [
-						controlId,
-						dragStepId,
-						dragSetId,
-						dragActionId,
-						stepId,
-						setId,
-						dropParentId ? { parentActionId: dropParentId, childGroup: 'default' } : null,
-						dropIndex,
-					])
-					.catch((e) => {
-						console.error('Failed to reorder control actions', e)
-					})
-			},
-
-			setValue: (actionId: string, action: ActionInstance | undefined, key: string, val: any) => {
-				if (!action?.options || action.options[key] !== val) {
-					socket
-						.emitPromise('controls:action:set-option', [controlId, stepId, setId, actionId, key, val])
-						.catch((e) => {
-							console.error('Failed to set control action option', e)
-						})
-				}
-			},
-
-			setConnection: (actionId: string, connectionId: string | number) => {
-				socket
-					.emitPromise('controls:action:set-connection', [controlId, stepId, setId, actionId, connectionId + ''])
-					.catch((e) => {
-						console.error('Failed to set control action connection', e)
-					})
-			},
-
-			performDelete: (actionId: string) => {
-				confirmModal.current?.show('Delete action', 'Delete action?', 'Delete', () => {
-					socket.emitPromise('controls:action:remove', [controlId, stepId, setId, actionId]).catch((e) => {
-						console.error('Failed to remove control action', e)
-					})
-				})
-			},
-
-			performDuplicate: (actionId: string) => {
-				socket.emitPromise('controls:action:duplicate', [controlId, stepId, setId, actionId]).catch((e) => {
-					console.error('Failed to duplicate control action', e)
-				})
-			},
-
-			performLearn: (actionId: string) => {
-				socket.emitPromise('controls:action:learn', [controlId, stepId, setId, actionId]).catch((e) => {
-					console.error('Failed to learn control action values', e)
-				})
-			},
-
-			setEnabled: (actionId: string, enabled: boolean) => {
-				socket.emitPromise('controls:action:enabled', [controlId, stepId, setId, actionId, enabled]).catch((e) => {
-					console.error('Failed to enable/disable action', e)
-				})
-			},
-
-			setHeadline: (actionId: string, headline: string) => {
-				socket
-					.emitPromise('controls:action:set-headline', [controlId, stepId, setId, actionId, headline])
-					.catch((e) => {
-						console.error('Failed to set action headline', e)
-					})
-			},
-		}),
-		[socket, confirmModal, controlId, stepId, setId]
-	)
-}
-
-export function useActionRecorderActionService(sessionId: string): IActionEditorService {
-	const socket = useContext(SocketContext)
-
-	return useMemo(
-		() => ({
-			addAction: (_actionType: string, _parentId: string | null) => {
->>>>>>> de15eadc
 				// Not supported
 			},
 			moveCard: (
@@ -131,66 +20,37 @@
 				_dropOwnerId: EntityOwner | null,
 				dropIndex: number
 			) => {
-<<<<<<< HEAD
-				socketEmitPromise(socket, 'action-recorder:session:action-reorder', [sessionId, dragEntityId, dropIndex]).catch(
-					(e) => {
-=======
 				socket
-					.emitPromise('action-recorder:session:action-reorder', [sessionId, dragActionId, dropIndex])
+					.emitPromise('action-recorder:session:action-reorder', [sessionId, dragEntityId, dropIndex])
 					.catch((e) => {
->>>>>>> de15eadc
 						console.error(e)
 					})
 			},
 
-<<<<<<< HEAD
 			setValue: (entityId: string, _action: SomeEntityModel | undefined, key: string, value: any) => {
-				socketEmitPromise(socket, 'action-recorder:session:action-set-value', [sessionId, entityId, key, value]).catch(
-					(e) => {
-						console.error(e)
-					}
-				)
-=======
-			setValue: (actionId: string, _action: ActionInstance | undefined, key: string, value: any) => {
-				socket.emitPromise('action-recorder:session:action-set-value', [sessionId, actionId, key, value]).catch((e) => {
+				socket.emitPromise('action-recorder:session:action-set-value', [sessionId, entityId, key, value]).catch((e) => {
 					console.error(e)
 				})
->>>>>>> de15eadc
 			},
 
 			setConnection: (_entityId: string, _connectionId: string) => {
 				// Not implemented in action recorder
 			},
 
-<<<<<<< HEAD
 			setDelay: (entityId: string, delay: number) => {
-				socketEmitPromise(socket, 'action-recorder:session:action-delay', [sessionId, entityId, delay]).catch((e) => {
-=======
-			setDelay: (actionId: string, delay: number) => {
-				socket.emitPromise('action-recorder:session:action-delay', [sessionId, actionId, delay]).catch((e) => {
->>>>>>> de15eadc
+				socket.emitPromise('action-recorder:session:action-delay', [sessionId, entityId, delay]).catch((e) => {
 					console.error(e)
 				})
 			},
 
-<<<<<<< HEAD
 			performDelete: (entityId: string) => {
-				socketEmitPromise(socket, 'action-recorder:session:action-delete', [sessionId, entityId]).catch((e) => {
-=======
-			performDelete: (actionId: string) => {
-				socket.emitPromise('action-recorder:session:action-delete', [sessionId, actionId]).catch((e) => {
->>>>>>> de15eadc
+				socket.emitPromise('action-recorder:session:action-delete', [sessionId, entityId]).catch((e) => {
 					console.error(e)
 				})
 			},
 
-<<<<<<< HEAD
 			performDuplicate: (entityId: string) => {
-				socketEmitPromise(socket, 'action-recorder:session:action-duplicate', [sessionId, entityId]).catch((e) => {
-=======
-			performDuplicate: (actionId: string) => {
-				socket.emitPromise('action-recorder:session:action-duplicate', [sessionId, actionId]).catch((e) => {
->>>>>>> de15eadc
+				socket.emitPromise('action-recorder:session:action-duplicate', [sessionId, entityId]).catch((e) => {
 					console.error(e)
 				})
 			},
