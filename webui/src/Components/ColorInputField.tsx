--- conflicted
+++ resolved
@@ -53,13 +53,8 @@
 	if (returnType === 'string') {
 		return `rgba(${value.rgb.r}, ${value.rgb.g}, ${value.rgb.b}, ${value.rgb.a})` as any // TODO - typings
 	} else {
-<<<<<<< HEAD
-		let colorNumber = parseInt(value.hex.substr(1), 16)
+		let colorNumber = parseInt(value.hex.slice(1, 7), 16)
 		if (enableAlpha && value.rgb.a !== undefined && value.rgb.a !== 1) {
-=======
-		let colorNumber = parseInt(value.hex.slice(1, 7), 16)
-		if (value.rgb.a && value.rgb.a !== 1) {
->>>>>>> 495f25b1
 			colorNumber += 0x1000000 * Math.round(255 * (1 - value.rgb.a)) // add possible transparency to number
 		}
 		return colorNumber as any // TODO - typings
