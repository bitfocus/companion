import React, { useState, useCallback, useContext } from 'react'
import { ColorResult, SketchPicker } from '@hello-pangea/color-picker'
import { createPortal } from 'react-dom'
import { useOnClickOutsideExt } from '~/util.js'
import { usePopper } from 'react-popper'
import { MenuPortalContext } from './MenuPortalContext.js'
import { colord } from 'colord'
import { CompanionColorPresetValue } from '@companion-module/base'
import { CFormLabel } from '@coreui/react'
import { InlineHelp } from './InlineHelp.js'

function splitColor(color: number | string) {
	if (typeof color === 'number' || !isNaN(Number(color))) {
		color = Number(color)

		if (color > 0xffffff) {
			return {
				r: (color >> 16) & 0xff,
				g: (color >> 8) & 0xff,
				b: color & 0xff,
				a: (255 - ((color >> 24) & 0xff)) / 255,
			}
		} else {
			return {
				r: (color >> 16) & 0xff,
				g: (color >> 8) & 0xff,
				b: color & 0xff,
				a: 1,
			}
		}
	} else if (typeof color === 'string' && colord(color).isValid()) {
		const rgb = colord(color).toRgb()
		return {
			r: rgb.r,
			g: rgb.g,
			b: rgb.b,
			a: rgb.a,
		}
	} else {
		return {
			r: 0,
			g: 0,
			b: 0,
			a: 1,
		}
	}
}

const toReturnType = <T extends 'string' | 'number'>(
	value: ColorResult,
	returnType: 'string' | 'number'
): AsType<T> => {
	if (returnType === 'string') {
		return `rgba(${value.rgb.r}, ${value.rgb.g}, ${value.rgb.b}, ${value.rgb.a})` as any // TODO - typings
	} else {
		let colorNumber = parseInt(value.hex.substr(1), 16)
		if (value.rgb.a && value.rgb.a !== 1) {
			colorNumber += 0x1000000 * Math.round(255 * (1 - value.rgb.a)) // add possible transparency to number
		}
		return colorNumber as any // TODO - typings
	}
}

type AsType<T extends 'string' | 'number'> = T extends 'string' ? string : number

interface ColorInputFieldProps<T extends 'string' | 'number'> {
	label?: React.ReactNode
	value: AsType<T>
	setValue: (value: AsType<T>) => void
	disabled?: boolean
	enableAlpha?: boolean
	returnType: 'string' | 'number'
	presetColors?: CompanionColorPresetValue[]
	helpText?: string
}

export function ColorInputField<T extends 'string' | 'number'>({
	label,
	value,
	setValue,
	// disabled,
	enableAlpha,
	returnType,
	presetColors,
	helpText,
}: ColorInputFieldProps<T>): React.JSX.Element {
	const menuPortal = useContext(MenuPortalContext)

	const [currentColor, setCurrentColor] = useState<AsType<T> | null>(null)
	const [displayPicker, setDisplayPicker] = useState(false)

	const handleClick = useCallback(() => setDisplayPicker((d) => !d), [])
	const setHide = useCallback((e: MouseEvent) => {
		if (e) {
			e.preventDefault()
			e.stopPropagation()
		}

		setDisplayPicker(false)
	}, [])

	const onChange = useCallback(
		(c: ColorResult) => {
			const newValue = toReturnType<T>(c, returnType)
			setValue(newValue)
			setCurrentColor(newValue)
		},
<<<<<<< HEAD
		[setValue]
=======
		[setValue, setValid, returnType]
>>>>>>> 8fd1c104
	)

	const onChangeComplete = useCallback(
		(c: ColorResult) => {
			const newValue = toReturnType<T>(c, returnType)
			setValue(newValue)
			setCurrentColor(null)
		},
<<<<<<< HEAD
		[setValue]
=======
		[setValue, setValid, returnType]
>>>>>>> 8fd1c104
	)

	const color = splitColor(currentColor ?? value ?? 0)

	const styles = {
		color: {
			width: '36px',
			height: '32px',
			borderRadius: '3px',
			background: `rgba(${color.r}, ${color.g}, ${color.b}, ${color.a})`,
		},
		swatch: {
			padding: '2px',
			background:
				'url("data:image/png;base64,iVBORw0KGgoAAAANSUhEUgAAABAAAAAQCAYAAAAf8/9hAAAAMUlEQVQ4T2NkYGAQAWJ84A0+ScZRAxiGSRgQSAb40wkoDAgBvAlt1AAGcEIiBGgbiAAgXwixcH9GzgAAAABJRU5ErkJggg==") left center',
			backgroundClip: 'content-box',
			borderRadius: '3px',
			boxShadow: '0 0 0 1px rgba(0,0,0,.3)',
			display: 'inline-block',
			cursor: 'pointer',
		},
	}

	const [referenceElement, setReferenceElement] = useState<HTMLDivElement | null>(null)
	const [popperElement, setPopperElement] = useState<HTMLDivElement | null>(null)
	const { styles: popperStyles, attributes } = usePopper(referenceElement, popperElement)
	useOnClickOutsideExt([{ current: referenceElement }, { current: popperElement }], setHide)

	return (
		<>
			{helpText ? (
				<InlineHelp help={helpText}>{label ? <CFormLabel>{label}</CFormLabel> : ''}</InlineHelp>
			) : (
				<>{label ? <CFormLabel>{label}</CFormLabel> : ''}</>
			)}
			<div style={{ lineHeight: 0 }}>
				<div style={styles.swatch} onClick={handleClick} ref={setReferenceElement}>
					<div style={styles.color} />
				</div>
				{displayPicker &&
					createPortal(
						<div ref={setPopperElement} style={{ ...popperStyles.popper, zIndex: 3 }} {...attributes.popper}>
							<SketchPicker
								// disabled={disabled}
								color={color}
								onChange={onChange}
								onChangeComplete={onChangeComplete}
								disableAlpha={enableAlpha ? false : true}
								presetColors={Array.isArray(presetColors) ? (presetColors as any) : PICKER_COLORS}
							/>
						</div>,
						menuPortal || document.body
					)}
			</div>
		</>
	)
}

const PICKER_COLORS: CompanionColorPresetValue[] = [
	//Grey
	{ color: '#000000', title: 'Black' },
	{ color: '#242424', title: '14% White' },
	{ color: '#484848', title: '29% White' },
	{ color: '#6E6E6E', title: '43% White' },
	{ color: '#929292', title: '57% White' },
	{ color: '#B6B6B6', title: '71% White' },
	{ color: '#DADADA', title: '86% White' },
	{ color: '#FFFFFF', title: '100% White' },
	//Red
	{ color: '#330000', title: '20% Red' },
	{ color: '#660000', title: '40% Red' },
	{ color: '#990000', title: '60% Red' },
	{ color: '#CC0000', title: '80% Red' },
	{ color: '#FF0000', title: '100% Red' },
	{ color: '#FF4040', title: '-25% Red' },
	{ color: '#FF8080', title: '-50% Red' },
	{ color: '#FFC0C0', title: '-75% Red' },
	//Orange
	{ color: '#331900', title: '20% Orange' },
	{ color: '#663300', title: '40% Orange' },
	{ color: '#994C00', title: '60% Orange' },
	{ color: '#CC6500', title: '80% Orange' },
	{ color: '#FF8000', title: '100% Orange' },
	{ color: '#FF9F40', title: '-25% Orange' },
	{ color: '#FFBF80', title: '-50% Orange' },
	{ color: '#FFDFC0', title: '-75% Orange' },
	//Yellow
	{ color: '#333300', title: '20% Yellow' },
	{ color: '#666600', title: '40% Yellow' },
	{ color: '#999900', title: '60% Yellow' },
	{ color: '#CCCC00', title: '80% Yellow' },
	{ color: '#FFFF00', title: '100% Yellow' },
	{ color: '#FFFF40', title: '-25% Yellow' },
	{ color: '#FFFF80', title: '-50% Yellow' },
	{ color: '#FFFFC0', title: '-75% Yellow' },
	//Green
	{ color: '#003300', title: '20% Green' },
	{ color: '#006600', title: '40% Green' },
	{ color: '#009900', title: '60% Green' },
	{ color: '#00CC00', title: '80% Green' },
	{ color: '#00FF00', title: '100% Green' },
	{ color: '#40FF40', title: '-25% Green' },
	{ color: '#80FF80', title: '-50% Green' },
	{ color: '#C0FFC0', title: '-75% Green' },
	//Blue
	{ color: '#000033', title: '20% Blue' },
	{ color: '#000066', title: '40% Blue' },
	{ color: '#000099', title: '60% Blue' },
	{ color: '#0000CC', title: '80% Blue' },
	{ color: '#0000FF', title: '100% Blue' },
	{ color: '#4040FF', title: '-25% Blue' },
	{ color: '#8080FF', title: '-50% Blue' },
	{ color: '#C0C0FF', title: '-75% Blue' },
	//Purple
	{ color: '#330033', title: '20% Purple' },
	{ color: '#660066', title: '40% Purple' },
	{ color: '#990099', title: '60% Purple' },
	{ color: '#CC00CC', title: '80% Purple' },
	{ color: '#FF00FF', title: '100% Purple' },
	{ color: '#FF40FF', title: '-25% Purple' },
	{ color: '#FF80FF', title: '-50% Purple' },
	{ color: '#FFC0FF', title: '-75% Purple' },
]<|MERGE_RESOLUTION|>--- conflicted
+++ resolved
@@ -105,11 +105,7 @@
 			setValue(newValue)
 			setCurrentColor(newValue)
 		},
-<<<<<<< HEAD
-		[setValue]
-=======
-		[setValue, setValid, returnType]
->>>>>>> 8fd1c104
+		[setValue, returnType]
 	)
 
 	const onChangeComplete = useCallback(
@@ -118,11 +114,7 @@
 			setValue(newValue)
 			setCurrentColor(null)
 		},
-<<<<<<< HEAD
-		[setValue]
-=======
-		[setValue, setValid, returnType]
->>>>>>> 8fd1c104
+		[setValue, returnType]
 	)
 
 	const color = splitColor(currentColor ?? value ?? 0)
