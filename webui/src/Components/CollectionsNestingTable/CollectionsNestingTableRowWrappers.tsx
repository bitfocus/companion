import { faSort } from '@fortawesome/free-solid-svg-icons'
import { FontAwesomeIcon } from '@fortawesome/react-fontawesome'
import classNames from 'classnames'
import React, { useRef } from 'react'
import { useDrag, ConnectDragSource, ConnectDropTarget, ConnectDragPreview } from 'react-dnd'
import { useCollectionsNestingTableContext } from './CollectionsNestingTableContext.js'
import { CollectionsNestingTableNestingRow } from './CollectionsNestingTableNestingRow.js'
import type { CollectionsNestingTableCollection, CollectionsNestingTableItem } from './Types.js'
import { useCollectionsListItemDrop, CollectionsNestingTableItemDragItem } from './useItemDrop.js'
import { CollectionsNestingTableCollectionDragItem, useCollectionListCollectionDrop } from './useCollectionDrop.js'
import { CollectionsNestingTableGridTile } from './CollectionsNestingTableGridTile.js'
import { observer } from 'mobx-react-lite'

export const CollectionsNestingTableItemRow = observer(function CollectionsNestingTableItemRow<
	TCollection extends CollectionsNestingTableCollection,
	TItem extends CollectionsNestingTableItem,
>({
	item,
	index,
	nestingLevel,
	children,
}: React.PropsWithChildren<{
	item: TItem
	index: number
	nestingLevel: number
}>) {
	const { dragId, collectionsApi, selectedItemId, gridLayout } = useCollectionsNestingTableContext<TCollection, TItem>()

	const { drop } = useCollectionsListItemDrop(
		collectionsApi,
		dragId,
		item.collectionId,
		item.id,
		index,
		gridLayout ?? false
	)
	const [{ isDragging }, drag, preview] = useDrag<
		CollectionsNestingTableItemDragItem,
		unknown,
		{ isDragging: boolean }
	>({
		type: dragId,
		item: {
			itemId: item.id,
			collectionId: item.collectionId,
			index,
			dragState: null,
		},
		collect: (monitor) => ({
			isDragging: monitor.isDragging(),
		}),
	})

	if (gridLayout) {
		return (
			<CollectionsNestingTableGridTile
				drag={drag}
				drop={drop}
				preview={preview}
				isDragging={isDragging}
				isSelected={item.id === selectedItemId}
				className="collections-nesting-table-tile-item"
			>
				{children}
			</CollectionsNestingTableGridTile>
		)
	}

	return (
		<CollectionsNestingTableRowBase
			drag={drag}
			drop={drop}
			preview={preview}
			isDragging={isDragging}
			isSelected={item.id === selectedItemId}
			nestingLevel={nestingLevel}
			className="collections-nesting-table-row-item"
		>
			{children}
		</CollectionsNestingTableRowBase>
	)
})

export const CollectionsNestingTableCollectionRowWrapper = observer(
	function CollectionsNestingTableCollectionRowWrapper<TCollection extends CollectionsNestingTableCollection>({
		collection,
		parentId,
		index,
		nestingLevel,
		isCollapsed,
		children,
	}: React.PropsWithChildren<{
		collection: TCollection
		parentId: string | null
		index: number
		nestingLevel: number
		isCollapsed: boolean
	}>) {
		const { dragId, collectionsApi, gridLayout } = useCollectionsNestingTableContext<
			TCollection,
			CollectionsNestingTableItem
		>()

		// Allow dropping items onto the collection, to add them to the collection
		const { drop } = useCollectionsListItemDrop(collectionsApi, dragId, collection.id, null, -1, gridLayout ?? false)
		const { drop: collectionDrop } = useCollectionListCollectionDrop(
			collectionsApi,
			dragId,
			parentId,
			index,
			collection.id,
			isCollapsed
		)

		const [{ isDragging }, drag, preview] = useDrag<
			CollectionsNestingTableCollectionDragItem,
			unknown,
			{ isDragging: boolean }
		>({
			type: `${dragId}-collection`,
			item: {
				collectionId: collection.id,
				index,
				parentId: parentId,
				dragState: null,
			},
			collect: (monitor) => ({
				isDragging: monitor.isDragging(),
			}),
		})

		return (
			<CollectionsNestingTableRowBase
				drag={drag}
				drop={(e) => drop(collectionDrop(e))}
				preview={preview}
				isDragging={isDragging}
				isSelected={false}
				nestingLevel={nestingLevel}
				className="collections-nesting-table-row-group"
			>
				{children}
			</CollectionsNestingTableRowBase>
		)
	}
)

function CollectionsNestingTableRowBase({
	className,
	drag,
	drop,
	preview,
	isDragging,
	isSelected,
	nestingLevel,
	children,
}: React.PropsWithChildren<{
	className: string
	drag: ConnectDragSource
	drop: ConnectDropTarget
	preview: ConnectDragPreview
	isDragging: boolean
	isSelected: boolean
	nestingLevel: number
}>) {
	const ref = useRef<HTMLDivElement>(null)
	const { gridLayout } = useCollectionsNestingTableContext()
	preview(drop(ref))

	return (
		<div
			className={classNames(className, {
				'row-dragging': isDragging,
				'row-notdragging': !isDragging,
				'row-selected': isSelected,
			})}
			ref={ref}
		>
<<<<<<< HEAD
			<CollectionsNestingTableNestingRow nestingLevel={gridLayout ? 0 : nestingLevel}>
=======
			<CollectionsNestingTableNestingRow
				className="collections-nesting-table-row-item-grid"
				nestingLevel={nestingLevel}
			>
>>>>>>> 30c62539
				<div ref={drag} className="row-reorder-handle">
					<FontAwesomeIcon icon={faSort} />
				</div>
				<div className="grow">{children}</div>
			</CollectionsNestingTableNestingRow>
		</div>
	)
}<|MERGE_RESOLUTION|>--- conflicted
+++ resolved
@@ -176,14 +176,10 @@
 			})}
 			ref={ref}
 		>
-<<<<<<< HEAD
-			<CollectionsNestingTableNestingRow nestingLevel={gridLayout ? 0 : nestingLevel}>
-=======
 			<CollectionsNestingTableNestingRow
 				className="collections-nesting-table-row-item-grid"
-				nestingLevel={nestingLevel}
+				nestingLevel={gridLayout ? 0 : nestingLevel}
 			>
->>>>>>> 30c62539
 				<div ref={drag} className="row-reorder-handle">
 					<FontAwesomeIcon icon={faSort} />
 				</div>
