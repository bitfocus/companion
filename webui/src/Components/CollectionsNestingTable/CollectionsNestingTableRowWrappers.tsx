import { faSort } from '@fortawesome/free-solid-svg-icons'
import { FontAwesomeIcon } from '@fortawesome/react-fontawesome'
import classNames from 'classnames'
import React, { useRef } from 'react'
import { useDrag, ConnectDragSource, ConnectDropTarget, ConnectDragPreview } from 'react-dnd'
import { useCollectionsNestingTableContext } from './CollectionsNestingTableContext.js'
import { CollectionsNestingTableNestingRow } from './CollectionsNestingTableNestingRow.js'
import type { CollectionsNestingTableCollection, CollectionsNestingTableItem } from './Types.js'
import { useCollectionsListItemDrop, CollectionsNestingTableItemDragItem } from './useItemDrop.js'
<<<<<<< HEAD
import { CollectionsNestingTableCollectionDragItem } from './useCollectionDrop.js'
import { CollectionsNestingTableGridTile } from './CollectionsNestingTableGridTile.js'
=======
import { CollectionsNestingTableCollectionDragItem, useCollectionListCollectionDrop } from './useCollectionDrop.js'
>>>>>>> a4b1517d
import { observer } from 'mobx-react-lite'

export const CollectionsNestingTableItemRow = observer(function CollectionsNestingTableItemRow<
	TCollection extends CollectionsNestingTableCollection,
	TItem extends CollectionsNestingTableItem,
>({
	item,
	index,
	nestingLevel,
	children,
}: React.PropsWithChildren<{
	item: TItem
	index: number
	nestingLevel: number
}>) {
	const { dragId, collectionsApi, selectedItemId, gridLayout } = useCollectionsNestingTableContext<TCollection, TItem>()

	const { drop } = useCollectionsListItemDrop(
		collectionsApi,
		dragId,
		item.collectionId,
		item.id,
		index,
		gridLayout ?? false
	)
	const [{ isDragging }, drag, preview] = useDrag<
		CollectionsNestingTableItemDragItem,
		unknown,
		{ isDragging: boolean }
	>({
		type: dragId,
		item: {
			itemId: item.id,
			collectionId: item.collectionId,
			index,
			dragState: null,
		},
		collect: (monitor) => ({
			isDragging: monitor.isDragging(),
		}),
	})

	if (gridLayout) {
		return (
			<CollectionsNestingTableGridTile
				drag={drag}
				drop={drop}
				preview={preview}
				isDragging={isDragging}
				isSelected={item.id === selectedItemId}
				className="collections-nesting-table-tile-item"
			>
				{children}
			</CollectionsNestingTableGridTile>
		)
	}

	return (
		<CollectionsNestingTableRowBase
			drag={drag}
			drop={drop}
			preview={preview}
			isDragging={isDragging}
			isSelected={item.id === selectedItemId}
			nestingLevel={nestingLevel}
			className="collections-nesting-table-row-item"
		>
			{children}
		</CollectionsNestingTableRowBase>
	)
})

export const CollectionsNestingTableCollectionRowWrapper = observer(
	function CollectionsNestingTableCollectionRowWrapper<TCollection extends CollectionsNestingTableCollection>({
		collection,
		parentId,
		index,
		nestingLevel,
		isCollapsed,
		children,
	}: React.PropsWithChildren<{
		collection: TCollection
		parentId: string | null
		index: number
		nestingLevel: number
		isCollapsed: boolean
	}>) {
		const { dragId, collectionsApi, gridLayout } = useCollectionsNestingTableContext<
			TCollection,
			CollectionsNestingTableItem
		>()

		// Allow dropping items onto the collection, to add them to the collection
<<<<<<< HEAD
		const { drop } = useCollectionsListItemDrop(collectionsApi, dragId, collection.id, null, -1, gridLayout ?? false)
=======
		const { drop } = useCollectionsListItemDrop(collectionsApi, dragId, collection.id, null, -1)
		const { drop: collectionDrop } = useCollectionListCollectionDrop(
			collectionsApi,
			dragId,
			parentId,
			index,
			collection.id,
			isCollapsed
		)
>>>>>>> a4b1517d

		const [{ isDragging }, drag, preview] = useDrag<
			CollectionsNestingTableCollectionDragItem,
			unknown,
			{ isDragging: boolean }
		>({
			type: `${dragId}-collection`,
			item: {
				collectionId: collection.id,
				index,
				parentId: parentId,
				dragState: null,
			},
			collect: (monitor) => ({
				isDragging: monitor.isDragging(),
			}),
		})

		return (
			<CollectionsNestingTableRowBase
				drag={drag}
				drop={(e) => drop(collectionDrop(e))}
				preview={preview}
				isDragging={isDragging}
				isSelected={false}
				nestingLevel={nestingLevel}
				className="collections-nesting-table-row-group"
			>
				{children}
			</CollectionsNestingTableRowBase>
		)
	}
)

function CollectionsNestingTableRowBase({
	className,
	drag,
	drop,
	preview,
	isDragging,
	isSelected,
	nestingLevel,
	children,
}: React.PropsWithChildren<{
	className: string
	drag: ConnectDragSource
	drop: ConnectDropTarget
	preview: ConnectDragPreview
	isDragging: boolean
	isSelected: boolean
	nestingLevel: number
}>) {
	const ref = useRef<HTMLDivElement>(null)
	const { gridLayout } = useCollectionsNestingTableContext()
	preview(drop(ref))

	return (
		<div
			className={classNames(className, {
				'row-dragging': isDragging,
				'row-notdragging': !isDragging,
				'row-selected': isSelected,
			})}
			ref={ref}
		>
			<CollectionsNestingTableNestingRow nestingLevel={gridLayout ? 0 : nestingLevel}>
				<div ref={drag} className="row-reorder-handle">
					<FontAwesomeIcon icon={faSort} />
				</div>
				<div className="grow">{children}</div>
			</CollectionsNestingTableNestingRow>
		</div>
	)
}<|MERGE_RESOLUTION|>--- conflicted
+++ resolved
@@ -7,12 +7,8 @@
 import { CollectionsNestingTableNestingRow } from './CollectionsNestingTableNestingRow.js'
 import type { CollectionsNestingTableCollection, CollectionsNestingTableItem } from './Types.js'
 import { useCollectionsListItemDrop, CollectionsNestingTableItemDragItem } from './useItemDrop.js'
-<<<<<<< HEAD
-import { CollectionsNestingTableCollectionDragItem } from './useCollectionDrop.js'
+import { CollectionsNestingTableCollectionDragItem, useCollectionListCollectionDrop } from './useCollectionDrop.js'
 import { CollectionsNestingTableGridTile } from './CollectionsNestingTableGridTile.js'
-=======
-import { CollectionsNestingTableCollectionDragItem, useCollectionListCollectionDrop } from './useCollectionDrop.js'
->>>>>>> a4b1517d
 import { observer } from 'mobx-react-lite'
 
 export const CollectionsNestingTableItemRow = observer(function CollectionsNestingTableItemRow<
@@ -106,10 +102,7 @@
 		>()
 
 		// Allow dropping items onto the collection, to add them to the collection
-<<<<<<< HEAD
 		const { drop } = useCollectionsListItemDrop(collectionsApi, dragId, collection.id, null, -1, gridLayout ?? false)
-=======
-		const { drop } = useCollectionsListItemDrop(collectionsApi, dragId, collection.id, null, -1)
 		const { drop: collectionDrop } = useCollectionListCollectionDrop(
 			collectionsApi,
 			dragId,
@@ -118,7 +111,6 @@
 			collection.id,
 			isCollapsed
 		)
->>>>>>> a4b1517d
 
 		const [{ isDragging }, drag, preview] = useDrag<
 			CollectionsNestingTableCollectionDragItem,
