--- conflicted
+++ resolved
@@ -1,11 +1,6 @@
 import { useDeferredValue } from 'react'
-<<<<<<< HEAD
-import { ConnectDropTarget, useDrop } from 'react-dnd'
+import { useDrop, type ConnectDropTarget } from 'react-dnd'
 import { checkDragState, checkGridDragState, type DragState } from '~/Resources/DragAndDrop.js'
-=======
-import { useDrop, type ConnectDropTarget } from 'react-dnd'
-import { checkDragState, type DragState } from '~/Resources/DragAndDrop.js'
->>>>>>> 495f25b1
 import type { NestingCollectionsApi } from './Types.js'
 
 export interface CollectionsNestingTableItemDragItem {
