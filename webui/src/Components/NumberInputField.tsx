--- conflicted
+++ resolved
@@ -24,12 +24,8 @@
 	value,
 	setValue,
 	disabled,
-<<<<<<< HEAD
 	checkValid,
-}: NumberInputFieldProps) {
-=======
 }: NumberInputFieldProps): React.JSX.Element {
->>>>>>> 8fd1c104
 	const [tmpValue, setTmpValue] = useState<string | number | null>(null)
 
 	const onChange = useCallback(
