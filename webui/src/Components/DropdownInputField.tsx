--- conflicted
+++ resolved
@@ -1,11 +1,7 @@
 import { DropdownChoice, DropdownChoiceId } from '@companion-module/base'
 import { CFormLabel } from '@coreui/react'
 import classNames from 'classnames'
-<<<<<<< HEAD
-import React, { createContext, useContext, useMemo, useCallback, memo, useState } from 'react'
-=======
-import React, { useContext, useMemo, useEffect, useCallback, memo, useState } from 'react'
->>>>>>> 8fd1c104
+import React, { useContext, useMemo, useCallback, memo, useState } from 'react'
 import Select, { createFilter, InputActionMeta, components } from 'react-select'
 import CreatableSelect, { CreatableProps } from 'react-select/creatable'
 import { InlineHelp } from './InlineHelp.js'
@@ -52,12 +48,8 @@
 	helpText,
 	onBlur,
 	onPasteIntercept,
-<<<<<<< HEAD
 	checkValid,
-}: DropdownInputFieldProps) {
-=======
 }: DropdownInputFieldProps): React.JSX.Element {
->>>>>>> 8fd1c104
 	const menuPortal = useContext(MenuPortalContext)
 
 	const options = useMemo(() => {
