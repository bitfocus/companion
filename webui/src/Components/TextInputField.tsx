import React, { useEffect, useMemo, useState, useCallback, useContext, useRef } from 'react'
import { CFormInput, CFormLabel, CFormTextarea } from '@coreui/react'
import Select, {
	ControlProps,
	OptionProps,
	components as SelectComponents,
	ValueContainerProps,
	createFilter,
} from 'react-select'
import { MenuPortalContext } from './DropdownInputField.js'
import { observer } from 'mobx-react-lite'
import { WindowedMenuList } from 'react-windowed-select'
import { RootAppStoreContext } from '../Stores/RootAppStore.js'
import { ParseExpression } from '@companion-app/shared/Expression/ExpressionParse.js'
<<<<<<< HEAD
import { assertNever } from '../util.js'
=======
import type { DropdownChoiceInt } from '../LocalVariableDefinitions.js'
>>>>>>> 3cc034e1

interface TextInputFieldProps {
	label?: React.ReactNode
	regex?: string
	required?: boolean
	tooltip?: string
	placeholder?: string
	value: string
	style?: React.CSSProperties
	setValue: (value: string) => void
	setValid?: (valid: boolean) => void
	disabled?: boolean
	useVariables?: boolean
<<<<<<< HEAD
	useLocalVariables?: 'control' | 'surface'
=======
	localVariables?: DropdownChoiceInt[]
>>>>>>> 3cc034e1
	isExpression?: boolean
}

export const TextInputField = observer(function TextInputField({
	label,
	regex,
	required,
	tooltip,
	placeholder,
	value,
	style,
	setValue,
	setValid,
	disabled,
	useVariables,
	localVariables,
	isExpression,
}: TextInputFieldProps) {
	const [tmpValue, setTmpValue] = useState<string | null>(null)

	// Compile the regex (and cache)
	const compiledRegex = useMemo(() => {
		if (regex) {
			// Compile the regex string
			const match = /^\/(.*)\/(.*)$/.exec(regex)
			if (match) {
				return new RegExp(match[1], match[2])
			}
		}
		return null
	}, [regex])

	// Check if the value is valid
	const isValueValid = useCallback(
		(val: string) => {
			if (isExpression) {
				// Try and parse the expression to see if it is valid
				try {
					ParseExpression(val)
					return true
				} catch (e) {
					return false
				}
			} else {
				// We need a string here, but sometimes get a number...
				if (typeof val === 'number') {
					val = `${val}`
				}

				// Must match the regex, if required or has a value
				if (required || val !== '') {
					if (compiledRegex && (typeof val !== 'string' || !compiledRegex.exec(val))) {
						return false
					}
				}

				// if required, must not be empty
				if (required && val === '') {
					return false
				}

				return true
			}
		},
		[compiledRegex, required, isExpression]
	)

	// If the value is undefined, populate with the default. Also inform the parent about the validity
	useEffect(() => {
		setValid?.(isValueValid(value))
	}, [isValueValid, value, setValid])

	const storeValue = useCallback(
		(value: string) => {
			setTmpValue(value)
			setValue(value)
			setValid?.(isValueValid(value))
		},
		[setValue, setValid, isValueValid]
	)
	const doOnChange = useCallback(
		(e: React.ChangeEvent<HTMLInputElement> | React.FormEvent<HTMLInputElement>) => storeValue(e.currentTarget.value),
		[storeValue]
	)

	const currentValueRef = useRef<string>()
	currentValueRef.current = value ?? ''
	const focusStoreValue = useCallback(() => setTmpValue(currentValueRef.current ?? ''), [])
	const blurClearValue = useCallback(() => setTmpValue(null), [])

	const showValue = (tmpValue ?? value ?? '').toString()

	const extraStyle = useMemo(
		() => ({ color: !isValueValid(showValue) ? 'red' : undefined, ...style }),
		[isValueValid, showValue, style]
	)

	// Render the input
	return (
		<>
			{useVariables || isExpression ? (
				<>
					{label ? <CFormLabel>{label}</CFormLabel> : ''}
					<VariablesSelect
						showValue={showValue}
						style={extraStyle}
<<<<<<< HEAD
						useLocalVariables={useLocalVariables}
=======
						localVariables={localVariables}
>>>>>>> 3cc034e1
						storeValue={storeValue}
						focusStoreValue={focusStoreValue}
						blurClearValue={blurClearValue}
						placeholder={placeholder}
						title={tooltip}
						disabled={disabled}
						multiline={isExpression}
					/>
				</>
			) : (
				<CFormInput
					label={label}
					type="text"
					disabled={disabled}
					value={showValue}
					style={extraStyle}
					title={tooltip}
					onChange={doOnChange}
					onFocus={focusStoreValue}
					onBlur={blurClearValue}
					placeholder={placeholder}
				/>
			)}
		</>
	)
})

function useIsPickerOpen(showValue: string, cursorPosition: number | null) {
	const [isForceHidden, setIsForceHidden] = useState(false)

	let isPickerOpen = false
	let searchValue = ' '

	if (cursorPosition != null) {
		const lastOpenSequence = FindVariableStartIndexFromCursor(showValue, cursorPosition)
		isPickerOpen = lastOpenSequence !== -1

		searchValue = showValue.slice(isPickerOpen ? lastOpenSequence + 2 : 0, cursorPosition)

		// If it has no length, then the input field swallows the 'space' character as 'select the focussed option'
		if (searchValue.length === 0) searchValue = ' '
	}

	const previousIsPickerOpen = useRef(false)
	if (isPickerOpen !== previousIsPickerOpen.current) {
		// Clear the force hidden after a short delay (it doesn't work to call it directly)
		setTimeout(() => setIsForceHidden(false), 1)
	}
	previousIsPickerOpen.current = isPickerOpen

	return {
		searchValue,
		isPickerOpen: !isForceHidden && isPickerOpen,
		setIsForceHidden,
	}
}

interface VariablesSelectProps {
	showValue: string
	style: React.CSSProperties
<<<<<<< HEAD
	useLocalVariables: 'control' | 'surface' | undefined
=======
	localVariables: DropdownChoiceInt[] | undefined
>>>>>>> 3cc034e1
	storeValue: (value: string) => void
	focusStoreValue: () => void
	blurClearValue: () => void
	placeholder: string | undefined
	title: string | undefined
	disabled: boolean | undefined
	multiline: boolean | undefined
}

const VariablesSelect = observer(function VariablesSelect({
	showValue,
	style,
	localVariables,
	storeValue,
	focusStoreValue,
	blurClearValue,
	placeholder,
	title,
	disabled,
	multiline,
}: Readonly<VariablesSelectProps>) {
	const { variablesStore } = useContext(RootAppStoreContext)
	const menuPortal = useContext(MenuPortalContext)

	const localVariableOptions = useMemo(() => getLocalVariableOptions(useLocalVariables), [useLocalVariables])

	const baseVariableDefinitions = variablesStore.allVariableDefinitions.get()
	const options = useMemo(() => {
		// Update the suggestions list in tribute whenever anything changes
		const suggestions: DropdownChoiceInt[] = []
		for (const variable of baseVariableDefinitions) {
			suggestions.push({
				value: `${variable.connectionLabel}:${variable.name}`,
				label: variable.label,
			})
		}

<<<<<<< HEAD
		suggestions.push(...localVariableOptions)

		return suggestions
	}, [baseVariableDefinitions, localVariableOptions])
=======
		if (localVariables) suggestions.push(...localVariables)

		return suggestions
	}, [baseVariableDefinitions, localVariables])
>>>>>>> 3cc034e1

	const [cursorPosition, setCursorPosition] = useState<number | null>(null)
	const { isPickerOpen, searchValue, setIsForceHidden } = useIsPickerOpen(showValue, cursorPosition)

	const valueRef = useRef<string>()
	valueRef.current = showValue

	const cursorPositionRef = useRef<number | null>()
	cursorPositionRef.current = cursorPosition

	const inputRef = useRef<HTMLInputElement | null>(null)

	const onVariableSelect = useCallback((variable: DropdownChoiceInt | null) => {
		const oldValue = valueRef.current
		if (!variable || !oldValue) return

		if (cursorPositionRef.current == null) return // Nothing selected

		const openIndex = FindVariableStartIndexFromCursor(oldValue, cursorPositionRef.current)
		if (openIndex === -1) return

		// Propogate the new value
		storeValue(oldValue.slice(0, openIndex) + `$(${variable.value})` + oldValue.slice(cursorPositionRef.current))

		// This doesn't work properly, it causes the cursor to get a bit confused on where it is but avoids the glitch of setSelectionRange
		// if (inputRef.current)
		// 	inputRef.current.setRangeText(`$(${variable.value})`, openIndex, cursorPositionRef.current, 'end')

		// Update the selection after mutating the value. This needs to be defered, although this causes a 'glitch' in the drawing
		// It needs to be delayed, so that react can re-render first
		const newSelection = openIndex + variable.value.length + 3
		setTimeout(() => {
			if (inputRef.current) inputRef.current.setSelectionRange(newSelection, newSelection)
		}, 0)
	}, [])

	const selectContext = useMemo(
		() => ({
			value: showValue,
			setValue: storeValue,
			setCursorPosition: setCursorPosition,
			extraStyle: style,
			forceHideSuggestions: setIsForceHidden,
			focusStoreValue,
			blurClearValue,
			title,
			placeholder,
			inputRef,
		}),
		[
			showValue,
			storeValue,
			setCursorPosition,
			style,
			setIsForceHidden,
			focusStoreValue,
			blurClearValue,
			title,
			placeholder,
			inputRef,
		]
	)

	return (
		<VariablesSelectContext.Provider value={selectContext}>
			<Select
				className="variable-select-root"
				menuPortalTarget={menuPortal || document.body}
				menuShouldBlockScroll={!!menuPortal} // The dropdown doesn't follow scroll when in a modal
				menuPosition="fixed"
				menuPlacement="auto"
				isSearchable
				isMulti={false}
				isDisabled={disabled}
				options={options}
				value={null}
				inputValue={searchValue}
				onChange={onVariableSelect}
				menuIsOpen={isPickerOpen}
				components={multiline ? CustomMultilineSelectComponents : CustomSelectComponents}
				backspaceRemovesValue={false}
				filterOption={createFilter({ ignoreAccents: false })}
			/>
		</VariablesSelectContext.Provider>
	)
})

const VariablesSelectContext = React.createContext({
	value: '',
	setValue: (_value: string) => {},
	setCursorPosition: (_pos: number | null) => {},
	extraStyle: {} as React.CSSProperties,
	forceHideSuggestions: (_hidden: boolean) => {},
	focusStoreValue: () => {},
	blurClearValue: () => {},
	title: undefined as string | undefined,
	placeholder: undefined as string | undefined,
	inputRef: { current: null } as React.MutableRefObject<HTMLInputElement | HTMLTextAreaElement | null>,
})

const CustomOption = React.memo((props: OptionProps<DropdownChoiceInt>) => {
	const { data } = props
	return (
		<SelectComponents.Option {...props} className={(props.className ?? '') + 'variable-suggestion-option'}>
			<span className="var-name">{data.value}</span>
			<span className="var-label">{data.label}</span>
		</SelectComponents.Option>
	)
})

const EmptyComponent = () => null

const CustomControl = React.memo((props: ControlProps<DropdownChoiceInt>) => {
	return (
		<SelectComponents.Control {...props} className={(props.className ?? '') + ' variables-text-input'}>
			{props.children}
		</SelectComponents.Control>
	)
})

function useValueContainerCallbacks() {
	const context = useContext(VariablesSelectContext)

	const checkCursor = useCallback(
		(
			e:
				| React.KeyboardEvent<HTMLInputElement | HTMLTextAreaElement>
				| React.MouseEvent<HTMLInputElement | HTMLTextAreaElement>
				| React.TouchEvent<HTMLInputElement | HTMLTextAreaElement>
				| React.ClipboardEvent<HTMLInputElement | HTMLTextAreaElement>
				| React.FocusEvent<HTMLInputElement | HTMLTextAreaElement>
				| React.FormEvent<HTMLInputElement | HTMLTextAreaElement>
		) => {
			const target = e.currentTarget

			if (document.activeElement !== target) {
				context.setCursorPosition(null)
			} else {
				context.setCursorPosition(target.selectionStart)
			}
		},
		[context.setCursorPosition]
	)

	const onFocus = useCallback(
		(e: React.FocusEvent<HTMLInputElement | HTMLTextAreaElement>) => {
			context.focusStoreValue()

			checkCursor(e)
		},
		[context.focusStoreValue, checkCursor]
	)
	const onBlur = useCallback(
		(e: React.FocusEvent<HTMLInputElement | HTMLTextAreaElement>) => {
			context.blurClearValue()

			checkCursor(e)
			context.forceHideSuggestions(false)
		},
		[context.blurClearValue, context.forceHideSuggestions, checkCursor]
	)
	const onKeyDown = useCallback(
		(e: React.KeyboardEvent<HTMLInputElement | HTMLTextAreaElement>) => {
			if (e.code === 'Escape') {
				context.forceHideSuggestions(true)
			} else {
				checkCursor(e)
			}
		},
		[context, checkCursor]
	)

	const doOnChange = useCallback(
		(
			e:
				| React.ChangeEvent<HTMLInputElement | HTMLTextAreaElement>
				| React.FormEvent<HTMLInputElement | HTMLTextAreaElement>
		) => context.setValue(e.currentTarget.value),
		[context.setValue]
	)

	return {
		context,
		checkCursor,
		onFocus,
		onBlur,
		onKeyDown,
		doOnChange,
	}
}

const CustomValueContainerTextInput = React.memo((props: ValueContainerProps<DropdownChoiceInt>) => {
	const { context, checkCursor, onFocus, onBlur, onKeyDown, doOnChange } = useValueContainerCallbacks()

	return (
		<SelectComponents.ValueContainer {...props} isDisabled>
			<CFormInput
				ref={(elm) => {
					context.inputRef.current = elm
				}}
				type="text"
				style={context.extraStyle}
				title={context.title}
				value={context.value}
				onChange={doOnChange}
				onFocus={onFocus}
				onBlur={onBlur}
				placeholder={context.placeholder}
				onKeyUp={checkCursor}
				onKeyDown={onKeyDown}
				onMouseDown={checkCursor}
				onTouchStart={checkCursor}
				onInput={checkCursor}
				onPaste={checkCursor}
				onCut={checkCursor}
				onSelect={checkCursor}
			/>
		</SelectComponents.ValueContainer>
	)
})

const CustomValueContainerTextarea = React.memo((props: ValueContainerProps<DropdownChoiceInt>) => {
	const { context, checkCursor, onFocus, onBlur, onKeyDown, doOnChange } = useValueContainerCallbacks()

	return (
		<SelectComponents.ValueContainer {...props} isDisabled>
			<CFormTextarea
				ref={(elm) => {
					context.inputRef.current = elm
				}}
				style={context.extraStyle}
				title={context.title}
				value={context.value}
				onChange={doOnChange}
				onFocus={onFocus}
				onBlur={onBlur}
				placeholder={context.placeholder}
				onKeyUp={checkCursor}
				onKeyDown={onKeyDown}
				onMouseDown={checkCursor}
				onTouchStart={checkCursor}
				onInput={checkCursor}
				onPaste={checkCursor}
				onCut={checkCursor}
				onSelect={checkCursor}
			/>
		</SelectComponents.ValueContainer>
	)
})

const CustomSelectComponents = {
	Option: CustomOption,
	ValueContainer: CustomValueContainerTextInput,
	Control: CustomControl,
	IndicatorsContainer: EmptyComponent,
	MenuList: WindowedMenuList,
}

const CustomMultilineSelectComponents = {
	...CustomSelectComponents,
	ValueContainer: CustomValueContainerTextarea,
}

function FindVariableStartIndexFromCursor(text: string, cursor: number): number {
	const previousOpen = cursor >= 2 ? text.lastIndexOf('$(', cursor - 2) : -1
	const previousClose = cursor >= 1 ? text.lastIndexOf(')', cursor - 1) : -1

	// Already closed
	if (previousOpen < previousClose) return -1
	// Not open
	if (previousOpen === -1) return -1

	// TODO - ensure contents is valid

	return previousOpen
}

function getLocalVariableOptions(variableSet: 'control' | 'surface' | undefined): DropdownChoiceInt[] {
	switch (variableSet) {
		case 'control':
			return [
				{
					value: 'this:page',
					label: 'This page',
				},
				{
					value: 'this:column',
					label: 'This column',
				},
				{
					value: 'this:row',
					label: 'This row',
				},
				{
					value: 'this:step',
					label: 'The current step of this button',
				},
				{
					value: 'this:page_name',
					label: 'This page name',
				},
			]
		case 'surface':
			return [
				{
					value: 'this:page',
					label: 'This page',
				},
				{
					value: 'this:surface_id',
					label: 'The id of this surface',
				},
				{
					value: 'this:page_name',
					label: 'This page name',
				},
			]
		case undefined:
			return []
		default:
			assertNever(variableSet)
			return []
	}
}<|MERGE_RESOLUTION|>--- conflicted
+++ resolved
@@ -12,11 +12,7 @@
 import { WindowedMenuList } from 'react-windowed-select'
 import { RootAppStoreContext } from '../Stores/RootAppStore.js'
 import { ParseExpression } from '@companion-app/shared/Expression/ExpressionParse.js'
-<<<<<<< HEAD
-import { assertNever } from '../util.js'
-=======
 import type { DropdownChoiceInt } from '../LocalVariableDefinitions.js'
->>>>>>> 3cc034e1
 
 interface TextInputFieldProps {
 	label?: React.ReactNode
@@ -30,11 +26,7 @@
 	setValid?: (valid: boolean) => void
 	disabled?: boolean
 	useVariables?: boolean
-<<<<<<< HEAD
-	useLocalVariables?: 'control' | 'surface'
-=======
 	localVariables?: DropdownChoiceInt[]
->>>>>>> 3cc034e1
 	isExpression?: boolean
 }
 
@@ -141,11 +133,7 @@
 					<VariablesSelect
 						showValue={showValue}
 						style={extraStyle}
-<<<<<<< HEAD
-						useLocalVariables={useLocalVariables}
-=======
 						localVariables={localVariables}
->>>>>>> 3cc034e1
 						storeValue={storeValue}
 						focusStoreValue={focusStoreValue}
 						blurClearValue={blurClearValue}
@@ -206,11 +194,7 @@
 interface VariablesSelectProps {
 	showValue: string
 	style: React.CSSProperties
-<<<<<<< HEAD
-	useLocalVariables: 'control' | 'surface' | undefined
-=======
 	localVariables: DropdownChoiceInt[] | undefined
->>>>>>> 3cc034e1
 	storeValue: (value: string) => void
 	focusStoreValue: () => void
 	blurClearValue: () => void
@@ -235,8 +219,6 @@
 	const { variablesStore } = useContext(RootAppStoreContext)
 	const menuPortal = useContext(MenuPortalContext)
 
-	const localVariableOptions = useMemo(() => getLocalVariableOptions(useLocalVariables), [useLocalVariables])
-
 	const baseVariableDefinitions = variablesStore.allVariableDefinitions.get()
 	const options = useMemo(() => {
 		// Update the suggestions list in tribute whenever anything changes
@@ -248,17 +230,10 @@
 			})
 		}
 
-<<<<<<< HEAD
-		suggestions.push(...localVariableOptions)
-
-		return suggestions
-	}, [baseVariableDefinitions, localVariableOptions])
-=======
 		if (localVariables) suggestions.push(...localVariables)
 
 		return suggestions
 	}, [baseVariableDefinitions, localVariables])
->>>>>>> 3cc034e1
 
 	const [cursorPosition, setCursorPosition] = useState<number | null>(null)
 	const { isPickerOpen, searchValue, setIsForceHidden } = useIsPickerOpen(showValue, cursorPosition)
@@ -534,52 +509,4 @@
 	// TODO - ensure contents is valid
 
 	return previousOpen
-}
-
-function getLocalVariableOptions(variableSet: 'control' | 'surface' | undefined): DropdownChoiceInt[] {
-	switch (variableSet) {
-		case 'control':
-			return [
-				{
-					value: 'this:page',
-					label: 'This page',
-				},
-				{
-					value: 'this:column',
-					label: 'This column',
-				},
-				{
-					value: 'this:row',
-					label: 'This row',
-				},
-				{
-					value: 'this:step',
-					label: 'The current step of this button',
-				},
-				{
-					value: 'this:page_name',
-					label: 'This page name',
-				},
-			]
-		case 'surface':
-			return [
-				{
-					value: 'this:page',
-					label: 'This page',
-				},
-				{
-					value: 'this:surface_id',
-					label: 'The id of this surface',
-				},
-				{
-					value: 'this:page_name',
-					label: 'This page name',
-				},
-			]
-		case undefined:
-			return []
-		default:
-			assertNever(variableSet)
-			return []
-	}
 }