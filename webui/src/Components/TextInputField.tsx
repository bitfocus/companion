--- conflicted
+++ resolved
@@ -1,9 +1,5 @@
 import React, { useEffect, useMemo, useState, useCallback, useContext, useRef } from 'react'
-<<<<<<< HEAD
-import { CFormInput } from '@coreui/react'
-=======
-import { CInput, CTextarea } from '@coreui/react'
->>>>>>> d0cd2430
+import { CFormInput, CFormTextarea } from '@coreui/react'
 import Select, {
 	ControlProps,
 	OptionProps,
@@ -383,48 +379,79 @@
 	)
 })
 
-const CustomValueContainerWrapper = (ChildComponent: (props: CTextarea | CInput) => JSX.Element) =>
-	React.memo((props: ValueContainerProps<DropdownChoiceInt>) => {
-		const context = useContext(VariablesSelectContext)
-
-		const checkCursor = useCallback(
-			(
-				e:
-					| React.KeyboardEvent<HTMLInputElement>
-					| React.MouseEvent<HTMLInputElement>
-					| React.TouchEvent<HTMLInputElement>
-					| React.ClipboardEvent<HTMLInputElement>
-					| React.FocusEvent<HTMLInputElement>
-			) => {
-				const target = e.currentTarget
-
-				if (document.activeElement !== target) {
-					context.setCursorPosition(null)
-				} else {
-					context.setCursorPosition(target.selectionStart)
-				}
-			},
-			[context.setCursorPosition]
-		)
-
-		const onFocus = useCallback(
-			(e: React.FocusEvent<HTMLInputElement>) => {
-				context.focusStoreValue()
-
+function useValueContainerCallbacks() {
+	const context = useContext(VariablesSelectContext)
+
+	const checkCursor = useCallback(
+		(
+			e:
+				| React.KeyboardEvent<HTMLInputElement | HTMLTextAreaElement>
+				| React.MouseEvent<HTMLInputElement | HTMLTextAreaElement>
+				| React.TouchEvent<HTMLInputElement | HTMLTextAreaElement>
+				| React.ClipboardEvent<HTMLInputElement | HTMLTextAreaElement>
+				| React.FocusEvent<HTMLInputElement | HTMLTextAreaElement>
+				| React.FormEvent<HTMLInputElement | HTMLTextAreaElement>
+		) => {
+			const target = e.currentTarget
+
+			if (document.activeElement !== target) {
+				context.setCursorPosition(null)
+			} else {
+				context.setCursorPosition(target.selectionStart)
+			}
+		},
+		[context.setCursorPosition]
+	)
+
+	const onFocus = useCallback(
+		(e: React.FocusEvent<HTMLInputElement | HTMLTextAreaElement>) => {
+			context.focusStoreValue()
+
+			checkCursor(e)
+		},
+		[context.focusStoreValue, checkCursor]
+	)
+	const onBlur = useCallback(
+		(e: React.FocusEvent<HTMLInputElement | HTMLTextAreaElement>) => {
+			context.blurClearValue()
+
+			checkCursor(e)
+			context.forceHideSuggestions(false)
+		},
+		[context.blurClearValue, context.forceHideSuggestions, checkCursor]
+	)
+	const onKeyDown = useCallback(
+		(e: React.KeyboardEvent<HTMLInputElement | HTMLTextAreaElement>) => {
+			if (e.code === 'Escape') {
+				context.forceHideSuggestions(true)
+			} else {
 				checkCursor(e)
-			},
-			[context.focusStoreValue, checkCursor]
-		)
-		const onBlur = useCallback(
-			(e: React.FocusEvent<HTMLInputElement>) => {
-				context.blurClearValue()
-
-<<<<<<< HEAD
+			}
+		},
+		[context, checkCursor]
+	)
+
 	const doOnChange = useCallback(
-		(e: React.ChangeEvent<HTMLInputElement> | React.FormEvent<HTMLInputElement>) =>
-			context.setValue(e.currentTarget.value),
+		(
+			e:
+				| React.ChangeEvent<HTMLInputElement | HTMLTextAreaElement>
+				| React.FormEvent<HTMLInputElement | HTMLTextAreaElement>
+		) => context.setValue(e.currentTarget.value),
 		[context.setValue]
 	)
+
+	return {
+		context,
+		checkCursor,
+		onFocus,
+		onBlur,
+		onKeyDown,
+		doOnChange,
+	}
+}
+
+const CustomValueContainerTextInput = React.memo((props: ValueContainerProps<DropdownChoiceInt>) => {
+	const { context, checkCursor, onFocus, onBlur, onKeyDown, doOnChange } = useValueContainerCallbacks()
 
 	return (
 		<SelectComponents.ValueContainer {...props} isDisabled>
@@ -450,58 +477,38 @@
 		</SelectComponents.ValueContainer>
 	)
 })
-=======
-				checkCursor(e)
-				context.forceHideSuggestions(false)
-			},
-			[context.blurClearValue, context.forceHideSuggestions, checkCursor]
-		)
-		const onKeyDown = useCallback(
-			(e: React.KeyboardEvent<HTMLInputElement>) => {
-				if (e.code === 'Escape') {
-					context.forceHideSuggestions(true)
-				} else {
-					checkCursor(e)
-				}
-			},
-			[context, checkCursor]
-		)
-
-		const doOnChange = useCallback(
-			(e: React.ChangeEvent<HTMLInputElement> | React.FormEvent<HTMLInputElement>) =>
-				context.setValue(e.currentTarget.value),
-			[context.setValue]
-		)
-
-		return (
-			<SelectComponents.ValueContainer {...props} isDisabled>
-				<ChildComponent
-					innerRef={context.inputRef}
-					type="text"
-					style={context.extraStyle}
-					title={context.title}
-					value={context.value}
-					onChange={doOnChange}
-					onFocus={onFocus}
-					onBlur={onBlur}
-					placeholder={context.placeholder}
-					onKeyUp={checkCursor}
-					onKeyDown={onKeyDown}
-					onMouseDown={checkCursor}
-					onTouchStart={checkCursor}
-					onInput={checkCursor}
-					onPaste={checkCursor}
-					onCut={checkCursor}
-					onSelect={checkCursor}
-				/>
-			</SelectComponents.ValueContainer>
-		)
-	})
->>>>>>> d0cd2430
+
+const CustomValueContainerTextarea = React.memo((props: ValueContainerProps<DropdownChoiceInt>) => {
+	const { context, checkCursor, onFocus, onBlur, onKeyDown, doOnChange } = useValueContainerCallbacks()
+
+	return (
+		<SelectComponents.ValueContainer {...props} isDisabled>
+			<CFormTextarea
+				innerRef={context.inputRef}
+				type="text"
+				style={context.extraStyle}
+				title={context.title}
+				value={context.value}
+				onChange={doOnChange}
+				onFocus={onFocus}
+				onBlur={onBlur}
+				placeholder={context.placeholder}
+				onKeyUp={checkCursor}
+				onKeyDown={onKeyDown}
+				onMouseDown={checkCursor}
+				onTouchStart={checkCursor}
+				onInput={checkCursor}
+				onPaste={checkCursor}
+				onCut={checkCursor}
+				onSelect={checkCursor}
+			/>
+		</SelectComponents.ValueContainer>
+	)
+})
 
 const CustomSelectComponents = {
 	Option: CustomOption,
-	ValueContainer: CustomValueContainerWrapper(CInput),
+	ValueContainer: CustomValueContainerTextInput,
 	Control: CustomControl,
 	IndicatorsContainer: EmptyComponent,
 	MenuList: WindowedMenuList,
@@ -509,7 +516,7 @@
 
 const CustomMultilineSelectComponents = {
 	...CustomSelectComponents,
-	ValueContainer: CustomValueContainerWrapper(CTextarea),
+	ValueContainer: CustomValueContainerTextarea,
 }
 
 function FindVariableStartIndexFromCursor(text: string, cursor: number): number {
