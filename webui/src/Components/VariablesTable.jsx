import React, { useCallback, useContext, useState } from 'react'
import { CButton } from '@coreui/react'
import { socketEmit2, StaticContext, VariableDefinitionsContext } from '../util'
import { CopyToClipboard } from 'react-copy-to-clipboard'
import { FontAwesomeIcon } from '@fortawesome/react-fontawesome'
import { faCopy } from '@fortawesome/free-solid-svg-icons'
import { useEffect } from 'react'
import { useMemo } from 'react'

export function VariablesTable({ label }) {
	const context = useContext(StaticContext)
	const variableDefinitionsContext = useContext(VariableDefinitionsContext)

<<<<<<< HEAD
	const variableDefinitions = useMemo(() => {
		const defs = []
		for (const [name, variable] of Object.entries(variableDefinitionsContext[label] || {})) {
			defs.push({
				...variable,
				name,
			})
		}

		defs.sort((a, b) => a.name.localeCompare(b.name))

		return defs
	}, [variableDefinitionsContext, label])
=======
	const variableDefinitions = variableDefinitionsContext[label] || {}
>>>>>>> e7fdfe00
	const [variableValues, setVariableValues] = useState({})

	useEffect(() => {
		if (label) {
			const doPoll = () => {
				socketEmit2(context.socket, 'variables:instance-values', [label])
					.then((values) => {
						setVariableValues(values || {})
					})
					.catch((e) => {
						setVariableValues({})
						console.log('Failed to fetch variable values: ', e)
					})
			}

			doPoll()
			const interval = setInterval(doPoll, 1000)

			return () => {
				setVariableValues({})
				clearInterval(interval)
			}
		}
	}, [context.socket, label])

	const onCopied = useCallback(() => {
		context.notifier.current.show(`Copied`, 'Copied to clipboard', 5000)
	}, [context.notifier])

	if (Object.keys(variableDefinitions).length > 0) {
		return (
			<table className="table table-responsive-sm variables-table">
				<thead>
					<tr>
						<th>Variable</th>
						<th>Description</th>
						<th>Current value</th>
						<th>&nbsp;</th>
					</tr>
				</thead>
				<tbody>
					{Object.entries(variableDefinitions).map(([name, variable]) => {
						let value = variableValues[name]
						if (typeof value !== 'string') {
							value += ''
						}

						// Split into the lines
						const elms = []
						const lines = value.split('\\n')
						for (const i in lines) {
							const l = lines[i]
							elms.push(l)
							if (i <= lines.length - 1) {
								elms.push(<br key={i} />)
							}
						}

						return (
							<tr key={name}>
								<td>
									$({label}:{name})
								</td>
								<td>{variable.label}</td>
								<td>{elms}</td>
								<td>
									<CopyToClipboard text={`$(${label}:${name})`} onCopy={onCopied}>
										<CButton size="sm">
											<FontAwesomeIcon icon={faCopy} />
										</CButton>
									</CopyToClipboard>
								</td>
							</tr>
						)
					})}
				</tbody>
			</table>
		)
	} else {
		return <p>Connection has no variables</p>
	}
}<|MERGE_RESOLUTION|>--- conflicted
+++ resolved
@@ -11,7 +11,6 @@
 	const context = useContext(StaticContext)
 	const variableDefinitionsContext = useContext(VariableDefinitionsContext)
 
-<<<<<<< HEAD
 	const variableDefinitions = useMemo(() => {
 		const defs = []
 		for (const [name, variable] of Object.entries(variableDefinitionsContext[label] || {})) {
@@ -25,9 +24,6 @@
 
 		return defs
 	}, [variableDefinitionsContext, label])
-=======
-	const variableDefinitions = variableDefinitionsContext[label] || {}
->>>>>>> e7fdfe00
 	const [variableValues, setVariableValues] = useState({})
 
 	useEffect(() => {
