--- conflicted
+++ resolved
@@ -22,16 +22,7 @@
 	disabled,
 	helpText,
 	inline,
-<<<<<<< HEAD
-}: CheckboxInputFieldProps) {
-=======
 }: CheckboxInputFieldProps): React.JSX.Element {
-	// If the value is undefined, populate with the default. Also inform the parent about the validity
-	useEffect(() => {
-		setValid?.(true)
-	}, [setValid])
-
->>>>>>> 8fd1c104
 	const onChange = useCallback(
 		(e: React.ChangeEvent<HTMLInputElement>) => {
 			setValue(!!e.currentTarget.checked)
