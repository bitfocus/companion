--- conflicted
+++ resolved
@@ -14,13 +14,7 @@
 import { observer } from 'mobx-react-lite'
 import { RootAppStoreContext } from '../Stores/RootAppStore.js'
 import { NonIdealState } from '../Components/NonIdealState.js'
-<<<<<<< HEAD
-import { NavigateFunction, useLocation, useNavigate } from 'react-router-dom'
-
-export const TRIGGERS_PAGE_PREFIX = '/triggers'
-=======
 import { Outlet, useMatchRoute, useNavigate, UseNavigateResult } from '@tanstack/react-router'
->>>>>>> 89d1b860
 
 function navigateToTriggersPage(navigate: UseNavigateResult<'/triggers'>, controlId: string | null): void {
 	if (!controlId) {
