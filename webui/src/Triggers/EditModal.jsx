import React, { useCallback, useContext, useMemo, useRef, useState } from 'react'
import {
	CButton,
	CCol,
	CForm,
	CFormGroup,
	CInput,
	CLabel,
	CModal,
	CModalBody,
	CModalFooter,
	CModalHeader,
	CRow,
	CButtonGroup,
} from '@coreui/react'
import { FontAwesomeIcon } from '@fortawesome/react-fontawesome'
import { faExpandArrowsAlt, faCompressArrowsAlt } from '@fortawesome/free-solid-svg-icons'
import { MyErrorBoundary, useMountEffect, socketEmitPromise, SocketContext } from '../util'
import Select from 'react-select'
import { AddFeedbackDropdown, FeedbackEditor } from '../Buttons/EditButton/FeedbackPanel'
import { nanoid } from 'nanoid'
import { ActionsPanelInner, AddActionsPanel } from '../Buttons/EditButton/ActionsPanel'
import { CheckboxInputField } from '../Components'
import update from 'immutability-helper'
import { AddFeedbacksModal } from '../Buttons/EditButton/AddModal'
import { useEffect } from 'react'
import { cloneDeep } from 'lodash-es'
import { usePanelCollapseHelper } from '../Buttons/EditButton/CollapseHelper'

function getPluginSpecDefaults(pluginOptions) {
	const config = {}
	// Populate some defaults for the plugin values
	for (const spec of pluginOptions) {
		switch (spec.type) {
			case 'select':
				config[spec.key] = spec.multi ? [] : spec.choices[0]?.id
				break
			case 'textinput':
				config[spec.key] = ''
				break
			default:
				break
		}
	}

	return config
}

function getFeedbackDefaults() {
	// This should be somewhere in the backend, but there isnt anywhere appropriate currently
	return [
		{
			id: nanoid(),
			type: 'variable_value',
			instance_id: 'internal',
			options: {
				variable: 'internal:time_hms',
				op: 'eq',
				value: '',
			},
		},
	]
}

export function TriggerEditModal({ doClose, doSave, item, plugins }) {
	const socket = useContext(SocketContext)

	const actionsRef = useRef()

	const [config, setConfig] = useState({})

	useEffect(() => {
		actionsRef.current = config.actions
	}, [config.actions])

	const pluginSpec = plugins?.find((p) => p.type === config.type)

	const doSaveInner = useCallback(
		(e) => {
			e.preventDefault()

			doSave(config)
			doClose()
		},
		[doClose, doSave, config]
	)

	const changeType = useCallback(
		(e) => {
			const pluginType = e.value
			const pluginSpec = plugins?.find((p) => p.type === pluginType)
			const pluginOptions = pluginSpec?.options || []

			console.log('pluginType', pluginType)
			const innerConfig = getPluginSpecDefaults(pluginOptions)

			setConfig((oldConfig) => ({
				title: '',
				actions: [],
				...oldConfig,
				type: pluginType,
				config: pluginType === 'feedback' ? getFeedbackDefaults() : innerConfig,
			}))
		},
		[plugins]
	)

	useMountEffect(() => {
		if (item) {
			// hack
			if (!item.actions) item.actions = []

			if (item.type === 'feedback' && !Array.isArray(item.config)) item.config = [item.config]

			setConfig(item)
		} else if (plugins) {
			const defaultPlugin = plugins.find((p) => p.type === 'feedback') ?? plugins[0]
			changeType({ value: defaultPlugin.type })
		}
	})

	const pluginChoices = useMemo(() => {
		return plugins.map((p) => ({ value: p.type, label: p.name }))
	}, [plugins])

	const setActions = useCallback((cb) => {
		setConfig((oldConfig) => {
			const newConfig = { ...oldConfig }
			newConfig.actions = cb(oldConfig.actions || [])
			return newConfig
		})
	}, [])

	const addActionSelect = useCallback(
		(actionType) => {
			const [instanceId, actionId] = actionType.split(':', 2)
			socketEmitPromise(socket, 'action-definitions:create-item', [instanceId, actionId]).then((action) => {
				if (action) {
					setConfig((oldConfig) => ({
						...oldConfig,
						actions: [...oldConfig.actions, action],
					}))
				}
			})
		},
		[socket]
	)

	const actionDelete = useCallback(
		(actionId) => {
			setActions((oldActions) => oldActions.filter((a) => a.id !== actionId))
		},
		[setActions]
	)
	const actionDuplicate = useCallback(
		(actionId) => {
			setActions((oldActions) => {
				const oldIndex = oldActions.findIndex((act) => act.id === actionId)
				if (oldIndex !== -1) {
					const newActions = [...oldActions]

					newActions.splice(oldIndex + 1, 0, {
						...cloneDeep(oldActions[oldIndex]),
						id: nanoid(),
					})

					return newActions
				}

				return oldActions
			})
		},
		[setActions]
	)
	const actionSetDelay = useCallback(
		(actionId, delay) => {
			setActions((oldActions) => {
				const actionIndex = oldActions.findIndex((a) => a.id === actionId)
				const oldValue = oldActions[actionIndex]?.options?.delay
				if (oldValue !== delay) {
					return update(oldActions, {
						[actionIndex]: {
							delay: { $set: delay },
						},
					})
				} else {
					return oldActions
				}
			})
		},
		[setActions]
	)
	const actionReorder = useCallback(
		(_dragSetId, dragIndex, _dropSetId, hoverIndex) => {
			setActions((actions) => {
				const dragCard = actions[dragIndex]
				return update(actions, {
					$splice: [
						[dragIndex, 1],
						[hoverIndex, 0, dragCard],
					],
				})
			})
		},
		[setActions]
	)

	const actionSetValue = useCallback(
		(actionId, key, val) => {
			setActions((oldActions) => {
				const actionIndex = oldActions.findIndex((a) => a.id === actionId)
				const oldValue = (oldActions[actionIndex].options || {})[key]
				if (oldValue !== val) {
					return update(oldActions, {
						[actionIndex]: {
							options: {
								[key]: { $set: val },
							},
						},
					})
				} else {
					return oldActions
				}
			})
		},
		[setActions]
	)
	const doLearn = useCallback(
		(actionId) => {
			if (actionsRef.current) {
				const action = actionsRef.current.find((a) => a.id === actionId)
				if (action) {
					socketEmitPromise(socket, 'action-definitions:learn-single', [action])
						.then(([newOptions]) => {
							setActions((oldActions) => {
								const index = oldActions.findIndex((a) => a.id === actionId)
								if (index === -1) {
									return oldActions
								} else {
									const newActions = [...oldActions]
									newActions[index] = {
										...newActions[index],
										options: newOptions,
									}
									return newActions
								}
							})
						})
						.catch((e) => {
							console.error('Learn failed', e)
						})
				} else {
					console.error('Not found')
				}
			}
		},
		[socket, setActions]
	)

	const setTitle = useCallback((e) => {
		setConfig((oldConfig) => ({
			...oldConfig,
			title: e.target.value,
		}))
	}, [])

	const setRelativeDelays = useCallback((e) => {
		setConfig((oldConfig) => ({
			...oldConfig,
			relative_delays: e,
		}))
	}, [])

	const actionIds = useMemo(() => (config.actions || []).map((act) => act.id), [config.actions])
	const {
		setPanelCollapsed: setActionPanelCollapsed,
		isPanelCollapsed: isActionPanelCollapsed,
		setAllCollapsed: setAllActionCollapsed,
		setAllExpanded: setAllActionExpanded,
		canExpandAll: canExpandAllAction,
		canCollapseAll: canCollapseAllAction,
	} = usePanelCollapseHelper(`trigger_actions_${item.id}`, actionIds)

	const isFeedbackBased = pluginSpec?.type === 'feedback'
	const feedbackIds = useMemo(() => {
		if (isFeedbackBased) {
			return config.config.map((fb) => fb.id)
		} else {
			return []
		}
	}, [config.config, isFeedbackBased])
	const {
		setPanelCollapsed: setFeedbackPanelCollapsed,
		isPanelCollapsed: isFeedbackPanelCollapsed,
		setAllCollapsed: setAllFeedbackCollapsed,
		setAllExpanded: setAllFeedbackExpanded,
		canExpandAll: canExpandAllFeedback,
		canCollapseAll: canCollapseAllFeedback,
	} = usePanelCollapseHelper(`feedbacks_${item.id}`, feedbackIds)

	return (
		<CModal show={true} onClose={doClose} size="lg">
			<CForm onSubmit={doSaveInner} className={'edit-button-panel'}>
				<CModalHeader closeButton>
					<h5>Trigger Editor</h5>
				</CModalHeader>
				<CModalBody>
					<CFormGroup>
						<label>Name</label>
						<CInput required value={config.title} onChange={setTitle} />
					</CFormGroup>

					<legend>
						Condition
						{isFeedbackBased ? (
							<CButtonGroup className="right">
								<CButtonGroup>
									<CButton
										color="info"
										size="sm"
										onClick={setAllFeedbackExpanded}
										title="Expand all feedbacks"
										disabled={!canExpandAllFeedback}
									>
										<FontAwesomeIcon icon={faExpandArrowsAlt} />
									</CButton>{' '}
									<CButton
										color="info"
										size="sm"
										onClick={setAllFeedbackCollapsed}
										title="Collapse all feedbacks"
										disabled={!canCollapseAllFeedback}
									>
										<FontAwesomeIcon icon={faCompressArrowsAlt} />
									</CButton>
								</CButtonGroup>
							</CButtonGroup>
						) : (
							''
						)}
					</legend>
					<CFormGroup>
						<label>Type</label>
						<Select
							value={pluginChoices.find((c) => c.value === config.type)}
							onChange={changeType}
							isSearchable={false}
							isClearable={false}
							options={pluginChoices}
							required
						/>
					</CFormGroup>

					{pluginSpec?.options ? (
						<TriggerEditModalConfig
							pluginSpec={pluginSpec}
							config={config.config}
							setConfig={setConfig}
							isPanelCollapsed={isFeedbackPanelCollapsed}
							setPanelCollapsed={setFeedbackPanelCollapsed}
						/>
					) : (
						'Unknown type selected'
					)}

					<hr />
					<legend>
						Action
						<CButtonGroup className="right">
							<CButtonGroup>
								<CButton
									color="info"
									size="sm"
									onClick={setAllActionExpanded}
									title="Expand all actions"
									disabled={!canExpandAllAction}
								>
									<FontAwesomeIcon icon={faExpandArrowsAlt} />
								</CButton>{' '}
								<CButton
									color="info"
									size="sm"
									onClick={setAllActionCollapsed}
									title="Collapse all actions"
									disabled={!canCollapseAllAction}
								>
									<FontAwesomeIcon icon={faCompressArrowsAlt} />
								</CButton>
							</CButtonGroup>
						</CButtonGroup>
					</legend>
					<CRow form className="button-style-form">
						<CCol className="fieldtype-checkbox" sm={2} xs={3}>
							<CButton
								color="warning"
								onMouseDown={() =>
									socket.emit('schedule_test_actions', config.title, config.actions, config.relative_delays)
								}
							>
								Test actions
							</CButton>
						</CCol>
						<CCol className="fieldtype-checkbox" sm={2} xs={3}>
							<CLabel>Relative Delays</CLabel>
							<p>
								<CheckboxInputField
									definition={{ default: false }}
									value={config.relative_delays ?? false}
									setValue={setRelativeDelays}
								/>
								&nbsp;
							</p>
						</CCol>
					</CRow>
					<ActionsPanelInner
						isOnBank={false}
						dragId={'triggerAction'}
<<<<<<< HEAD
=======
						setId={0}
						addPlaceholder="+ Add action"
>>>>>>> 3e4bc575
						actions={config.actions || []}
						doDelete={actionDelete}
						doDuplicate={actionDuplicate}
						doSetDelay={actionSetDelay}
						doReorder={actionReorder}
						doSetValue={actionSetValue}
						emitLearn={doLearn}
						isPanelCollapsed={isActionPanelCollapsed}
						setPanelCollapsed={setActionPanelCollapsed}
					/>
					<AddActionsPanel addPlaceholder="+ Add action" addAction={addActionSelect} />
				</CModalBody>
				<CModalFooter>
					<CButton color="secondary" onClick={doClose}>
						Cancel
					</CButton>
					<CButton color="primary" type="submit">
						Save
					</CButton>
				</CModalFooter>
			</CForm>
		</CModal>
	)
}

function TriggerEditModalConfig({ pluginSpec, config, setConfig, isPanelCollapsed, setPanelCollapsed }) {
	const socket = useContext(SocketContext)

	const feedbacksRef = useRef(null)
	useEffect(() => {
		feedbacksRef.current = config
	}, [config])

	const addFeedbacksRef = useRef(null)
	const showAddModal = useCallback(() => {
		if (addFeedbacksRef.current) {
			addFeedbacksRef.current.show()
		}
	}, [])

	const updateInnerConfig = useCallback(
		(id, val) => {
			setConfig((oldConfig) => ({
				...oldConfig,
				config: {
					...oldConfig.config,
					[id]: val,
				},
			}))
		},
		[setConfig]
	)
	const updateFeedbackOptionConfig = useCallback(
		(feedbackId, id, val) => {
			setConfig((oldConfig) => {
				const newFeedbacks = oldConfig.config.map((fb) => {
					if (fb.id === feedbackId) {
						return {
							...fb,
							options: {
								...fb.options,
								[id]: val,
							},
						}
					} else {
						return fb
					}
				})
				return {
					...oldConfig,
					config: newFeedbacks,
				}
			})
		},
		[setConfig]
	)

	const [recentFeedbacks, setRecentFeedbacks] = useState([])
	useMountEffect(() => {
		try {
			// Load from localStorage at startup
			const recent = JSON.parse(window.localStorage.getItem('recent_feedbacks') || '[]')
			if (Array.isArray(recent)) {
				setRecentFeedbacks(recent)
			}
		} catch (e) {
			setRecentFeedbacks([])
		}
	})

	const addFeedbackSelect = useCallback(
		(feedbackType) => {
			setRecentFeedbacks((existing) => {
				const newActions = [feedbackType, ...existing.filter((v) => v !== feedbackType)].slice(0, 20)

				window.localStorage.setItem('recent_feedbacks', JSON.stringify(newActions))

				return newActions
			})

			const [instanceId, feedbackId] = feedbackType.split(':', 2)
			socketEmitPromise(socket, 'feedback-definitions:create-item', [instanceId, feedbackId]).then((fb) => {
				if (fb) {
					setConfig((oldConfig) => ({
						...oldConfig,
						config: [...oldConfig.config, fb],
					}))
				}
			})
		},
		[socket, setConfig]
	)

	const delRow = useCallback(
		(feedbackId) => {
			setConfig((oldConfig) => {
				const newFeedbacks = oldConfig.config.filter((fb) => fb.id !== feedbackId)

				return {
					...oldConfig,
					config: newFeedbacks,
				}
			})
		},
		[setConfig]
	)
	const duplicateRow = useCallback(
		(feedbackId) => {
			setConfig((oldConfig) => {
				const oldIndex = oldConfig.config.findIndex((fb) => fb.id === feedbackId)
				if (oldIndex !== -1) {
					const newFeedbacks = [...oldConfig.config]

					newFeedbacks.splice(oldIndex + 1, 0, {
						...cloneDeep(oldConfig.config[oldIndex]),
						id: nanoid(),
					})

					return {
						...oldConfig,
						config: newFeedbacks,
					}
				}

				return oldConfig
			})
		},
		[setConfig]
	)

	const learnRow = useCallback(
		(feedbackId) => {
			if (feedbacksRef.current) {
				const oldFeedback = feedbacksRef.current.find((fb) => fb.id === feedbackId)
				if (oldFeedback) {
					socketEmitPromise(socket, 'feedback-definitions:learn-single', [oldFeedback])
						.then(([newOptions]) => {
							if (newOptions) {
								setConfig((oldConfig) => {
									const newFeedbacks = oldConfig.config.map((fb) => {
										if (fb.id === feedbackId) {
											return {
												...fb,
												options: newOptions,
											}
										} else {
											return fb
										}
									})
									return {
										...oldConfig,
										config: newFeedbacks,
									}
								})
							}
						})
						.catch((e) => {
							console.error('Learn failed', e)
						})
				}
			}
		},
		[socket, setConfig]
	)

	// This is a bit of a hack:
	if (pluginSpec.type === 'feedback') {
		return (
			<>
				<table className="table feedback-table">
					<tbody>
						{config.map((conf, i) => (
							<tr key={i}>
								<td>
									<MyErrorBoundary>
										<FeedbackEditorRow
											feedback={conf}
											updateFeedbackOptionConfig={updateFeedbackOptionConfig}
											delRow={delRow}
											duplicateRow={duplicateRow}
											learnRow={learnRow}
											setCollapsed={setPanelCollapsed}
											isCollapsed={isPanelCollapsed(conf.id)}
										/>
									</MyErrorBoundary>
								</td>
							</tr>
						))}
					</tbody>
				</table>

				<AddFeedbacksModal ref={addFeedbacksRef} addFeedback={addFeedbackSelect} />

				<div className="add-dropdown-wrapper">
					<AddFeedbackDropdown onSelect={addFeedbackSelect} booleanOnly recentFeedbacks={recentFeedbacks} />
					<CButton color="primary" variant="outline" onClick={showAddModal}>
						Browse
					</CButton>
				</div>
			</>
		)
	}

	return (
		<>
			{pluginSpec.options.map((spec) => (
				<CFormGroup key={spec.key}>
					<MyErrorBoundary>
						<TriggerEditModalInput
							spec={spec}
							value={config[spec.key]}
							onChange={(val) => updateInnerConfig(spec.key, val)}
						/>
					</MyErrorBoundary>
				</CFormGroup>
			))}
		</>
	)
}

function FeedbackEditorRow({
	feedback,
	updateFeedbackOptionConfig,
	delRow,
	duplicateRow,
	learnRow,
	isCollapsed,
	setCollapsed,
}) {
	const innerDelete = useCallback(() => {
		delRow(feedback.id)
	}, [feedback.id, delRow])
	const innerDuplicate = useCallback(() => {
		duplicateRow(feedback.id)
	}, [feedback.id, duplicateRow])
	const innerLearn = useCallback(() => {
		learnRow(feedback.id)
	}, [feedback.id, learnRow])

	const doCollapse = useCallback(() => {
		setCollapsed(feedback.id, true)
	}, [setCollapsed, feedback.id])
	const doExpand = useCallback(() => {
		setCollapsed(feedback.id, false)
	}, [setCollapsed, feedback.id])

	return (
		<FeedbackEditor
			isOnBank={false}
			feedback={feedback}
			setValue={updateFeedbackOptionConfig}
			innerDelete={innerDelete}
			innerDuplicate={innerDuplicate}
			innerLearn={innerLearn}
			isCollapsed={isCollapsed}
			doCollapse={doCollapse}
			doExpand={doExpand}
		/>
	)
}

function TriggerEditModalInput({ spec, value, onChange }) {
	const choices = useMemo(() => {
		return spec?.choices?.map((ch) => ({ value: ch.id, label: ch.label })) ?? []
	}, [spec?.choices])

	switch (spec.type) {
		case 'textinput':
			return (
				<CInput
					value={value}
					onChange={(e) => onChange(e.target.value)}
					placeholder={spec.placeholder}
					pattern={spec.pattern}
					required={!spec.not_required}
				/>
			)
		case 'select': {
			const selectedValue = Array.isArray(value) ? value : value === undefined ? [] : [value]
			const selectedValue2 = selectedValue.map((v) => choices.find((c) => c.value === v))
			return (
				<Select
					value={spec.multi ? selectedValue2 : selectedValue2[0]}
					onChange={(val) => onChange(spec.multi ? val?.map((v) => v.value) : val?.value)}
					isMulti={!!spec.multi}
					isClearable={false}
					isSearchable={typeof spec.minChoicesForSearch === 'number' && spec.minChoicesForSearch <= choices.length}
					options={choices}
					required
				/>
			)
		}
		default:
			return <p>Unknown input: "{spec.type}"</p>
	}
}<|MERGE_RESOLUTION|>--- conflicted
+++ resolved
@@ -415,11 +415,7 @@
 					<ActionsPanelInner
 						isOnBank={false}
 						dragId={'triggerAction'}
-<<<<<<< HEAD
-=======
 						setId={0}
-						addPlaceholder="+ Add action"
->>>>>>> 3e4bc575
 						actions={config.actions || []}
 						doDelete={actionDelete}
 						doDuplicate={actionDuplicate}
