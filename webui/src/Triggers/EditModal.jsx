import React, { useCallback, useContext, useMemo, useRef, useState } from 'react'
import {
	CButton,
	CCol,
	CForm,
	CFormGroup,
	CInput,
	CLabel,
	CModal,
	CModalBody,
	CModalFooter,
	CModalHeader,
	CRow,
} from '@coreui/react'
import { StaticContext, MyErrorBoundary, useMountEffect, socketEmit2 } from '../util'
import Select from 'react-select'
import { AddFeedbackDropdown, FeedbackEditor } from '../Buttons/EditButton/FeedbackPanel'
import { nanoid } from 'nanoid'
import { ActionsPanelInner } from '../Buttons/EditButton/ActionsPanel'
import { CheckboxInputField } from '../Components'
import update from 'immutability-helper'
import { AddFeedbacksModal } from '../Buttons/EditButton/AddModal'
import { useEffect } from 'react'

function getPluginSpecDefaults(pluginOptions) {
	const config = {}
	// Populate some defaults for the plugin values
	for (const spec of pluginOptions) {
		switch (spec.type) {
			case 'select':
				config[spec.key] = spec.multi ? [] : spec.choices[0]?.id
				break
			case 'textinput':
				config[spec.key] = ''
				break
			default:
				break
		}
	}

	return config
}

function getFeedbackDefaults() {
	// This should be somewhere in the backend, but there isnt anywhere appropriate currently
	return [
		{
			id: nanoid(),
			type: 'variable_value',
			instance_id: 'internal',
			options: {
				variable: 'internal:time_hms',
				op: 'eq',
				value: '',
			},
		},
	]
}

export function TriggerEditModal({ doClose, doSave, item, plugins }) {
	const context = useContext(StaticContext)

	const actionsRef = useRef()

	const [config, setConfig] = useState({})

	useEffect(() => {
		actionsRef.current = config.actions
	}, [config.actions])

	const pluginSpec = plugins?.find((p) => p.type === config.type)

	const doSaveInner = useCallback(
		(e) => {
			e.preventDefault()

			doSave(config)
			doClose()
		},
		[doClose, doSave, config]
	)

	const changeType = useCallback(
		(e) => {
			const pluginType = e.value
			const pluginSpec = plugins?.find((p) => p.type === pluginType)
			const pluginOptions = pluginSpec?.options || []

			console.log('pluginType', pluginType)
			const innerConfig = getPluginSpecDefaults(pluginOptions)

			setConfig((oldConfig) => ({
				title: '',
				actions: [],
				...oldConfig,
				type: pluginType,
				config: pluginType === 'feedback' ? getFeedbackDefaults() : innerConfig,
			}))
		},
		[plugins]
	)

	useMountEffect(() => {
		if (item) {
			// hack
			if (!item.actions) item.actions = []

			if (item.type === 'feedback' && !Array.isArray(item.config)) item.config = [item.config]

			setConfig(item)
		} else if (plugins) {
			const defaultPlugin = plugins.find((p) => p.type === 'feedback') ?? plugins[0]
			changeType({ value: defaultPlugin.type })
		}
	})

	const pluginChoices = useMemo(() => {
		return plugins.map((p) => ({ value: p.type, label: p.name }))
	}, [plugins])

	const setActions = useCallback((cb) => {
		setConfig((oldConfig) => {
			const newConfig = { ...oldConfig }
			newConfig.actions = cb(oldConfig.actions || [])
			return newConfig
		})
	}, [])

	const addActionSelect = useCallback(
		(actionType) => {
<<<<<<< HEAD
			const [instanceId, actionId] = actionType.split(':', 2)
			socketEmit2(context.socket, 'action-definitions:create-item', [instanceId, actionId]).then((action) => {
				if (action) updateConfig('actions', [...config.actions, action])
=======
			socketEmit(context.socket, 'action_get_defaults', [actionType]).then(([action]) => {
				setConfig((oldConfig) => ({
					...oldConfig,
					actions: [...oldConfig.actions, action],
				}))
>>>>>>> e7fdfe00
			})
		},
		[context.socket]
	)

	const doLearn = useCallback(
		(actionId) => {
			if (actionsRef.current) {
				const action = actionsRef.current.find((a) => a.id === actionId)
				if (action) {
					socketEmit(context.socket, 'action_learn_single', [action])
						.then(([newOptions]) => {
							setActions((oldActions) => {
								const index = oldActions.findIndex((a) => a.id === actionId)
								if (index === -1) {
									return oldActions
								} else {
									const newActions = [...oldActions]
									newActions[index] = {
										...newActions[index],
										options: newOptions,
									}
									return newActions
								}
							})
						})
						.catch((e) => {
							console.error('Learn failed', e)
						})
				} else {
					console.error('Not found')
				}
			}
		},
		[context.socket, setActions]
	)

<<<<<<< HEAD
	const actionDelete = useCallback(
		(actionId) => {
			setActions((oldActions) => oldActions.filter((a) => a.id !== actionId))
		},
		[setActions]
	)
	const actionSetDelay = useCallback(
		(actionId, delay) => {
			setActions((oldActions) => {
				const actionIndex = oldActions.findIndex((a) => a.id === actionId)
				const oldValue = oldActions[actionIndex]?.options?.delay
				if (oldValue !== delay) {
					return update(oldActions, {
						[actionIndex]: {
							delay: { $set: delay },
						},
					})
				} else {
					return oldActions
				}
			})
		},
		[setActions]
	)
	const actionReorder = useCallback(
		(dragIndex, hoverIndex) => {
			setActions((actions) => {
				const dragCard = actions[dragIndex]
				return update(actions, {
					$splice: [
						[dragIndex, 1],
						[hoverIndex, 0, dragCard],
					],
				})
			})
		},
		[setActions]
	)

	const actionSetValue = useCallback(
		(actionId, key, val) => {
			setActions((oldActions) => {
				const actionIndex = oldActions.findIndex((a) => a.id === actionId)
				const oldValue = (oldActions[actionIndex].options || {})[key]
				if (oldValue !== val) {
					return update(oldActions, {
						[actionIndex]: {
							options: {
								[key]: { $set: val },
							},
						},
					})
				} else {
					return oldActions
				}
			})
		},
		[setActions]
	)
=======
	const setTitle = useCallback((e) => {
		setConfig((oldConfig) => ({
			...oldConfig,
			title: e.target.value,
		}))
	}, [])

	const setRelativeDelays = useCallback((e) => {
		setConfig((oldConfig) => ({
			...oldConfig,
			relative_delays: e,
		}))
	}, [])
>>>>>>> e7fdfe00

	return (
		<CModal show={true} onClose={doClose} size="lg">
			<CForm onSubmit={doSaveInner} className={'edit-button-panel'}>
				<CModalHeader closeButton>
					<h5>Trigger Editor</h5>
				</CModalHeader>
				<CModalBody>
					<CFormGroup>
						<label>Name</label>
						<CInput required value={config.title} onChange={setTitle} />
					</CFormGroup>

					<legend>Condition</legend>
					<CFormGroup>
						<label>Type</label>
						<Select
							value={pluginChoices.find((c) => c.value === config.type)}
							onChange={changeType}
							isSearchable={false}
							isClearable={false}
							options={pluginChoices}
							required
						/>
					</CFormGroup>

					{pluginSpec?.options ? (
						<TriggerEditModalConfig pluginSpec={pluginSpec} config={config.config} setConfig={setConfig} />
					) : (
						'Unknown type selected'
					)}

					<hr />
					<legend>Action</legend>
					<CRow form className="button-style-form">
						<CCol className="fieldtype-checkbox" sm={2} xs={3}>
							<CButton
								color="warning"
								onMouseDown={() =>
									context.socket.emit('schedule_test_actions', config.title, config.actions, config.relative_delays)
								}
							>
								Test actions
							</CButton>
						</CCol>
						<CCol className="fieldtype-checkbox" sm={2} xs={3}>
							<CLabel>Relative Delays</CLabel>
							<p>
								<CheckboxInputField
									definition={{ default: false }}
									value={config.relative_delays ?? false}
									setValue={setRelativeDelays}
								/>
								&nbsp;
							</p>
						</CCol>
					</CRow>
					<ActionsPanelInner
						isOnBank={false}
						dragId={'triggerAction'}
						addPlaceholder="+ Add action"
						actions={config.actions || []}
						setActions={setActions}
						addAction={addActionSelect}
<<<<<<< HEAD
						doDelete={actionDelete}
						doSetDelay={actionSetDelay}
						doReorder={actionReorder}
						doSetValue={actionSetValue}
=======
						emitLearn={doLearn}
>>>>>>> e7fdfe00
					/>
				</CModalBody>
				<CModalFooter>
					<CButton color="secondary" onClick={doClose}>
						Cancel
					</CButton>
					<CButton color="primary" type="submit">
						Save
					</CButton>
				</CModalFooter>
			</CForm>
		</CModal>
	)
}

function TriggerEditModalConfig({ pluginSpec, config, setConfig }) {
	const context = useContext(StaticContext)

	const feedbacksRef = useRef(null)
	useEffect(() => {
		feedbacksRef.current = config
	}, [config])

	const addFeedbacksRef = useRef(null)
	const showAddModal = useCallback(() => {
		if (addFeedbacksRef.current) {
			addFeedbacksRef.current.show()
		}
	}, [])

	const updateInnerConfig = useCallback(
		(id, val) => {
			setConfig((oldConfig) => ({
				...oldConfig,
				config: {
					...oldConfig.config,
					[id]: val,
				},
			}))
		},
		[setConfig]
	)
	const updateFeedbackOptionConfig = useCallback(
		(feedbackId, id, val) => {
			setConfig((oldConfig) => {
				const newFeedbacks = oldConfig.config.map((fb) => {
					if (fb.id === feedbackId) {
						return {
							...fb,
							options: {
								...fb.options,
								[id]: val,
							},
						}
					} else {
						return fb
					}
				})
				return {
					...oldConfig,
					config: newFeedbacks,
				}
			})
		},
		[setConfig]
	)

	const [recentFeedbacks, setRecentFeedbacks] = useState([])
	useMountEffect(() => {
		try {
			// Load from localStorage at startup
			const recent = JSON.parse(window.localStorage.getItem('recent_feedbacks') || '[]')
			if (Array.isArray(recent)) {
				setRecentFeedbacks(recent)
			}
		} catch (e) {
			setRecentFeedbacks([])
		}
	})

	const addFeedbackSelect = useCallback(
		(feedbackType) => {
			setRecentFeedbacks((existing) => {
				const newActions = [feedbackType, ...existing.filter((v) => v !== feedbackType)].slice(0, 20)

				window.localStorage.setItem('recent_feedbacks', JSON.stringify(newActions))

				return newActions
			})

<<<<<<< HEAD
			const [instanceId, feedbackId] = feedbackType.split(':', 2)
			socketEmit2(context.socket, 'feedback-definitions:create-item', [instanceId, feedbackId]).then((fb) => {
				if (fb) updateConfig('config', [...config, fb])
=======
			socketEmit(context.socket, 'feedback_get_defaults', [feedbackType]).then(([fb]) => {
				setConfig((oldConfig) => ({
					...oldConfig,
					config: [...oldConfig.config, fb],
				}))
>>>>>>> e7fdfe00
			})
		},
		[context.socket, setConfig]
	)

	const delRow = useCallback(
		(feedbackId) => {
			setConfig((oldConfig) => {
				const newFeedbacks = oldConfig.config.filter((fb) => fb.id !== feedbackId)

				return {
					...oldConfig,
					config: newFeedbacks,
				}
			})
		},
		[setConfig]
	)

	const learnRow = useCallback(
		(feedbackId) => {
			if (feedbacksRef.current) {
				const oldFeedback = feedbacksRef.current.find((fb) => fb.id === feedbackId)
				if (oldFeedback) {
					socketEmit(context.socket, 'feedback_learn_single', [oldFeedback])
						.then(([newOptions]) => {
							if (newOptions) {
								setConfig((oldConfig) => {
									const newFeedbacks = oldConfig.config.map((fb) => {
										if (fb.id === feedbackId) {
											return {
												...fb,
												options: newOptions,
											}
										} else {
											return fb
										}
									})
									return {
										...oldConfig,
										config: newFeedbacks,
									}
								})
							}
						})
						.catch((e) => {
							console.error('Learn failed', e)
						})
				}
			}
		},
		[context.socket, setConfig]
	)

	// This is a bit of a hack:
	if (pluginSpec.type === 'feedback') {
		return (
			<>
				<table className="table feedback-table">
					<tbody>
						{config.map((conf, i) => (
							<tr key={i}>
								<td>
									<MyErrorBoundary>
										<FeedbackEditorRow
											feedback={conf}
											updateFeedbackOptionConfig={updateFeedbackOptionConfig}
											delRow={delRow}
											learnRow={learnRow}
										/>
									</MyErrorBoundary>
								</td>
							</tr>
						))}
					</tbody>
				</table>

				<AddFeedbacksModal ref={addFeedbacksRef} addFeedback={addFeedbackSelect} />

				<div className="add-dropdown-wrapper">
					<AddFeedbackDropdown onSelect={addFeedbackSelect} booleanOnly recentFeedbacks={recentFeedbacks} />
					<CButton color="primary" variant="outline" onClick={showAddModal}>
						Browse
					</CButton>
				</div>
			</>
		)
	}

	return (
		<>
			{pluginSpec.options.map((spec) => (
				<CFormGroup key={spec.key}>
					<MyErrorBoundary>
						<TriggerEditModalInput
							spec={spec}
							value={config[spec.key]}
							onChange={(val) => updateInnerConfig(spec.key, val)}
						/>
					</MyErrorBoundary>
				</CFormGroup>
			))}
		</>
	)
}

function FeedbackEditorRow({ feedback, updateFeedbackOptionConfig, delRow, learnRow }) {
	const innerDelete = useCallback(() => {
		delRow(feedback.id)
	}, [feedback.id, delRow])
	const innerLearn = useCallback(() => {
		learnRow(feedback.id)
	}, [feedback.id, learnRow])

	return (
		<FeedbackEditor
			isOnBank={false}
			feedback={feedback}
			setValue={updateFeedbackOptionConfig}
			innerDelete={innerDelete}
			innerLearn={innerLearn}
		/>
	)
}

function TriggerEditModalInput({ spec, value, onChange }) {
	const choices = useMemo(() => {
		return spec?.choices?.map((ch) => ({ value: ch.id, label: ch.label })) ?? []
	}, [spec?.choices])

	switch (spec.type) {
		case 'textinput':
			return (
				<CInput
					value={value}
					onChange={(e) => onChange(e.target.value)}
					placeholder={spec.placeholder}
					pattern={spec.pattern}
					required={!spec.not_required}
				/>
			)
		case 'select': {
			const selectedValue = Array.isArray(value) ? value : value === undefined ? [] : [value]
			const selectedValue2 = selectedValue.map((v) => choices.find((c) => c.value === v))
			return (
				<Select
					value={spec.multi ? selectedValue2 : selectedValue2[0]}
					onChange={(val) => onChange(spec.multi ? val?.map((v) => v.value) : val?.value)}
					isMulti={!!spec.multi}
					isClearable={false}
					isSearchable={typeof spec.minChoicesForSearch === 'number' && spec.minChoicesForSearch <= choices.length}
					options={choices}
					required
				/>
			)
		}
		default:
			return <p>Unknown input: "{spec.type}"</p>
	}
}<|MERGE_RESOLUTION|>--- conflicted
+++ resolved
@@ -128,28 +128,84 @@
 
 	const addActionSelect = useCallback(
 		(actionType) => {
-<<<<<<< HEAD
 			const [instanceId, actionId] = actionType.split(':', 2)
 			socketEmit2(context.socket, 'action-definitions:create-item', [instanceId, actionId]).then((action) => {
-				if (action) updateConfig('actions', [...config.actions, action])
-=======
-			socketEmit(context.socket, 'action_get_defaults', [actionType]).then(([action]) => {
-				setConfig((oldConfig) => ({
-					...oldConfig,
-					actions: [...oldConfig.actions, action],
-				}))
->>>>>>> e7fdfe00
+				if (action) {
+					setConfig((oldConfig) => ({
+						...oldConfig,
+						actions: [...oldConfig.actions, action],
+					}))
+				}
 			})
 		},
 		[context.socket]
 	)
 
+	const actionDelete = useCallback(
+		(actionId) => {
+			setActions((oldActions) => oldActions.filter((a) => a.id !== actionId))
+		},
+		[setActions]
+	)
+	const actionSetDelay = useCallback(
+		(actionId, delay) => {
+			setActions((oldActions) => {
+				const actionIndex = oldActions.findIndex((a) => a.id === actionId)
+				const oldValue = oldActions[actionIndex]?.options?.delay
+				if (oldValue !== delay) {
+					return update(oldActions, {
+						[actionIndex]: {
+							delay: { $set: delay },
+						},
+					})
+				} else {
+					return oldActions
+				}
+			})
+		},
+		[setActions]
+	)
+	const actionReorder = useCallback(
+		(dragIndex, hoverIndex) => {
+			setActions((actions) => {
+				const dragCard = actions[dragIndex]
+				return update(actions, {
+					$splice: [
+						[dragIndex, 1],
+						[hoverIndex, 0, dragCard],
+					],
+				})
+			})
+		},
+		[setActions]
+	)
+
+	const actionSetValue = useCallback(
+		(actionId, key, val) => {
+			setActions((oldActions) => {
+				const actionIndex = oldActions.findIndex((a) => a.id === actionId)
+				const oldValue = (oldActions[actionIndex].options || {})[key]
+				if (oldValue !== val) {
+					return update(oldActions, {
+						[actionIndex]: {
+							options: {
+								[key]: { $set: val },
+							},
+						},
+					})
+				} else {
+					return oldActions
+				}
+			})
+		},
+		[setActions]
+	)
 	const doLearn = useCallback(
 		(actionId) => {
 			if (actionsRef.current) {
 				const action = actionsRef.current.find((a) => a.id === actionId)
 				if (action) {
-					socketEmit(context.socket, 'action_learn_single', [action])
+					socketEmit2(context.socket, 'action-definitions:learn-single', [action])
 						.then(([newOptions]) => {
 							setActions((oldActions) => {
 								const index = oldActions.findIndex((a) => a.id === actionId)
@@ -176,67 +232,6 @@
 		[context.socket, setActions]
 	)
 
-<<<<<<< HEAD
-	const actionDelete = useCallback(
-		(actionId) => {
-			setActions((oldActions) => oldActions.filter((a) => a.id !== actionId))
-		},
-		[setActions]
-	)
-	const actionSetDelay = useCallback(
-		(actionId, delay) => {
-			setActions((oldActions) => {
-				const actionIndex = oldActions.findIndex((a) => a.id === actionId)
-				const oldValue = oldActions[actionIndex]?.options?.delay
-				if (oldValue !== delay) {
-					return update(oldActions, {
-						[actionIndex]: {
-							delay: { $set: delay },
-						},
-					})
-				} else {
-					return oldActions
-				}
-			})
-		},
-		[setActions]
-	)
-	const actionReorder = useCallback(
-		(dragIndex, hoverIndex) => {
-			setActions((actions) => {
-				const dragCard = actions[dragIndex]
-				return update(actions, {
-					$splice: [
-						[dragIndex, 1],
-						[hoverIndex, 0, dragCard],
-					],
-				})
-			})
-		},
-		[setActions]
-	)
-
-	const actionSetValue = useCallback(
-		(actionId, key, val) => {
-			setActions((oldActions) => {
-				const actionIndex = oldActions.findIndex((a) => a.id === actionId)
-				const oldValue = (oldActions[actionIndex].options || {})[key]
-				if (oldValue !== val) {
-					return update(oldActions, {
-						[actionIndex]: {
-							options: {
-								[key]: { $set: val },
-							},
-						},
-					})
-				} else {
-					return oldActions
-				}
-			})
-		},
-		[setActions]
-	)
-=======
 	const setTitle = useCallback((e) => {
 		setConfig((oldConfig) => ({
 			...oldConfig,
@@ -250,7 +245,6 @@
 			relative_delays: e,
 		}))
 	}, [])
->>>>>>> e7fdfe00
 
 	return (
 		<CModal show={true} onClose={doClose} size="lg">
@@ -313,16 +307,12 @@
 						dragId={'triggerAction'}
 						addPlaceholder="+ Add action"
 						actions={config.actions || []}
-						setActions={setActions}
 						addAction={addActionSelect}
-<<<<<<< HEAD
 						doDelete={actionDelete}
 						doSetDelay={actionSetDelay}
 						doReorder={actionReorder}
 						doSetValue={actionSetValue}
-=======
 						emitLearn={doLearn}
->>>>>>> e7fdfe00
 					/>
 				</CModalBody>
 				<CModalFooter>
@@ -413,17 +403,14 @@
 				return newActions
 			})
 
-<<<<<<< HEAD
 			const [instanceId, feedbackId] = feedbackType.split(':', 2)
 			socketEmit2(context.socket, 'feedback-definitions:create-item', [instanceId, feedbackId]).then((fb) => {
-				if (fb) updateConfig('config', [...config, fb])
-=======
-			socketEmit(context.socket, 'feedback_get_defaults', [feedbackType]).then(([fb]) => {
-				setConfig((oldConfig) => ({
-					...oldConfig,
-					config: [...oldConfig.config, fb],
-				}))
->>>>>>> e7fdfe00
+				if (fb) {
+					setConfig((oldConfig) => ({
+						...oldConfig,
+						config: [...oldConfig.config, fb],
+					}))
+				}
 			})
 		},
 		[context.socket, setConfig]
@@ -448,7 +435,7 @@
 			if (feedbacksRef.current) {
 				const oldFeedback = feedbacksRef.current.find((fb) => fb.id === feedbackId)
 				if (oldFeedback) {
-					socketEmit(context.socket, 'feedback_learn_single', [oldFeedback])
+					socketEmit2(context.socket, 'feedback-definitions:learn-single', [oldFeedback])
 						.then(([newOptions]) => {
 							if (newOptions) {
 								setConfig((oldConfig) => {
