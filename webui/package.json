{
  "name": "companion-webui",
  "version": "0.0.0",
  "private": true,
  "dependencies": {
    "@coreui/coreui": "^3.4.0",
    "@coreui/react": "^3.4.6",
<<<<<<< HEAD
    "@estilles/expression-parser": "^1.0.0",
    "@fontsource/fira-code": "^4.5.8",
    "@fontsource/roboto": "^4.5.5",
=======
    "@fontsource/fira-code": "^4.5.10",
    "@fontsource/roboto": "^4.5.7",
>>>>>>> dfc7cd16
    "@fortawesome/fontawesome-svg-core": "^1.3.0",
    "@fortawesome/free-solid-svg-icons": "^5.15.4",
    "@fortawesome/react-fontawesome": "^0.1.18",
    "@popperjs/core": "^2.11.5",
    "buffer": "^6.0.3",
    "classnames": "^2.3.1",
    "dayjs": "^1.11.3",
    "eventemitter3": "^4.0.7",
    "fast-json-patch": "^3.1.1",
    "html-entities": "^2.3.3",
    "i18next": "^19.9.2",
    "i18next-browser-languagedetector": "^6.1.4",
    "i18next-http-backend": "^1.4.1",
    "immutability-helper": "^3.1.1",
    "intersection-observer": "^0.12.2",
    "marked": "^4.0.17",
    "node-sass": "^7.0.1",
    "p-timeout": "^5.1.0",
    "parse-numeric-range": "^1.3.0",
    "perfect-scrollbar": "^1.5.5",
    "query-string": "^7.1.1",
    "react": "^17.0.2",
    "react-color": "^2.19.3",
    "react-copy-to-clipboard": "^5.1.0",
    "react-dnd": "^11.1.3",
    "react-dnd-html5-backend": "^11.1.3",
    "react-dom": "^17.0.2",
    "react-error-boundary": "^3.1.4",
    "react-i18next": "^11.17.2",
    "react-idle-timer": "^4.6.4",
    "react-intersection-observer": "^8.33.1",
    "react-markdown": "^8.0.3",
    "react-router-dom": "^5.3.0",
    "react-scripts": "5.0.1",
    "react-select": "^4.3.1",
    "react-spinners": "^0.11.0",
    "react-use": "^17.4.0",
    "sanitize-html": "^2.7.0",
    "shortid": "^2.2.16",
    "socket.io-client": "^4.5.1",
    "tributejs": "^5.1.3",
    "web-vitals": "^0.2.4"
  },
  "scripts": {
    "start": "react-scripts start",
    "dev": "REACT_APP_SERVER_URL=http://localhost:8000 yarn start",
    "build": "react-scripts build"
  },
  "eslintConfig": {
    "extends": [
      "react-app",
      "react-app/jest"
    ]
  },
  "browserslist": {
    "production": [
      ">0.2%",
      "not dead",
      "not op_mini all"
    ],
    "development": [
      "last 1 chrome version",
      "last 1 firefox version",
      "last 1 safari version"
    ]
  }
}<|MERGE_RESOLUTION|>--- conflicted
+++ resolved
@@ -5,14 +5,9 @@
   "dependencies": {
     "@coreui/coreui": "^3.4.0",
     "@coreui/react": "^3.4.6",
-<<<<<<< HEAD
     "@estilles/expression-parser": "^1.0.0",
-    "@fontsource/fira-code": "^4.5.8",
-    "@fontsource/roboto": "^4.5.5",
-=======
     "@fontsource/fira-code": "^4.5.10",
     "@fontsource/roboto": "^4.5.7",
->>>>>>> dfc7cd16
     "@fortawesome/fontawesome-svg-core": "^1.3.0",
     "@fortawesome/free-solid-svg-icons": "^5.15.4",
     "@fortawesome/react-fontawesome": "^0.1.18",
