--- conflicted
+++ resolved
@@ -23,10 +23,7 @@
     "immutability-helper": "^3.1.1",
     "intersection-observer": "^0.12.2",
     "marked": "^4.0.17",
-<<<<<<< HEAD
     "nanoid": "^3.3.4",
-=======
->>>>>>> e7fdfe00
     "node-sass": "^7.0.1",
     "p-timeout": "^5.1.0",
     "parse-numeric-range": "^1.3.0",
@@ -49,10 +46,6 @@
     "react-spinners": "^0.11.0",
     "react-use": "^17.4.0",
     "sanitize-html": "^2.7.0",
-<<<<<<< HEAD
-=======
-    "shortid": "^2.2.16",
->>>>>>> e7fdfe00
     "socket.io-client": "^4.5.1",
     "tributejs": "^5.1.3",
     "web-vitals": "^0.2.4"
