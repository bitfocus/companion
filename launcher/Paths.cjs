const ConfigReleaseDirs = [
	null, // Root
	// The config subfolders that exist.
	// For each major/minor release, a new entry should be added here,
	'v3.0',
<<<<<<< HEAD
	'v3.99',
=======
	'v3.1',
>>>>>>> 2f8c6975
]

module.exports = {
	ConfigReleaseDirs,
}<|MERGE_RESOLUTION|>--- conflicted
+++ resolved
@@ -3,11 +3,8 @@
 	// The config subfolders that exist.
 	// For each major/minor release, a new entry should be added here,
 	'v3.0',
-<<<<<<< HEAD
+	'v3.1',
 	'v3.99',
-=======
-	'v3.1',
->>>>>>> 2f8c6975
 ]
 
 module.exports = {
