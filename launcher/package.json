{
	"name": "@companion-app/launcher",
	"description": "Companion",
	"version": "3.99.0",
	"main": "main.js",
	"license": "MIT",
	"private": true,
	"type": "module",
	"scripts": {
		"start": "electron main.js",
		"dev": "electron dev.cjs"
	},
	"dependencies": {
		"@companion-app/shared": "*",
		"@sentry/electron": "^5.10.0",
		"chokidar": "^3.6.0",
		"debounce-fn": "^6.0.0",
		"electron-store": "^10.0.0",
		"file-stream-rotator": "^1.0.0",
		"fs-extra": "^11.3.0",
		"nanoid": "^5.0.9",
		"plist": "^3.1.0",
		"semver": "^7.6.3",
		"strip-ansi": "^7.1.0",
		"systeminformation": "^5.25.11"
	},
	"devDependencies": {
		"@types/plist": "^3.0.5",
		"electron": "34.0.0",
		"electron-builder": "26.0.0-alpha.7",
		"electron-reloader": "^1.2.3"
<<<<<<< HEAD
	},
	"build": {
		"productName": "Companion",
		"executableName": "Companion",
		"appId": "test-companion.bitfocus.no",
		"dmg": {
			"artifactName": "companion-mac-${arch}.dmg",
			"sign": true
		},
		"mac": {
			"target": "dmg",
			"category": "no.bitfocus.companion",
			"extendInfo": {
				"LSBackgroundOnly": 1,
				"LSUIElement": 1,
				"NSAppleEventsUsageDescription": "Companion uses AppleEvents to control local applications."
			},
			"hardenedRuntime": "true",
			"gatekeeperAssess": "false",
			"entitlements": "entitlements.mac.plist",
			"entitlementsInherit": "entitlements.mac.plist"
		},
		"win": {
			"target": "nsis"
		},
		"nsis": {
			"artifactName": "companion-win64.exe",
			"createStartMenuShortcut": true,
			"perMachine": false,
			"oneClick": false,
			"selectPerMachineByDefault": true,
			"allowElevation": true,
			"allowToChangeInstallationDirectory": true,
			"installerIcon": "icon.ico",
			"installerSidebar": "compinst.bmp",
			"uninstallerSidebar": "compinst.bmp"
		},
		"directories": {
			"buildResources": "assets/",
			"output": "../electron-output/"
		},
		"linux": {
			"target": "dir",
			"executableName": "companion-launcher",
			"artifactName": "companion-x64",
			"extraFiles": [
				{
					"from": "../assets/linux",
					"to": "."
				}
			]
		},
		"files": [
			"**/*",
			"assets/*"
		],
		"extraResources": [
			{
				"from": "../dist",
				"to": ".",
				"filter": [
					"**/*",
					"!.yarn"
				]
			}
		]
=======
>>>>>>> 89d1b860
	}
}<|MERGE_RESOLUTION|>--- conflicted
+++ resolved
@@ -29,74 +29,5 @@
 		"electron": "34.0.0",
 		"electron-builder": "26.0.0-alpha.7",
 		"electron-reloader": "^1.2.3"
-<<<<<<< HEAD
-	},
-	"build": {
-		"productName": "Companion",
-		"executableName": "Companion",
-		"appId": "test-companion.bitfocus.no",
-		"dmg": {
-			"artifactName": "companion-mac-${arch}.dmg",
-			"sign": true
-		},
-		"mac": {
-			"target": "dmg",
-			"category": "no.bitfocus.companion",
-			"extendInfo": {
-				"LSBackgroundOnly": 1,
-				"LSUIElement": 1,
-				"NSAppleEventsUsageDescription": "Companion uses AppleEvents to control local applications."
-			},
-			"hardenedRuntime": "true",
-			"gatekeeperAssess": "false",
-			"entitlements": "entitlements.mac.plist",
-			"entitlementsInherit": "entitlements.mac.plist"
-		},
-		"win": {
-			"target": "nsis"
-		},
-		"nsis": {
-			"artifactName": "companion-win64.exe",
-			"createStartMenuShortcut": true,
-			"perMachine": false,
-			"oneClick": false,
-			"selectPerMachineByDefault": true,
-			"allowElevation": true,
-			"allowToChangeInstallationDirectory": true,
-			"installerIcon": "icon.ico",
-			"installerSidebar": "compinst.bmp",
-			"uninstallerSidebar": "compinst.bmp"
-		},
-		"directories": {
-			"buildResources": "assets/",
-			"output": "../electron-output/"
-		},
-		"linux": {
-			"target": "dir",
-			"executableName": "companion-launcher",
-			"artifactName": "companion-x64",
-			"extraFiles": [
-				{
-					"from": "../assets/linux",
-					"to": "."
-				}
-			]
-		},
-		"files": [
-			"**/*",
-			"assets/*"
-		],
-		"extraResources": [
-			{
-				"from": "../dist",
-				"to": ".",
-				"filter": [
-					"**/*",
-					"!.yarn"
-				]
-			}
-		]
-=======
->>>>>>> 89d1b860
 	}
 }