--- conflicted
+++ resolved
@@ -1,11 +1,7 @@
 {
 	"name": "@companion-app/launcher",
 	"description": "Companion",
-<<<<<<< HEAD
 	"version": "4.99.0",
-=======
-	"version": "4.0.0",
->>>>>>> 5dff5651
 	"main": "main.js",
 	"license": "MIT",
 	"private": true,
