--- conflicted
+++ resolved
@@ -1,11 +1,7 @@
 {
 	"name": "@companion-app/launcher",
 	"description": "Companion",
-<<<<<<< HEAD
 	"version": "4.99.0",
-=======
-	"version": "4.2.0",
->>>>>>> ad1071dd
 	"main": "main.js",
 	"license": "MIT",
 	"private": true,
