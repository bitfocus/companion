{
	"name": "@companion-app/launcher",
	"description": "Companion",
<<<<<<< HEAD
	"version": "3.99.0",
=======
	"version": "3.4.0",
>>>>>>> 44f20862
	"main": "main.js",
	"license": "MIT",
	"private": true,
	"type": "module",
	"scripts": {
		"start": "electron main.js",
		"dev": "electron dev.cjs"
	},
	"dependencies": {
		"@sentry/electron": "^5.1.0",
		"chokidar": "^3.6.0",
		"debounce-fn": "^6.0.0",
		"electron-store": "^10.0.0",
		"file-stream-rotator": "^1.0.0",
		"fs-extra": "^11.2.0",
		"nanoid": "^5.0.7",
		"plist": "^3.1.0",
		"respawn": "*",
		"semver": "^7.6.2",
		"strip-ansi": "^7.1.0",
		"systeminformation": "^5.22.11"
	},
	"devDependencies": {
		"@electron/notarize": "^2.3.2",
		"@types/plist": "^3.0.5",
		"electron": "31.1.0",
		"electron-builder": "24.13.3",
		"electron-reloader": "^1.2.3"
	},
	"build": {
		"productName": "Companion",
		"executableName": "Companion",
		"appId": "test-companion.bitfocus.no",
		"dmg": {
			"artifactName": "companion-mac-${arch}.dmg",
			"sign": true
		},
		"mac": {
			"target": "dmg",
			"category": "no.bitfocus.companion",
			"extendInfo": {
				"LSBackgroundOnly": 1,
				"LSUIElement": 1,
				"NSAppleEventsUsageDescription": "Companion uses AppleEvents to control local applications."
			},
			"hardenedRuntime": "true",
			"gatekeeperAssess": "false",
			"entitlements": "entitlements.mac.plist",
			"entitlementsInherit": "entitlements.mac.plist"
		},
		"afterPack": "fix-bundled-modules.cjs",
		"afterSign": "notarize.cjs",
		"win": {
			"target": "nsis"
		},
		"nsis": {
			"artifactName": "companion-win64.exe",
			"createStartMenuShortcut": true,
			"perMachine": true,
			"oneClick": false,
			"allowElevation": true,
			"allowToChangeInstallationDirectory": true,
			"installerIcon": "icon.ico",
			"installerSidebar": "compinst.bmp",
			"uninstallerSidebar": "compinst.bmp",
			"include": "windows/installer.nsi"
		},
		"directories": {
			"buildResources": "assets/",
			"output": "../electron-output/"
		},
		"linux": {
			"target": "dir",
			"executableName": "companion-launcher",
			"artifactName": "companion-x64",
			"extraFiles": [
				{
					"from": "../assets/linux",
					"to": "."
				}
			]
		},
		"files": [
			"**/*",
			"assets/*"
		],
		"extraResources": [
			{
				"from": "../dist",
				"to": "."
			},
			{
				"from": "../module-legacy/manifests",
				"to": "./module-legacy/manifests"
			}
		]
	}
}<|MERGE_RESOLUTION|>--- conflicted
+++ resolved
@@ -1,11 +1,7 @@
 {
 	"name": "@companion-app/launcher",
 	"description": "Companion",
-<<<<<<< HEAD
 	"version": "3.99.0",
-=======
-	"version": "3.4.0",
->>>>>>> 44f20862
 	"main": "main.js",
 	"license": "MIT",
 	"private": true,
