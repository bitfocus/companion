{
	"name": "@companion-app/launcher",
	"description": "Companion",
<<<<<<< HEAD
	"version": "4.99.0",
=======
	"version": "4.3.0",
>>>>>>> 495f25b1
	"main": "main.js",
	"license": "MIT",
	"private": true,
	"type": "module",
	"scripts": {
		"start": "electron main.js",
		"dev": "electron dev.cjs"
	},
	"dependencies": {
		"@companion-app/shared": "*",
		"@sentry/electron": "^7.5.0",
		"chokidar": "^5.0.0",
		"debounce-fn": "^6.0.0",
		"electron-store": "^11.0.2",
		"file-stream-rotator": "^1.0.0",
		"fs-extra": "^11.3.2",
		"nanoid": "^5.1.6",
		"plist": "^3.1.0",
		"semver": "^7.7.3",
		"strip-ansi": "^7.1.2",
		"systeminformation": "^5.27.14"
	},
	"devDependencies": {
		"@types/plist": "^3.0.5",
		"electron": "39.2.7",
		"electron-builder": "26.3.6",
		"electron-reloader": "^1.2.3"
	}
}<|MERGE_RESOLUTION|>--- conflicted
+++ resolved
@@ -1,11 +1,7 @@
 {
 	"name": "@companion-app/launcher",
 	"description": "Companion",
-<<<<<<< HEAD
 	"version": "4.99.0",
-=======
-	"version": "4.3.0",
->>>>>>> 495f25b1
 	"main": "main.js",
 	"license": "MIT",
 	"private": true,
