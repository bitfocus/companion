More details on supported surfaces are available in the chapter on [Surfaces](#7_surfaces.md).

- **Watch for new USB Devices**
  Companion can watch for newly connected USB Surfaces if this is enabled.
  If disabled, you will have to trigger a refresh yourself for Companion to use newly connected StreamDecks.

- **Enable connected Streamdecks (Requires Companion restart)**
  When this is disabled Companion will not directly try to connect to a StreamDeck
  Instead the Elgato software can be used to connect StreamDecks.

- **Enable connected X-keys (Requires Companion restart)**
  Whether to enable support for connecting to XKeys devices.

<<<<<<< HEAD
- **Enable connected Loupedeck and Razer Stream Controller devices (Requires Companion restart)**
  Whether to enable support for connecting Loupedeck and Razer Stream Controller devices.
=======
- **Enable connected Loupedeck Live and Razer Stream Controller devices (Requires Companion restart)**
  Whether to enable support for connecting Loupedeck Live and Razer Stream Controller devices.

- **Enable connected Contour Shuttle (Requires Companion restart)**
  Whether to enable support for connecting to Contour Shuttle devices.
>>>>>>> 9846d05e
<|MERGE_RESOLUTION|>--- conflicted
+++ resolved
@@ -11,13 +11,8 @@
 - **Enable connected X-keys (Requires Companion restart)**
   Whether to enable support for connecting to XKeys devices.
 
-<<<<<<< HEAD
 - **Enable connected Loupedeck and Razer Stream Controller devices (Requires Companion restart)**
   Whether to enable support for connecting Loupedeck and Razer Stream Controller devices.
-=======
-- **Enable connected Loupedeck Live and Razer Stream Controller devices (Requires Companion restart)**
-  Whether to enable support for connecting Loupedeck Live and Razer Stream Controller devices.
 
 - **Enable connected Contour Shuttle (Requires Companion restart)**
-  Whether to enable support for connecting to Contour Shuttle devices.
->>>>>>> 9846d05e
+  Whether to enable support for connecting to Contour Shuttle devices.