--- conflicted
+++ resolved
@@ -530,13 +530,6 @@
 	'bonjour:service:up': (svc: ClientBonjourService) => void
 	'bonjour:service:down': (subId: string, fqdn: string) => void
 
-<<<<<<< HEAD
-	'variables:stream-expression:update': (
-		expression: string,
-		result: ExpressionStreamResult,
-		isVariableString: boolean
-	) => void
-
 	// Image library events
 	'image-library:upload-progress': (sessionId: string, percent: number) => void
 	'image-library:upload-complete': (sessionId: string, imageId: string) => void
@@ -545,8 +538,6 @@
 	'image-library:update': (changes: ImageLibraryUpdate[]) => void
 	'image-library-collections:update': (patch: ImageLibraryCollection[]) => void
 
-=======
->>>>>>> a4b1517d
 	cloud_state: (newState: CloudControllerState) => void
 	cloud_region_state: (id: string, newState: CloudRegionState) => void
 }
