--- conflicted
+++ resolved
@@ -2,17 +2,6 @@
 import { zodExportFormat } from './ExportFormat.js'
 import type { UserConfigGridSize } from './UserConfigModel.js'
 
-<<<<<<< HEAD
-export const zodClientResetSelection = z.object({
-	buttons: z.boolean(),
-	connections: z.boolean(),
-	surfaces: z.boolean(),
-	triggers: z.boolean(),
-	customVariables: z.boolean(),
-	expressionVariables: z.boolean(),
-	userconfig: z.boolean(),
-	imageLibrary: z.boolean(),
-=======
 export const zodImportOrResetType = z.enum(['unchanged', 'reset-and-import', 'reset'])
 export type ImportOrResetType = z.infer<typeof zodImportOrResetType>
 
@@ -31,33 +20,11 @@
 	expressionVariables: zodImportOrResetType,
 	connections: zodResetType, // Future: This should become zodImportOrResetType, once there is a plan for how that should work
 	userconfig: zodResetType, // Future: This should become zodImportOrResetType, or more likely an object describing subsections
->>>>>>> 495f25b1
+	imageLibrary: zodImportOrResetType,
 })
 
 export type ClientImportOrResetSelection = z.infer<typeof zodClientImportOrResetSelection>
 
-<<<<<<< HEAD
-export interface ClientExportSelection {
-	buttons: boolean
-	triggers: boolean
-	customVariables: boolean
-	expressionVariables: boolean
-	connections: boolean
-	surfaces: boolean
-	imageLibrary: boolean
-	includeSecrets: boolean
-	format: ExportFormat
-	filename?: string
-}
-
-export const zodClientImportSelection = z.object({
-	buttons: z.boolean(),
-	surfaces: z.boolean(),
-	triggers: z.boolean(),
-	customVariables: z.boolean(),
-	expressionVariables: z.boolean(),
-	imageLibrary: z.boolean(),
-=======
 const zodQueryBoolean = z.preprocess((val) => {
 	if (typeof val === 'string') {
 		return val === 'true' || val === '1'
@@ -85,9 +52,9 @@
 	customVariables: zodQueryBoolean,
 	expressionVariables: zodQueryBoolean,
 	includeSecrets: zodQueryBoolean,
+	imageLibrary: zodQueryBoolean,
 	format: zodExportFormat,
 	filename: z.string().optional(),
->>>>>>> 495f25b1
 })
 
 export type ClientExportSelection = z.infer<typeof zodClientExportSelection>
@@ -112,12 +79,7 @@
 	triggers: Record<string, { name: string }> | null
 	customVariables: boolean
 	expressionVariables: boolean
-<<<<<<< HEAD
-	surfaces: boolean
-	triggers: boolean | Record<string, { name: string }>
 	imageLibrary: boolean
-=======
->>>>>>> 495f25b1
 	oldPageNumber?: number
 	page?: ClientPageInfo
 	pages?: Record<number, ClientPageInfo>
