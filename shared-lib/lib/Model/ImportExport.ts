--- conflicted
+++ resolved
@@ -32,11 +32,8 @@
 	surfaces: z.boolean(),
 	triggers: z.boolean(),
 	customVariables: z.boolean(),
-<<<<<<< HEAD
+	expressionVariables: z.boolean(),
 	imageLibrary: z.boolean(),
-=======
-	expressionVariables: z.boolean(),
->>>>>>> ae481426
 })
 
 export type ClientImportSelection = z.infer<typeof zodClientImportSelection>
