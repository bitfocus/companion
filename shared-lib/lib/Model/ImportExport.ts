import z from 'zod'
import type { ExportFormat } from './ExportFormat.js'
import type { UserConfigGridSize } from './UserConfigModel.js'

<<<<<<< HEAD
export interface ClientResetSelection {
	buttons: boolean
	connections: boolean
	surfaces: boolean
	triggers: boolean
	customVariables: boolean
	userconfig: boolean
	imageLibrary: boolean
}
=======
export const zodClientResetSelection = z.object({
	buttons: z.boolean(),
	connections: z.boolean(),
	surfaces: z.boolean(),
	triggers: z.boolean(),
	customVariables: z.boolean(),
	userconfig: z.boolean(),
})

export type ClientResetSelection = z.infer<typeof zodClientResetSelection>
>>>>>>> 9f1fbbc4

export interface ClientExportSelection {
	buttons: boolean
	triggers: boolean
	customVariables: boolean
	connections: boolean
	surfaces: boolean
	imageLibrary: boolean
	format: ExportFormat
	filename?: string
}

<<<<<<< HEAD
export interface ClientImportSelection {
	buttons: boolean
	customVariables: boolean
	surfaces: boolean
	triggers: boolean
	imageLibrary: boolean
}
=======
export const zodClientImportSelection = z.object({
	buttons: z.boolean(),
	surfaces: z.boolean(),
	triggers: z.boolean(),
	customVariables: z.boolean(),
})

export type ClientImportSelection = z.infer<typeof zodClientImportSelection>
>>>>>>> 9f1fbbc4

export interface ClientPageInfo {
	name: string
	gridSize: UserConfigGridSize
}
export interface ClientImportObjectInstance {
	label: string
	instance_type: string
	moduleVersionId: string | null
	sortOrder?: number
}
export interface ClientImportObject {
	type: 'page' | 'full'
	instances: Record<string, ClientImportObjectInstance>
	controls: boolean
	customVariables: boolean
	surfaces: boolean
	triggers: boolean | Record<string, { name: string }>
	imageLibrary: boolean
	oldPageNumber?: number
	page?: ClientPageInfo
	pages?: Record<number, ClientPageInfo>
}

export type ConnectionRemappings = Record<string, string | undefined><|MERGE_RESOLUTION|>--- conflicted
+++ resolved
@@ -2,17 +2,6 @@
 import type { ExportFormat } from './ExportFormat.js'
 import type { UserConfigGridSize } from './UserConfigModel.js'
 
-<<<<<<< HEAD
-export interface ClientResetSelection {
-	buttons: boolean
-	connections: boolean
-	surfaces: boolean
-	triggers: boolean
-	customVariables: boolean
-	userconfig: boolean
-	imageLibrary: boolean
-}
-=======
 export const zodClientResetSelection = z.object({
 	buttons: z.boolean(),
 	connections: z.boolean(),
@@ -20,10 +9,10 @@
 	triggers: z.boolean(),
 	customVariables: z.boolean(),
 	userconfig: z.boolean(),
+	imageLibrary: z.boolean(),
 })
 
 export type ClientResetSelection = z.infer<typeof zodClientResetSelection>
->>>>>>> 9f1fbbc4
 
 export interface ClientExportSelection {
 	buttons: boolean
@@ -36,24 +25,15 @@
 	filename?: string
 }
 
-<<<<<<< HEAD
-export interface ClientImportSelection {
-	buttons: boolean
-	customVariables: boolean
-	surfaces: boolean
-	triggers: boolean
-	imageLibrary: boolean
-}
-=======
 export const zodClientImportSelection = z.object({
 	buttons: z.boolean(),
 	surfaces: z.boolean(),
 	triggers: z.boolean(),
 	customVariables: z.boolean(),
+	imageLibrary: z.boolean(),
 })
 
 export type ClientImportSelection = z.infer<typeof zodClientImportSelection>
->>>>>>> 9f1fbbc4
 
 export interface ClientPageInfo {
 	name: string
