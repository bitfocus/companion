--- conflicted
+++ resolved
@@ -4,14 +4,6 @@
 import { type ExpressionOrValue, schemaExpressionOrValue } from './Expression.js'
 
 export type SomeEntityModel = ActionEntityModel | FeedbackEntityModel
-<<<<<<< HEAD
-export type SomeReplaceableEntityModel =
-	| Pick<ActionEntityModel, 'id' | 'type' | 'definitionId' | 'options' | 'upgradeIndex'>
-	| Pick<
-			FeedbackEntityModel,
-			'id' | 'type' | 'definitionId' | 'style' | 'styleOverrides' | 'options' | 'isInverted' | 'upgradeIndex'
-	  >
-=======
 export type SomeReplaceableEntityModel = ReplaceableActionEntityModel | ReplaceableFeedbackEntityModel
 export type ReplaceableActionEntityModel = Pick<
 	ActionEntityModel,
@@ -19,9 +11,8 @@
 >
 export type ReplaceableFeedbackEntityModel = Pick<
 	FeedbackEntityModel,
-	'id' | 'type' | 'definitionId' | 'style' | 'options' | 'isInverted' | 'upgradeIndex'
+	'id' | 'type' | 'definitionId' | 'style' | 'styleOverrides' | 'options' | 'isInverted' | 'upgradeIndex'
 >
->>>>>>> ab93ce85
 
 export enum EntityModelType {
 	Action = 'action',
