--- conflicted
+++ resolved
@@ -20,15 +20,10 @@
 	customVariablesCollections?: CustomVariableCollection[] // Added in v4.1
 	instances?: ExportInstancesv6
 	connectionCollections?: ConnectionCollection[] // Added in v4.1
-<<<<<<< HEAD
-	surfaces?: unknown
-	surfaceGroups?: unknown
+	surfaces?: unknown // Record<number, SurfaceConfig>
+	surfaceGroups?: unknown // Record<number, SurfaceGroupConfig>
 	imageLibrary?: ImageLibraryExportData[]
 	imageLibraryCollections?: ImageLibraryCollection[]
-=======
-	surfaces?: unknown // Record<number, SurfaceConfig>
-	surfaceGroups?: unknown // Record<number, SurfaceGroupConfig>
->>>>>>> ab8f05f3
 }
 
 export interface ExportPageModelv6 extends ExportBase<'page'> {
