import type { UserConfigGridSize, UserConfigModel } from './UserConfigModel.js'
import type { ConnectionCollection, ConnectionConfig, ConnectionUpdatePolicy } from './Connections.js'
import type { CustomVariableCollection, CustomVariablesModel } from './CustomVariableModel.js'
import type { TriggerCollection } from './TriggerModel.js'

export type SomeExportv6 = ExportFullv6 | ExportPageModelv6 | ExportTriggersListv6

export interface ExportBase<Type extends string> {
	readonly version: 6 | 7 | 8 | 9
	readonly type: Type
	readonly companionBuild: string | undefined // The build of the companion that exported this
}

export interface ExportFullv6 extends ExportBase<'full'> {
	pages?: Record<number, ExportPageContentv6>
	triggers?: Record<string, ExportTriggerContentv6>
	triggerCollections?: TriggerCollection[] // Added in v4.1
	custom_variables?: CustomVariablesModel
	customVariablesCollections?: CustomVariableCollection[] // Added in v4.1
	instances?: ExportInstancesv6
	connectionCollections?: ConnectionCollection[] // Added in v4.1
<<<<<<< HEAD
	surfaces?: unknown
	surfaceGroups?: unknown
	userconfig?: UserConfigModel
=======
	surfaces?: unknown // Record<number, SurfaceConfig>
	surfaceGroups?: unknown // Record<number, SurfaceGroupConfig>
>>>>>>> 9571c460
}

export interface ExportPageModelv6 extends ExportBase<'page'> {
	page: ExportPageContentv6
	instances: ExportInstancesv6
	connectionCollections: ConnectionCollection[] | undefined // Added in v4.1
	oldPageNumber: number
}

export interface ExportTriggersListv6 extends ExportBase<'trigger_list'> {
	triggers: Record<string, ExportTriggerContentv6>
	triggerCollections: TriggerCollection[] | undefined // Added in v4.1
	instances: ExportInstancesv6
	connectionCollections: ConnectionCollection[] | undefined // Added in v4.1
}

export type ExportTriggerContentv6 = Record<string, any> // TODO

export interface ExportPageContentv6 {
	id?: string // Added in v4.0.4
	name: string
	controls: Record<number, Record<number, ExportControlv6>>

	gridSize: UserConfigGridSize
}

export type ExportControlv6 = Record<string, any> // TODO

export type ExportInstancesv6 =
	| Record<string, ExportInstanceFullv6 | ExportInstanceMinimalv6>
	| Record<string, ConnectionConfig | undefined> // TODO - tidy

export type ExportInstanceFullv6 = {
	label: string
	config: unknown
	isFirstInit: boolean
	lastUpgradeIndex: number
	moduleVersionId?: string // Added in v4.0
	updatePolicy?: ConnectionUpdatePolicy // Added in v4.0
	instance_type: string
	enabled: boolean
	sortOrder?: number
}

export type ExportInstanceMinimalv6 = {
	label: string
	instance_type: string
	lastUpgradeIndex: number
	moduleVersionId?: string // Added in v4.0
	updatePolicy?: ConnectionUpdatePolicy // Added in v4.0
	sortOrder?: number
}<|MERGE_RESOLUTION|>--- conflicted
+++ resolved
@@ -19,14 +19,9 @@
 	customVariablesCollections?: CustomVariableCollection[] // Added in v4.1
 	instances?: ExportInstancesv6
 	connectionCollections?: ConnectionCollection[] // Added in v4.1
-<<<<<<< HEAD
-	surfaces?: unknown
-	surfaceGroups?: unknown
-	userconfig?: UserConfigModel
-=======
 	surfaces?: unknown // Record<number, SurfaceConfig>
 	surfaceGroups?: unknown // Record<number, SurfaceGroupConfig>
->>>>>>> 9571c460
+	userconfig?: UserConfigModel
 }
 
 export interface ExportPageModelv6 extends ExportBase<'page'> {
