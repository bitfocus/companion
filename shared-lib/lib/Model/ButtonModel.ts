import type { ActionSetsModel, ActionStepOptions } from './ActionModel.js'
<<<<<<< HEAD
import { SomeEntityModel } from './EntityModel.js'
import { SomeButtonGraphicsElement } from './StyleLayersModel.js'
=======
import type { SomeEntityModel } from './EntityModel.js'
>>>>>>> 00cab3d5
import type { ButtonStyleProperties } from './StyleModel.js'

export type SomeButtonModel =
	| PageNumberButtonModel
	| PageUpButtonModel
	| PageDownButtonModel
	| NormalButtonModel
	| LayeredButtonModel

export interface PageNumberButtonModel {
	readonly type: 'pagenum'
}
export interface PageUpButtonModel {
	readonly type: 'pageup'
}

export interface PageDownButtonModel {
	readonly type: 'pagedown'
}

export interface ButtonModelBase {
	feedbacks: SomeEntityModel[]

	steps: NormalButtonSteps
}

export interface NormalButtonModel extends ButtonModelBase {
	readonly type: 'button'

	options: NormalButtonOptions

	style: ButtonStyleProperties
}

export interface LayeredButtonModel extends ButtonModelBase {
	readonly type: 'button-layered'

<<<<<<< HEAD
	options: NormalButtonOptions

	style: {
		layers: SomeButtonGraphicsElement[]
	}
=======
	steps: NormalButtonSteps

	localVariables: SomeEntityModel[]
>>>>>>> 00cab3d5
}

export type NormalButtonSteps = Record<
	string,
	{
		action_sets: ActionSetsModel
		options: ActionStepOptions
	}
>

export interface ButtonOptionsBase {}

export interface NormalButtonOptions extends ButtonOptionsBase {
	rotaryActions: boolean
	stepAutoProgress: boolean
}

export type ButtonStatus = 'good' | 'warning' | 'error'<|MERGE_RESOLUTION|>--- conflicted
+++ resolved
@@ -1,10 +1,6 @@
 import type { ActionSetsModel, ActionStepOptions } from './ActionModel.js'
-<<<<<<< HEAD
-import { SomeEntityModel } from './EntityModel.js'
-import { SomeButtonGraphicsElement } from './StyleLayersModel.js'
-=======
 import type { SomeEntityModel } from './EntityModel.js'
->>>>>>> 00cab3d5
+import type { SomeButtonGraphicsElement } from './StyleLayersModel.js'
 import type { ButtonStyleProperties } from './StyleModel.js'
 
 export type SomeButtonModel =
@@ -29,6 +25,8 @@
 	feedbacks: SomeEntityModel[]
 
 	steps: NormalButtonSteps
+
+	localVariables: SomeEntityModel[]
 }
 
 export interface NormalButtonModel extends ButtonModelBase {
@@ -42,17 +40,11 @@
 export interface LayeredButtonModel extends ButtonModelBase {
 	readonly type: 'button-layered'
 
-<<<<<<< HEAD
 	options: NormalButtonOptions
 
 	style: {
 		layers: SomeButtonGraphicsElement[]
 	}
-=======
-	steps: NormalButtonSteps
-
-	localVariables: SomeEntityModel[]
->>>>>>> 00cab3d5
 }
 
 export type NormalButtonSteps = Record<
