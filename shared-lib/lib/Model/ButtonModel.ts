--- conflicted
+++ resolved
@@ -37,7 +37,14 @@
 	style: ButtonStyleProperties
 }
 
-<<<<<<< HEAD
+export interface PresetButtonModel extends ButtonModelBase {
+	readonly type: 'preset:button'
+
+	options: NormalButtonOptions
+
+	style: ButtonStyleProperties
+}
+
 export interface LayeredButtonModel extends ButtonModelBase {
 	readonly type: 'button-layered'
 
@@ -46,14 +53,6 @@
 	style: {
 		layers: SomeButtonGraphicsElement[]
 	}
-=======
-export interface PresetButtonModel extends ButtonModelBase {
-	readonly type: 'preset:button'
-
-	options: NormalButtonOptions
-
-	style: ButtonStyleProperties
->>>>>>> a0a07924
 }
 
 export type NormalButtonSteps = Record<
