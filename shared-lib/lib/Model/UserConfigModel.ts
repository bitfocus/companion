export interface UserConfigModel {
	setup_wizard: number

	page_direction_flipped: boolean
	page_plusminus: boolean
	remove_topbar: boolean

	xkeys_enable: boolean
	xkeys_legacy_layout: boolean
	elgato_plugin_enable: boolean // Also disables local streamdeck
	usb_hotplug: boolean
	loupedeck_enable: boolean
	contour_shuttle_enable: boolean
	vec_footpedal_enable: boolean
<<<<<<< HEAD
	mystrix_enable: boolean
=======
	blackmagic_controller_enable: boolean
>>>>>>> 839e11df

	pin_enable: boolean
	link_lockouts: boolean
	pin: string
	pin_timeout: number

	http_api_enabled: boolean
	http_legacy_api_enabled: boolean

	tcp_enabled: boolean
	tcp_listen_port: number
	tcp_legacy_api_enabled: boolean

	udp_enabled: boolean
	udp_listen_port: number
	udp_legacy_api_enabled: boolean

	osc_enabled: boolean
	osc_listen_port: number
	osc_legacy_api_enabled: boolean

	rosstalk_enabled: boolean

	emberplus_enabled: boolean

	videohub_panel_enabled: boolean

	artnet_enabled: boolean
	artnet_universe: number
	artnet_channel: number

	https_enabled: boolean
	https_port: number
	https_cert_type: string
	https_self_cn: string
	https_self_expiry: number
	https_self_cert: string
	https_self_cert_created: string
	https_self_cert_cn: string
	https_self_cert_expiry: string
	https_self_cert_private: string
	https_self_cert_public: string
	https_ext_private_key: string
	https_ext_certificate: string
	https_ext_chain: string

	admin_lockout: boolean
	admin_timeout: number
	admin_password: string

	gridSize: UserConfigGridSize
	gridSizeInlineGrow: boolean

	installName: string

	/** Whether to run the mdns  */
	discoveryEnabled: boolean
}

export interface UserConfigGridSize {
	minColumn: number
	maxColumn: number
	minRow: number
	maxRow: number
}<|MERGE_RESOLUTION|>--- conflicted
+++ resolved
@@ -12,11 +12,8 @@
 	loupedeck_enable: boolean
 	contour_shuttle_enable: boolean
 	vec_footpedal_enable: boolean
-<<<<<<< HEAD
+	blackmagic_controller_enable: boolean
 	mystrix_enable: boolean
-=======
-	blackmagic_controller_enable: boolean
->>>>>>> 839e11df
 
 	pin_enable: boolean
 	link_lockouts: boolean
