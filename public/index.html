--- conflicted
+++ resolved
@@ -327,14 +327,10 @@
 									</div>
 
 									<div class="tab-pane" id="devices" role="tabpanel">
-<<<<<<< HEAD
 										<h4>Connected devices</h4>
 										<p>This is the surfaces currently connected to companion. If your streamdeck is missing from this list, you
 										might need to close the Elgato Streamdeck application and click the Rescan button below.</p><p><i>Rescanning blocks all operations while the scan is ongoing. <b>Use with care!</b></i></p>
 
-=======
-										<h4>Elgato/Infinitton Devices</h4>
->>>>>>> 9f278880
 										<table class="table table-responsive-sm">
 											<thead>
 												<tr>
