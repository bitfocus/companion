--- conflicted
+++ resolved
@@ -24,7 +24,7 @@
 		socket.emit('bank_update_feedback_option', page, bank,  $(this).data('feedback-id'), $(this).data('option-id'), $(this).val() );
 	});
 
-	
+
 	$('#bankFeedbacks').on('change', '.feedback-action-checkbox', function() {
 		socket.emit('bank_update_feedback_option', page, bank, $(this).data('action-id'), $(this).data('option-id'), $(this).prop('checked') );
 	});
@@ -34,15 +34,9 @@
 		var $this = $(this);
 		let min   = parseFloat($this.attr('min'));
 		let max   = parseFloat($this.attr('max'));
-<<<<<<< HEAD
-		let value = $this.attr('required') ? parseFloat($this.val()) : $this.val();
-
-		if (!$this.attr('required') && isNaN(value)) {
-=======
 		let value = $this.prop('required') ? parseFloat($this.val()) : $this.val();
 
 		if (!$this.prop('required') && isNaN(value)) {
->>>>>>> c6a13a98
 			// Not required and isn't a number (could be empty).
 			this.style.color = 'black';
 		} else if (!isNaN(parseFloat(value)) && isFinite(value) && value >= min && value <= max) {
@@ -239,7 +233,7 @@
 							})(int2hex(val), feedback.id, option.id);
 
 						}
-				
+
 						else if (option.type == 'checkbox') {
 
 							var $opt_checkbox = $("<input type='checkbox' class='feedback-action-checkbox form-control'>");
@@ -253,14 +247,11 @@
 							// Force as a boolean
 							option.default = option.default === true;
 
-<<<<<<< HEAD
-=======
 							// if options never been stored on this action
 							if (feedback.options === undefined) {
 								feedback.options = {};
 							}
 
->>>>>>> c6a13a98
 							// if this option never has been saved, set default
 							if (feedback.options[option.id] === undefined) {
 								socket.emit('bank_update_feedback_option', page, bank, feedback.id, option.id, option.default);
@@ -282,7 +273,7 @@
 							// The range will only be used if option.range is used.
 							let $opt_num   = $('<input type="number" class="feedback-action-number form-control">');
 							let $opt_range = $("<input type='range' class='feedback-action-number form-control'>");
-							
+
 
 							if (option.tooltip !== undefined) {
 								$opt_num.attr('title', option.tooltip);
@@ -293,16 +284,12 @@
 								.data('option-id', option.id)
 								.attr('min', option.min)
 								.attr('max', option.max)
-<<<<<<< HEAD
-								.attr('required', option.range || option.required === true);
-=======
 								.prop('required', option.range || option.required === true);
 
 							// if options never been stored on this action
 							if (feedback.options === undefined) {
 								feedback.options = {};
 							}
->>>>>>> c6a13a98
 
 							// if this option never has been saved, set default
 							if (feedback.options[option.id] === undefined) {
@@ -315,7 +302,7 @@
 								$opt_num.val(feedback.options[option.id]);
 							}
 
-							
+
 							if (option.range !== true) {
 
 								$options.append(
