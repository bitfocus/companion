--- conflicted
+++ resolved
@@ -24,7 +24,6 @@
 	debug('asking for devices');
 	socket.emit('devices_list_get');
 
-<<<<<<< HEAD
 	$('#deviceInstanceList').on('click', '.device_settings', function () {
 		var id = $(this).parents('tr').prop('id');
 		var device = device_list[id];
@@ -89,7 +88,7 @@
 
 		});
 	});
-=======
+
 	function updateMidiDeviceList(obj) {
 		console.log("#### obj", obj);
 		var $il = $("#deviceMidiList");
@@ -137,7 +136,7 @@
 		});
 
 	}
->>>>>>> 9f278880
+
 
 	function updateDeviceInstanceList(list, dontclear) {
 		device_list = list;
