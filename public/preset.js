var all_presets;
$(function() {
	var $presets = $('#presets');
	socket.emit('get_presets');
	socket.once('get_presets:result', presets);

	socket.on('presets_update', presets_update);
	socket.on('presets_delete', presets_delete);

	var main_presets = '<h4>Available instance presets</h4>';

	function get_instance(id) {
		for (var key in instance.module) {
			if (instance.module[key].name == id) {
				return instance.module[key];
			}
		}
	}

	function choose_instance() {
		$presets.prop('view', 'instance');
		$presets.html(main_presets);

		var count = 0;
		for (var key in all_presets) {
			if (instance.db[key] !== undefined) {
				var inst = get_instance(instance.db[key].instance_type);
				if (inst !== undefined) {
					count++;
					$presets.append('<input type="button" class="btn btn-primary choose_instance" data-key="' + key + '" value="' + inst.label + ' (' + instance.db[key].label + ')"><br /><br />');
				}
			}
		}

		if (!count) {
			$presets.append('You have no instances that support presets at the moment. More and more modules will support presets in the future.');
		}
	}

	function show_presets_for_instance(id) {
		$presets.prop('view', 'instance_presets');

		var categories = {};
		for (var key in all_presets[id]) {
			var preset = all_presets[id][key];
			categories[preset.category] = 1;
		}
		var inst = get_instance(instance.db[id].instance_type);
		$presets.html('<button type=button class="btn btn-primary pull-right back_main">Back</button><h4>Preset categories for ' + inst.label + ' (' + instance.db[id].label + ')</h4>');

		for (var key in categories) {
			$presets.append('<input type="button" class="btn btn-primary choose_category" data-instance="' + id + '" data-key="' + key + '" value="' + key + '"> ');
		}
	}

	function show_presets(instance, category) {
		$presets.prop('view', 'presets');
		$presets.html('<button type=button class="btn btn-primary pull-right back_category" data-instance="' + instance + '">Back</button><h4>Presets for ' + category + '</h4><p>Drag and drop the preset buttons below into your buttons-configuration.</p>');

		for (var key in all_presets[instance]) {
			var preset = all_presets[instance][key];
			if (preset.category != category) {
				continue;
			}

			$presets.append('<div class="presetbank buttonbankwidth" data-drawn="no" data-instance="' + instance + '" title="' + preset.label + '" data-key="' + key + '"><canvas width="72" style="cursor:pointer" height="72"></canvas></div>');
		}

		$presets.append('<br style="clear: both;" />');
		$presets.find('.presetbank').draggable({});
		preload_presets();
	}

	function preload_presets() {
		$presets.find('.presetbank[data-drawn="no"]').each(function () {
			var bank = this;

			if ($(bank).isInViewport()) {
				var id = $(this).data('instance');
				var key = $(this).data('key');

				var preview_id = id+'_'+key;
				$(bank).attr('data-drawn', 'yes');
<<<<<<< HEAD
				console.log("requesting preview for ", preview_id);
				socket.emit('graphics_preview_generate', all_presets[id][key].bank, preview_id);
				socket.once('graphics_preview_generate:' + preview_id, function (img) {
=======
				socket.emit('graphics_generate_preview', all_presets[id][key].bank, preview_id);
				socket.once('graphics_generate_preview:' + preview_id, function (img) {
>>>>>>> dd084b73
					var canv = $(bank).find('canvas').get(0);
					var ctx = canv.getContext('2d');
					ctx.putImageData(dataToButtonImage(img), 0, 0);
				});
			}
		});
	}

	function presets(presets) {
		all_presets = presets;

		choose_instance();
	}

	function presets_update(id, presets) {
		all_presets[id] = presets;

		if ($presets.prop('view') == 'instance') {
			choose_instance();
		}
	}

	function presets_delete(id) {
		delete all_presets[id];

		if ($presets.prop('view') == 'instance') {
			choose_instance();
		}
	}

	$('#presets_tab').click(function () {
		choose_instance();
	});

	$presets.on('click', '.back_main', function () {
		choose_instance();
	});

	$presets.on('click', '.back_category', function () {
		show_presets_for_instance($(this).data('instance'));
	});

	$presets.on('click', '.choose_instance', function () {
		show_presets_for_instance($(this).data('key'));
	});

	$presets.on('click', '.choose_category', function () {
		show_presets($(this).data('instance'), $(this).data('key'));
	});

	$(window).on('resize scroll', function () {
		preload_presets();
	})
});<|MERGE_RESOLUTION|>--- conflicted
+++ resolved
@@ -81,14 +81,9 @@
 
 				var preview_id = id+'_'+key;
 				$(bank).attr('data-drawn', 'yes');
-<<<<<<< HEAD
-				console.log("requesting preview for ", preview_id);
+
 				socket.emit('graphics_preview_generate', all_presets[id][key].bank, preview_id);
 				socket.once('graphics_preview_generate:' + preview_id, function (img) {
-=======
-				socket.emit('graphics_generate_preview', all_presets[id][key].bank, preview_id);
-				socket.once('graphics_generate_preview:' + preview_id, function (img) {
->>>>>>> dd084b73
 					var canv = $(bank).find('canvas').get(0);
 					var ctx = canv.getContext('2d');
 					ctx.putImageData(dataToButtonImage(img), 0, 0);
