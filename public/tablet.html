--- conflicted
+++ resolved
@@ -16,11 +16,7 @@
  */ -->
 <html>
 <head>
-<<<<<<< HEAD
-	<meta name="viewport" content="width=device-width, initial-scale=1.0, shrink-to-fit=no">
-=======
 	<meta name="viewport" content="">
->>>>>>> 945656e8
 	<style>
 
 		body {
@@ -68,14 +64,6 @@
 			user-select:none;
 			-o-user-select:none;
 		}
-<<<<<<< HEAD
-		.page-bank-content canvas {
-			height: 100%;
-		}
-		.page-content {
-			display:table;
-			width:100%;
-=======
 
 		canvas {
 			image-rendering: optimizeSpeed;             /* Older versions of FF          */
@@ -84,7 +72,6 @@
 			image-rendering: -o-crisp-edges;            /* OS X & Windows Opera (12.02+) */
 			image-rendering: pixelated;                 /* Awesome future-browsers       */
 			-ms-interpolation-mode: nearest-neighbor;   /* IE                            */
->>>>>>> 945656e8
 		}
 
 	</style>
@@ -127,22 +114,11 @@
 
 		for (var bank = 1; bank <= 12; bank++) {
 
-<<<<<<< HEAD
-			var $pageBank = $("<td class='page-bank-content' id='bank_"+page+"_"+bank+"'><canvas id='c"+page+"_"+bank+"'></canvas></td>");
-			$pageBankTr.append($pageBank);
-=======
 			var $pageBank = $("<div class='page-bank-content' id='bank_"+page+"_"+bank+"'><canvas width=144 height=144 id='c"+page+"_"+bank+"'></canvas></div>");
->>>>>>> 945656e8
 
 			$page.append($pageBank);
 
-<<<<<<< HEAD
-		$page.append($pageTitle);
-		$page.append($pageContent);
-		$page.attr('pageid', page);
-=======
-		}
->>>>>>> 945656e8
+		}
 
 		$page.attr('pageid', page);
 		$bs.append($page);
@@ -190,16 +166,9 @@
 	});
 
 	function drawBank(page, bank, data) {
-<<<<<<< HEAD
-		console.log("draw bank " + page + "." + bank);
-
-		var canvas = $('#c' + page + '_' + bank).get(0);
-		var ctx = canvas.getContext('2d');
-=======
 		var canvas = $('#c' + page + '_' + bank).get(0);
 		var ctx = canvas.getContext('2d');
 		ctx.webkitImageSmoothingEnabled = false;
->>>>>>> 945656e8
 		var imageData = dataToButtonImage(data.buffer);
 		ctx.clearRect(0, 0, canvas.width, canvas.height);
 		ctx.putImageData(imageData, 0, 0);
@@ -210,23 +179,14 @@
 
 	// Lazy load pages
 	function scroll() {
-<<<<<<< HEAD
+
 		// Not ready
 		if (cache[1] === undefined) {
 			return;
 		}
 
 		$('.page').isInViewport({ tolerance: window.innerHeight }).each(function () {
-=======
-
-		// Not ready
-		if (cache[1] === undefined) {
-			return;
-		}
-
-		$('.page').isInViewport({ tolerance: window.innerHeight }).each(function () {
-
->>>>>>> 945656e8
+
 			var page = $(this).attr('pageid');
 
 			if (cache[page][1] !== undefined || cache[page].wait == true) {
@@ -241,30 +201,19 @@
 			}
 
 			socket.emit('web_buttons_page', page, cachedata);
-<<<<<<< HEAD
+
 			cache[page].wait = true;
-		});
+
+		});
+
 	}
 
 	socket.on('connect', function () {
+
 		if (been_connected === true) {
 			window.location.reload(true);
 		}
-=======
-
-			cache[page].wait = true;
-
-		});
-
-	}
-
-	socket.on('connect', function () {
-
-		if (been_connected === true) {
-			window.location.reload(true);
-		}
-
->>>>>>> 945656e8
+
 		been_connected = true;
 
 		socket.on('buttons_page_data', function(page, data) {
@@ -274,23 +223,14 @@
 				cache[page][key] = data[key];
 				drawBank(page, key, data[key]);
 			}
-<<<<<<< HEAD
-		});
+		});
+
 		socket.on('buttons_bank_data', function(page, data) {
 			for (key in data) {
 				drawBank(page, key, data[key]);
 			}
 		});
-=======
-		});
-
-		socket.on('buttons_bank_data', function(page, data) {
-			for (key in data) {
-				drawBank(page, key, data[key]);
-			}
-		});
-
->>>>>>> 945656e8
+
 		socket.emit('web_buttons');
 
 		for (var i = 1; i < 100; ++i) {
