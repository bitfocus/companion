/*
 * This file is part of the Companion project
 * Copyright (c) 2018 Bitfocus AS
 * Authors: William Viker <william@bitfocus.io>, Håkon Nessjøen <haakon@bitfocus.io>
 *
 * This program is free software.
 * You should have received a copy of the MIT licence as well as the Bitfocus
 * Individual Contributor License Agreement for companion along with
 * this program.
 *
 * You can be released from the requirements of the license by purchasing
 * a commercial license. Buying such a license is mandatory as soon as you
 * develop commercial activities involving the Companion software without
 * disclosing the source code of your own applications.
 *
 */

var actionlist = {};

function int2hex(number) {
	var r = ('0' + ((number >> 16) & 0xff).toString('16')).substr(-2);
	var g = ('0' + ((number >> 8) & 0xff).toString('16')).substr(-2);
	var b = ('0' + (number & 0xff).toString('16')).substr(-2);

	return '#' + r + g + b;
}

function hex2int(hex) {
	return parseInt(hex.substr(1), 16);
}

$(function() {
	socket.emit('get_actions');

	var $aba = $("#addBankAction");

	$aba.change(function() {
		socket.emit('bank_addAction', page, bank, $(this).val() );
		$("#addBankAction").val($("#addBankAction option:first").val());
	});

	$('#bankActions').on('keyup', '.action-delay-keyup', function() {
		socket.emit('bank_update_action_delay', page, bank,  $(this).data('action-id'), $(this).val() );
	});

	$('#bankActions').on('keyup', '.action-option-keyup', function() {
		var regex = $(this).data('option-regex');

		if (regex === undefined || $(this).val().match(regex) != null) {
			this.style.color = "black";
			socket.emit('bank_update_action_option', page, bank,  $(this).data('action-id'), $(this).data('option-id'), $(this).val() );
		} else {
			this.style.color = "red";
		}
	});



	$('#bankActions').on('change', '.action-option-change', function() {
		socket.emit('bank_update_action_option', page, bank,  $(this).data('action-id'), $(this).data('option-id'), $(this).val() );
	});

	$('#bankActions').on('change', '.action-checkbox', function() {
		socket.emit('bank_update_action_option', page, bank, $(this).data('action-id'), $(this).data('option-id'), $(this).prop('checked') );
	});

	$('#bankActions').on('change', '.action-number', function() {

		var $this = $(this);
		let min   = parseFloat($this.attr('min'));
		let max   = parseFloat($this.attr('max'));
		let value = parseFloat($this.val());

<<<<<<< HEAD
		if (!$this.attr('required') && isNaN(value)) {
=======
		if (!$this.prop('required') && isNaN(value)) {
>>>>>>> c6a13a98
			// Not required and isn't a number (could be empty).
			this.style.color = 'black';
		} else if (!isNaN(parseFloat(value)) && isFinite(value) && value >= min && value <= max) {
			// Is required and the value is a number within range.
			this.style.color = 'black';
		} else {
			this.style.color = 'red';
			return;
		}

		if (isNaN(value)) {
			// The value was empty (not required) and cast to a float, which makes it NaN.
			// Set it to an empty string and store that.
			value = '';
		}

		// If 'option.range === true' this option will contain both number and a range input types.
		// Keep both options' values in sync.
		$this.parents('.action-number-row').find('.action-number').each(function(index, element) {
			$(element).val(value);
		});

		socket.emit('bank_update_action_option', page, bank, $this.data('action-id'), $this.data('option-id'), value);

	});

	$("#testBankButton").on('mousedown', function() {
		socket.emit('hot_press',page,bank, true);
	});
	$("#testBankButton").on('mouseup', function() {
		socket.emit('hot_press',page,bank, false);
	});

	socket.on('bank_get_actions:result', function(page, bank, actions) {

		$ba = $("#bankActions");
		$ba.html("");

		var $table = $("<table class='table action-table'></table>");
		var $trth = $("<thead><tr><th></th><th colspan=2>Action</th><th style='width:90px'>Delay</th><th>Options</th></tr></thead>");
		var $tbody = $("<tbody></tbody>");
		$table.append($trth);

		if (actions.length) {
			$("#testBankButton").show();
		}
		else {
			$("#testBankButton").hide();
		}

		for (var n in actions) {
			var action = actions[n];
			if (action !== null && instance.db[action.instance] !== undefined) {


				var idb = instance.db[action.instance];
				var it = instance.db[action.instance].instance_type;
				var inst = action;

				var $tr = $("<tr></tr>");
				$tr.data("id", action.id);

				var name;

				if (actionlist[action.label] === undefined ) {
					var extract = action.label.split(/:/);
					var a = extract.shift();
					a = extract.shift();
					name = instance.db[action.instance].label + ": " + a + " <em>(undefined)</em>";
				}
				else {
					name = instance.db[action.instance].label + ": " + actionlist[action.label].label;
				}

				var $name_td = $("<td class='actionlist-td-label'>" + name + "</td>");
				var $del_td = $("<td class='actionlist-td-delete'><button type='button' class='btn btn-danger btn-sm'>delete</button><span>&nbsp;</span></td>");
				var $reorder_grip = $("<td class='actionlist-td-reorder'><i class='fa fa-sort reorder-grip'></i></td>");
				var $delay_td = $("<td class='actionlist-td-delay'></td>");
				var $delay_input = $("<input type='text' value='' class='form-control action-delay-keyup' placeholder='ms'>");
				$delay_input.data('action-id', action.id);

				$delay_td.append($delay_input);

				$delay_td.find('input').val(inst.delay)
				var $options = $("<td class='actionlist-td-options'></td>");

				$tr.append($reorder_grip);
				$tr.append($del_td);
				$tr.append($name_td);
				$tr.append($delay_td);

				var iopt = actionlist[inst.label];

				if (iopt !== undefined && iopt.options !== undefined) {
					var options = iopt.options;

					for (var n in options) {
						var option = options[n];


						var $opt_label = $("<label>"+option.label+"</label>");
						$opt_label.css('clear','both');
						$opt_label.css('display','block');
						$opt_label.css('paddingTop', '5px');
						$opt_label.css('paddingBottom', '5px');
						$options.append($opt_label);

						if (option.type == 'textinput') {
							var $opt_input = $("<input type='text' class='action-option-keyup form-control'>");
							if (option.tooltip !== undefined) {
								$opt_input.attr('title', option.tooltip);
							}
							$opt_input.data('action-id', action.id);
							$opt_input.data('option-id', option.id);

							var regex = undefined;
							if (option.regex){
								var flags = option.regex.replace(/.*\/([gimy]*)$/, '$1');
								var pattern = option.regex.replace(new RegExp('^/(.*?)/'+flags+'$'), '$1');
								regex = new RegExp(pattern, flags);

								$opt_input.data('option-regex', regex);
							}

							// if options never been stored on this action
							if (action.options === undefined) {
								action.options = {};
							}

							// if this option never has been saved, set default
							if (action.options[option.id] === undefined) {
								socket.emit('bank_update_action_option', page, bank, action.id, option.id, option.default);
								$opt_input.val(option.default);
							}

							// else set the db value for this option.
							else {
								$opt_input.val( action.options[option.id] );
							}

							$options.append($opt_input);

						}

						else if (option.type == 'colorpicker') {
							var $opt_input = $("<input type='text' class='action-option-keyup form-control'>");


							$opt_input.data('action-id', action.id);
							$opt_input.data('option-id', option.id);

							// if options never been stored on this action
							if (action.options === undefined) {
								action.options = {};
							}

							// if this option never has been saved, set default
							if (action.options[option.id] === undefined) {
								socket.emit('bank_update_action_option', page, bank, action.id, option.id, option.default || 0 );
								$opt_input.val(option.default || 0);
							}

							// else set the db value for this option.
							else {
								console.log("db value", action.options[option.id] )
								$opt_input.val( action.options[option.id] );
							}

							$options.append($opt_input);

							(function(f_page,f_bank,f_aid,f_oid) {
								console.log("db value", action.options[f_oid] )

								$opt_input.spectrum({

									color: int2hex($opt_input.val()),
									preferredFormat: "rgb",
									showInput: true,
									showPalette: true,
									palette: picker_colors,
									showButtons: false,

									change: function(color) {
										socket.emit('bank_update_action_option', f_page, f_bank, f_aid, f_oid, hex2int( color.toHexString() ));
									},

									move: function(color) {
										socket.emit('bank_update_action_option', f_page, f_bank, f_aid, f_oid, hex2int( color.toHexString() ));
									}

								});
							})(page, bank, action.id, option.id);

						}

						else if (option.type == 'dropdown') {

							var $opt_input = $("<select class='action-option-change form-control'></select>");
							$opt_input.data('action-id', action.id);
							$opt_input.data('option-id', option.id);
							if (option.tooltip !== undefined) {
								$opt_input.attr('title', option.tooltip);
							}

							for (var x in option.choices) {
								var str = new String(option.choices[x].label);
								var $opt_choice = $("<option value='"+ option.choices[x].id + "'>" + str + "</option>");
								$opt_choice.data('id', option.choices[x].id);
								$opt_input.append($opt_choice);
							}


							// if options never been stored on this action
							if (action.options === undefined) {
								action.options = {};
							}

							// if this option never has been saved, set default
							if (action.options[option.id] === undefined) {
								socket.emit('bank_update_action_option', page, bank, action.id, option.id, option.default);
								$opt_input.val(option.default);
							}

							// else set the db value for this option.
							else {
								$opt_input.val( action.options[option.id] );
							}

							$options.append($opt_input);

						}


						else if (option.type == 'multiselect') {

							var $opt_input = $("<select multiple class='action-option-change form-control'></select>");
							$opt_input.data('action-id', action.id);
							$opt_input.data('option-id', option.id);
							if (option.tooltip !== undefined) {
								$opt_input.attr('title', option.tooltip);
							}

							for (var x in option.choices) {
								var str = new String(option.choices[x].label);
								var $opt_choice = $("<option value='"+ option.choices[x].id + "'>" + str + "</option>");
								$opt_choice.data('id', option.choices[x].id);
								$opt_input.append($opt_choice);
							}


							// if options never been stored on this action
							if (action.options === undefined) {
								action.options = {};
							}

							// if this option never has been saved, set default
							if (action.options[option.id] === undefined) {
								socket.emit('bank_update_action_option', page, bank, action.id, option.id, option.default);
								$opt_input.val(option.default);
							}

							// else set the db value for this option.
							else {
								$opt_input.val( action.options[option.id] );
							}

							$options.append($opt_input);

						}

						else if (option.type == 'checkbox') {

							var $opt_checkbox = $("<input type='checkbox' class='action-checkbox form-control'>");
							if (option.tooltip !== undefined) {
								$opt_checkbox.attr('title', option.tooltip);
							}

							// Force as a boolean
							option.default = option.default === true;

							$opt_checkbox.data('action-id', action.id)
								.data('option-id', option.id);
<<<<<<< HEAD
=======
								
							// if options never been stored on this action
							if (action.options === undefined) {
								action.options = {};
							}
>>>>>>> c6a13a98

							// if this option never has been saved, set default
							if (action.options[option.id] === undefined) {
								socket.emit('bank_update_action_option', page, bank, action.id, option.id, option.default);
								$opt_checkbox.prop('checked', option.default);
							}

							// else set the db value for this option.
							else {
								$opt_checkbox.prop('checked', action.options[option.id]);
							}

							$options.append($opt_checkbox);

						}

						else if (option.type == 'number') {

							// Create both the number and the range inputs.
							// The range will only be used if option.range is used.
							let $opt_num   = $('<input type="number" class="action-number form-control">');
							let $opt_range = $("<input type='range' class='action-number form-control'>");
							

							if (option.tooltip !== undefined) {
								$opt_num.attr('title', option.tooltip);
								$opt_range.attr('title', option.tooltip);
							}

							$opt_num.data('action-id', action.id)
								.data('option-id', option.id)
								.attr('min', option.min)
								.attr('max', option.max)
<<<<<<< HEAD
								.attr('required', option.range || option.required === true);
=======
								.prop('required', option.range || option.required === true);

							// if options never been stored on this action
							if (action.options === undefined) {
								action.options = {};
							}
>>>>>>> c6a13a98

							// if this option never has been saved, set default
							if (action.options[option.id] === undefined) {
								socket.emit('bank_update_action_option', page, bank, action.id, option.id, option.default);
								$opt_num.val(option.default);
							}

							// else set the db value for this option.
							else {
								$opt_num.val(action.options[option.id]);
							}

							
							if (option.range !== true) {

								$options.append(
									$('<div class="row action-number-row">').append([
										$('<div class="col-sm-12">').append($opt_num)
									])
								);

							}

							// else include the range input in the row too
							else {

								$opt_range.data('action-id', action.id)
									.data('option-id', option.id)
									.attr('min', option.min)
									.attr('max', option.max)
									.val($opt_num.val());

								$options.append(
									$('<div class="row action-number-row">').append([
										$('<div class="col-sm-8">').append($opt_range),
										$('<div class="col-sm-4">').append($opt_num)
									])
								);

							}

						}

						else {
							console.log("UNKNOWN OPTION TYPE",option.type);
						}

					}

				}

				$tr.append($options);

				$del_td.click(function() {
					if (confirm('Delete action?')) {
						socket.emit('bank_delAction', page, bank, $(this).parent().data('id'));
					}
				})
				$tbody.append($tr);

			}
		}
		if (actions.length > 0) {
			$table.append($tbody);
		}
		$ba.append($table);

		new RowSorter($table[0], {
			handler: '.reorder-grip',
			onDrop: function(tbody, row, new_index, old_index) {
				socket.emit('bank_update_action_option_order', page, bank, old_index, new_index);
			}
		});

	});

	socket.on('actions', function(actions) {

		actionlist = actions;
		var $ali = $("#actionsList");
		$aba.html("");
		$ali.html("");

		var $option = $("<option> + Add key down/on action</option>")
		$aba.append($option);

		for (var n in actions) {
			var x = n.split(/:/);
			var inst = x[0];
			var act = x[1];

			if (inst !== undefined && instance !== undefined && instance.db !== undefined && instance.db[inst] !== undefined) {

				var $option = $("<option value='"+n+"'>"+ instance.db[inst].label + ": "+actions[n].label+"</option>")
				$aba.append($option);

				var $li = $("<tr></tr>");
				var $td_id = $("<td></td>");
				var $td_label = $("<td></td>");

				$td_id.text(instance.db[inst].label);
				$td_label.text(actions[n].label);

				$li.append($td_id);
				$li.append($td_label);

				$ali.append($li);
			}

		}


	})
});<|MERGE_RESOLUTION|>--- conflicted
+++ resolved
@@ -71,11 +71,7 @@
 		let max   = parseFloat($this.attr('max'));
 		let value = parseFloat($this.val());
 
-<<<<<<< HEAD
-		if (!$this.attr('required') && isNaN(value)) {
-=======
 		if (!$this.prop('required') && isNaN(value)) {
->>>>>>> c6a13a98
 			// Not required and isn't a number (could be empty).
 			this.style.color = 'black';
 		} else if (!isNaN(parseFloat(value)) && isFinite(value) && value >= min && value <= max) {
@@ -358,14 +354,11 @@
 
 							$opt_checkbox.data('action-id', action.id)
 								.data('option-id', option.id);
-<<<<<<< HEAD
-=======
-								
+
 							// if options never been stored on this action
 							if (action.options === undefined) {
 								action.options = {};
 							}
->>>>>>> c6a13a98
 
 							// if this option never has been saved, set default
 							if (action.options[option.id] === undefined) {
@@ -388,7 +381,7 @@
 							// The range will only be used if option.range is used.
 							let $opt_num   = $('<input type="number" class="action-number form-control">');
 							let $opt_range = $("<input type='range' class='action-number form-control'>");
-							
+
 
 							if (option.tooltip !== undefined) {
 								$opt_num.attr('title', option.tooltip);
@@ -399,16 +392,12 @@
 								.data('option-id', option.id)
 								.attr('min', option.min)
 								.attr('max', option.max)
-<<<<<<< HEAD
-								.attr('required', option.range || option.required === true);
-=======
 								.prop('required', option.range || option.required === true);
 
 							// if options never been stored on this action
 							if (action.options === undefined) {
 								action.options = {};
 							}
->>>>>>> c6a13a98
 
 							// if this option never has been saved, set default
 							if (action.options[option.id] === undefined) {
@@ -421,7 +410,7 @@
 								$opt_num.val(action.options[option.id]);
 							}
 
-							
+
 							if (option.range !== true) {
 
 								$options.append(
