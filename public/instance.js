/*
 * This file is part of the Companion project
 * Copyright (c) 2018 Bitfocus AS
 * Authors: William Viker <william@bitfocus.io>, Håkon Nessjøen <haakon@bitfocus.io>
 *
 * This program is free software.
 * You should have received a copy of the MIT licence as well as the Bitfocus
 * Individual Contributor License Agreement for companion along with
 * this program.
 *
 * You can be released from the requirements of the license by purchasing
 * a commercial license. Buying such a license is mandatory as soon as you
 * develop commercial activities involving the Companion software without
 * disclosing the source code of your own applications.
 *
 */

var instance = {};
var instance_status = {};
var instance_variables = {};
var instance_variabledata = {};
var instance_manufacturer = {};
var instance_category = {};
var instance_name = {};

$(function() {
	var iconfig = {};
	var current_instance;

	var debug = function () {}; // console.log;
	$("#instanceConfigTab").hide();

	socket.emit('instance_get');
	socket.emit('instance_status_get');

	function show_module_help(name) {
		socket.emit('instance_get_help', name);
		socket.once('instance_get_help:result', function (err, result) {
			if (err) {
				alert('Error getting help text');
				return;
			}
			if (result) {
				var $helpModal = $('#helpModal');
				$helpModal.find('.modal-title').html('Help for ' + name);
				$helpModal.find('.modal-body').html(result);
				$helpModal.modal();
			}
		});
	}

	function updateInstanceStatus() {
		for (var x in instance_status) {

			var s = instance_status[x];

			// disabled
			if (s[0] === -1) {
				$("#instance_status_"+x).html('Disabled').attr('title', '').removeClass('instance-status-ok').removeClass('instance-status-warn').removeClass('instance-status-error').addClass('instance-status-disabled');
			}

			// ok
			if (s[0] === 0) {
				$("#instance_status_"+x).html('OK').attr('title', '').removeClass('instance-status-error').removeClass('instance-status-warn').removeClass('instance-status-disabled').addClass('instance-status-ok')
			}

			// warning
			else if (s[0] === 1) {
				$("#instance_status_"+x).html(""+s[1]).attr('title', s[1]).removeClass('instance-status-ok').removeClass('instance-status-error').removeClass('instance-status-disabled').addClass('instance-status-warn')
			}

			// error
			else if (s[0] === 2) {
				$("#instance_status_"+x).html("ERROR").attr('title', s[1]).removeClass('instance-status-ok').removeClass('instance-status-warn').removeClass('instance-status-disabled').addClass('instance-status-error')
			}

		}
	}

	socket.on('instance_status', function(obj) {
		instance_status = obj;
		updateInstanceStatus();
	});

	function updateInstanceList(list, dontclear) {
		var $il = $("#instanceList");
		if (!dontclear) $il.html("");

		for (var n in list) {
			var i = list[n];

			if (i.instance_type == 'bitfocus-companion') {
				continue;
			}

			var $tr = $("<tr></tr>");

			var $td_id = $("<td></td>");
			var $td_label = $("<td id='label_"+n+"'></td>");
			var $td_status = $("<td id='instance_status_"+n+"'></td>");
			var $td_actions = $("<td></td>");
<<<<<<< HEAD

=======
>>>>>>> dd084b73
			var $button_edit = $("<button type='button' data-id='"+n+"' class='instance-edit btn btn-primary'>edit</button>");
			var $button_delete = $("<button type='button' data-id='"+n+"' class='instance-delete btn btn-sm btn-ghost-danger'>delete</button>");
			var $button_disable = $("<button type='button' data-id='"+n+"' class='instance-disable btn btn-sm btn-ghost-warning'>disable</button>");
			var $button_enable = $("<button type='button' data-id='"+n+"' class='instance-enable btn btn-sm btn-ghost-success'>enable</button>");

			$td_actions.append($button_delete)
			$td_actions.append($("<span>&nbsp;</span>"));

			if (i.enabled === undefined || i.enabled === true) {
				$td_actions.append($button_disable)
				$button_edit.show();
			}
<<<<<<< HEAD

			else if (i.instance_type != 'bitfocus-companion') {
=======
			else {
>>>>>>> dd084b73
				$td_actions.append($button_enable);
				$button_edit.hide();
			}

			$td_actions.append($("<span>&nbsp;</span>"));

			$td_actions.append($button_edit);

			$button_delete.click(function() {
				if (confirm('Delete instance?')) {
					var id = $(this).data('id');
					$("#instanceConfigTab").hide();
					socket.emit('instance_delete', id);
					$(this).parent().parent().remove();
				}
			});

			$button_edit.click(function() {
				var id = $(this).data('id');
				socket.emit('instance_edit', id);
			});

			$button_disable.click(function() {
				var id = $(this).data('id');
				socket.emit('instance_enable', id, false);
			});

			$button_enable.click(function() {
				var id = $(this).data('id');
				socket.emit('instance_enable', id, true);
			});

			for (var x in instance.module) {
				if (instance.module[x].name == list[n].instance_type) {
					var help = '';
					if (instance.module[x].help) {
						help = '<div class="instance_help"><i class="fa fa-question-circle"></i></div>';
					}
					$td_id.html(help + "<b>"+instance.module[x].shortname+"</b>" + "<br>" + instance.module[x].manufacturer);
				}
			}


			if (list[n].label !== undefined) {
				$td_label.text(list[n].label);
			}

			$tr.append($td_id);
			$tr.append($td_label);
			$tr.append($td_status);
			$tr.append($td_actions);

			(function (name) {
				$tr.find('.instance_help').click(function () {
					show_module_help(name);
				});
			})(list[n].instance_type);

			$il.append($tr);

		}
		updateInstanceStatus();
	};




	// search for add instance code

	var $aisf = $('#instance_add_search_field');
	var $aisr = $('#instance_add_search_results');
	$aisr.html("");
	$aisf.val("");
	$aisf.on('keyup', function() {

		if ($aisf.val().length > 0) {
			$aisr.html("");
			
			for (var x in instance_name) {

				var main_split = instance_name[x].split(":");
				var manuf = main_split[0];
				var prods = main_split[1].split(";");

				for (var prod in prods) {
					var subprod = manuf + " " + prods[prod];

					if (subprod.match( new RegExp( $aisf.val(), "i" ))) {

						var $x = $("<div class='ais_entry'>&nbsp;<span style=''>"+subprod+"</span></div>");
						var $button = $('<a role="button" class="btn btn-primary text-white">Add</a>');

						$x.prepend($button);
						$x.data('id', x);

<<<<<<< HEAD
						$x.click(function(e) {
							e.preventDefault();
							var instance_type = $(this).data('id');

=======
						var $help = $('<div class="instance_help"><i class="fa fa-question-circle"></i></div>')

						for (var y in instance.module) {
							if (instance.module[y].name == x) {
								if (instance.module[y].help) {
									$x.append($help);
								}
							}
						}
						$help.click(function (e) {
							e.stopPropagation();
							e.preventDefault();
							var id = $(this).parents('div').first().data('id');

							show_module_help(id);
						});

						$button.click(function(e) {
							e.preventDefault();
							var instance_type = $(this).parents('div').first().data('id');
>>>>>>> dd084b73
							socket.emit('instance_add', instance_type );
							$aisr.html("");
							$aisf.val("");

							socket.once('instance_add:result', function(id,db) {
								instance.db = db;
								socket.emit('instance_edit', id);
							});

						});

						$aisr.append($x);

					}

				}

			}

		}

		else {
			$aisr.html("");
		}

	});

	// add instance code
	$(".add-instance-ul").on('click', '.instance-addable', function() {
		var instance_type = $(this).data('id');
		socket.emit('instance_add', instance_type );

		socket.once('instance_add:result', function(id,db) {
			instance.db = db;
			socket.emit('instance_edit', id);
		});

	});

	socket.on('instance', function(i,obj) {
		instance = i;

		instance_manufacturer = obj.manufacturer;
		instance_category = obj.category;
		instance_name = obj.name;

		updateInstanceList(i.db);

		$addInstance = $("#addInstance");
		$addInstanceByManufacturer = $("#addInstanceByManufacturer");

		if (instance_category !== undefined) {

			for (var n in instance_category) {

				var $entry_li = $('<li class="dropdown-submenu"></li>');
				var $entry_title = $('<div tabindex="-1" class="dropdown-content"></div>');

				$entry_title.text(n);
				$entry_li.append($entry_title);
				$addInstance.append($entry_li);

				var $entry_sub_ul = $('<ul class="dropdown-menu"></ul>');

				for ( var sub in instance_category[n] ) {

					var inx = instance_category[n][sub];
					var res_id = inx;
					var res_name = instance_name[inx];
					var main_split = res_name.split(":");
					var manuf = main_split[0];
					var prods = main_split[1].split(";");

					for (var prod in prods) {
						var subprod = manuf + " " + prods[prod];
						var $entry_sub_li = $('<li><div class="dropdown-content instance-addable" data-id="'+res_id+'">'+subprod+'</div></li>');
						$entry_sub_ul.append($entry_sub_li);
					}

				}

				$entry_li.append($entry_sub_ul);

			}

			for (var n in instance_manufacturer) {

				var $entry_li = $('<li class="dropdown-submenu"></li>');
				var $entry_title = $('<div tabindex="-1" class="dropdown-content"></div>');

				$entry_title.text(n);
				$entry_li.append($entry_title);
				$addInstanceByManufacturer.append($entry_li);

				var $entry_sub_ul = $('<ul class="dropdown-menu"></ul>');

				for ( var sub in instance_manufacturer[n] ) {

					var inx = instance_manufacturer[n][sub];
					var res_name = instance_name[inx];
					var main_split = res_name.split(":");
					var manuf = main_split[0];
					var prods = main_split[1].split(";");

					for (var prod in prods) {
						var subprod = manuf + " " + prods[prod];
						var $entry_sub_li = $('<li><div class="dropdown-content instance-addable" data-id="'+inx+'">'+subprod+'</div></li>');
						$entry_sub_ul.append($entry_sub_li);
					}

				}

				$entry_li.append($entry_sub_ul);

			}

		}

	});

	socket.on('instance_db_update', function(db) {
		instance.db = db;
		updateInstanceList(instance.db);
	});

	function saveConfig(button, id) {
		var $icf = $("#instanceConfigFields");
		var $button = $(button);
		var ok = true;
		var data = {};

		$icf.find('.instanceConfigField').each( function () {

			var $this = $(this);

			if (!ok) {
				return;
			}

			if ($this.data('valid') === false) {
				console.log("Invalid data in ", this);
				ok = false;
				return;
			}

			if ($this.data('type') == 'textinput') {
				data[$this.data('id')] = $this.val();
			}

			else if ($this.data('type') == 'dropdown') {
				data[$this.data('id')] = $this.val();
			}

			else {
				console.log("saveConfig: Unknown field type: ", $this.data('type'), this);
			}

		});

		if (ok) {

			socket.emit('instance_config_put', id, data);

			socket.once('instance_config_put:result', function (err, res) {

				if (res) {
					current_instance = data.label;
					$button.css('backgroundColor', 'lightgreen');
					setTimeout(function () {
						$button.css('backgroundColor', '');
					}, 300);
				}

				else {

					if (err == 'duplicate label') {
						var $field = $icf.find('input[data-id="label"]');
						$field.css('backgroundColor', 'red');
						setTimeout(function () {
							$field.css('backgroundColor', '');
						}, 500);

						alert('The label "' + data.label + '" is already in use. Please use a unique name for this module instance');
					}

				}

			});

		}

		else {
			$button.css('backgroundColor', 'red');
			setTimeout(function () {
				$button.css('backgroundColor', '');
			}, 500);
		}

	}

	function showInstanceVariables() {

		var $icv = $('#instanceConfigVariables');
		var $icvl = $('#instanceConfigVariableList');

		if (instance_variables[current_instance] !== undefined && instance_variables[current_instance].length > 0) {
			$icv.show();
			$icvl.html('');

			for (var i in instance_variables[current_instance]) {
				var variable = instance_variables[current_instance][i];
				$icvl.append('<tr data-id="' + current_instance + ':' + variable.name + '"><td>$(' + current_instance + ':' + variable.name + ')</td><td>' + variable.label + '</td><td>' + instance_variabledata[current_instance + ':' + variable.name] + '</td></tr>');
			}

		}
	}

	socket.emit('variable_instance_definitions_get');
	socket.on('variable_instance_definitions_get:result', function (err, data) {
		if (data) {
			instance_variables = data;
		}
	});

	socket.on('variable_instance_definitions_set', function (label, variables) {
		instance_variables[label] = variables;

		if (label == current_instance) {
			showInstanceVariables();
		}
	});

	socket.emit('variables_get');

	socket.on('variables_get:result', function (err, data) {
		if (data) {
			instance_variabledata = data;
		}
		showInstanceVariables();
	});

	socket.on('variable_set', function (key, value) {
		var match = current_instance + ':';
		instance_variabledata[key] = value;
		$('#instanceConfigVariableList tr[data-id="' + key + '"] > td:nth-child(3)').text(value);
	});

	socket.on('instance_edit:result', function(id, store, res, config ) {

		$('#instanceConfigTab').show();
		$('#instanceConfigVariables').hide();
		$('#instanceConfigTab a[href="#instanceConfig"]').tab('show');

		for (var n in store.module) {
			if (store.module[n].name === store.db[id].instance_type) {
				$('#instanceConfig h4:first').text( store.module[n].shortname + ' configuration');
			}
		}

		iconfig = config;

		current_instance = config.label;
		showInstanceVariables();

		var $icf = $("#instanceConfigFields");
		$icf.html("");

		for (var n in res) {
			var field = res[n];
			var regex = undefined;

			if (field.regex){
				var flags = field.regex.replace(/.*\/([gimy]*)$/, '$1');
				var pattern = field.regex.replace(new RegExp('^/(.*?)/'+flags+'$'), '$1');
				regex = new RegExp(pattern, flags);
			}

			var $sm = $('<div class="fieldtype-'+field.type+' col-sm-'+field.width+'"><label>'+field.label+'</label></div>');

			if (field.type == 'text') {
				var $inp = $("<p></p>");
				$inp.html(field.value);
				if (field.tooltip !== undefined) {
					$inp.attr('title', field.tooltip);
				}
				$sm.append($inp);
			}


			else if (field.type == 'textinput') {
				var $inp = $("<input type='text' class='form-control instanceConfigField' data-type='"+field.type+"' data-id='"+field.id+"'>");

				if (field.tooltip !== undefined) {
					$inp.attr('title', field.tooltip);
				}

				$inp.val(field.default);

				(function(f1,f2,inp,reg) {
					inp.keyup(function(){
						if (f2 == 'label') {
							$("#label_"+ f1).text(inp.val());
						}

						if (reg === undefined || inp.val().match(reg) !== null) {
							this.style.color = "black";
							$(this).data('valid', true);
						}

						else {
							this.style.color = "red";
							$(this).data('valid', false);
						}

					});
				})(id,field.id,$inp,regex);

				$sm.append($inp);
			}

			else if (field.type == 'dropdown') {
				var $inp = $("<select class='form-control instanceConfigField' data-type='"+field.type+"' data-id='"+field.id+"'>");

				if (field.tooltip !== undefined) {
					$inp.attr('title', field.tooltip);
				}

				$inp.data('valid', true);

				for (var i = 0; i < field.choices.length; ++i) {
					$inp.append('<option value="' + field.choices[i].id + '">' + field.choices[i].label + '</option>');
				}

				$inp.val(field.default);

				$sm.append($inp);
			}

			else {
				console.log("FIELD:" ,field);
			}

			$icf.append($sm);
		}

		$(".instanceConfigField").each(function() {

			var key = $(this).data('id');

			if (config[key] !== undefined) {
				$(this).val(config[key]);
			}

		});

		var $button = $('<button class="btn btn-primary" type="button" id="config_save">Apply changes</button>');
		var $bcontainer = $('<div class="col-lg-12 col-sm-12 col-xs-12"></div>');
		var $brow = $('<div class="row padtop"></div>')

		$bcontainer.append($button);
		$brow.append($bcontainer);

		$('#config_save').remove();
		$('#instanceConfig').append($brow);

		$button.click(function () {
			saveConfig(this, id);
		});

		updateInstanceList(store.db);

	});

	socket.on('instance_get:result', function(instance_list) {

		for (var n in instance_list.db) {
			var instance = instance_list.db[n];
		}

	});

	socket.on('config_fields:result', function(id, fields, config) {
		socket.emit('instance_get');
	});

	$(".addInstance").click(function() {
		socket.emit('instance_add', $(this).data('id'));
		$("#elgbuttons").click();
	});

});<|MERGE_RESOLUTION|>--- conflicted
+++ resolved
@@ -99,10 +99,7 @@
 			var $td_label = $("<td id='label_"+n+"'></td>");
 			var $td_status = $("<td id='instance_status_"+n+"'></td>");
 			var $td_actions = $("<td></td>");
-<<<<<<< HEAD
-
-=======
->>>>>>> dd084b73
+
 			var $button_edit = $("<button type='button' data-id='"+n+"' class='instance-edit btn btn-primary'>edit</button>");
 			var $button_delete = $("<button type='button' data-id='"+n+"' class='instance-delete btn btn-sm btn-ghost-danger'>delete</button>");
 			var $button_disable = $("<button type='button' data-id='"+n+"' class='instance-disable btn btn-sm btn-ghost-warning'>disable</button>");
@@ -115,12 +112,8 @@
 				$td_actions.append($button_disable)
 				$button_edit.show();
 			}
-<<<<<<< HEAD
-
-			else if (i.instance_type != 'bitfocus-companion') {
-=======
-			else {
->>>>>>> dd084b73
+
+			else if (i.instance_type !== 'bitfocus-companion') {
 				$td_actions.append($button_enable);
 				$button_edit.hide();
 			}
@@ -198,7 +191,7 @@
 
 		if ($aisf.val().length > 0) {
 			$aisr.html("");
-			
+
 			for (var x in instance_name) {
 
 				var main_split = instance_name[x].split(":");
@@ -216,12 +209,6 @@
 						$x.prepend($button);
 						$x.data('id', x);
 
-<<<<<<< HEAD
-						$x.click(function(e) {
-							e.preventDefault();
-							var instance_type = $(this).data('id');
-
-=======
 						var $help = $('<div class="instance_help"><i class="fa fa-question-circle"></i></div>')
 
 						for (var y in instance.module) {
@@ -231,6 +218,7 @@
 								}
 							}
 						}
+
 						$help.click(function (e) {
 							e.stopPropagation();
 							e.preventDefault();
@@ -242,7 +230,6 @@
 						$button.click(function(e) {
 							e.preventDefault();
 							var instance_type = $(this).parents('div').first().data('id');
->>>>>>> dd084b73
 							socket.emit('instance_add', instance_type );
 							$aisr.html("");
 							$aisf.val("");
