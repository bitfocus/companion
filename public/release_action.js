--- conflicted
+++ resolved
@@ -30,7 +30,7 @@
 }
 
 $(function() {
-	socket.emit('get_release_actions');
+	socket.emit('release_actions_get');
 
 	var $aba = $("#addBankReleaseAction");
 
@@ -48,21 +48,18 @@
 
 		if (regex === undefined || $(this).val().match(regex) != null) {
 			this.style.color = "black";
-			socket.emit('bank_update_release_action_option', page, bank,  $(this).data('release-action-id'), $(this).data('option-id'), $(this).val() );
+			socket.emit('bank_release_action_update_option', page, bank,  $(this).data('release-action-id'), $(this).data('option-id'), $(this).val() );
 		} else {
 			this.style.color = "red";
 		}
 	});
 
 	$('#bankReleaseActions').on('change', '.release-action-option-change', function() {
-		socket.emit('bank_update_release_action_option', page, bank,  $(this).data('release-action-id'), $(this).data('option-id'), $(this).val() );
-	});
-
-<<<<<<< HEAD
-	socket.on('bank_release_actions_get:result', function(page, bank, actions) {
-=======
+		socket.emit('bank_release_action_update_option', page, bank,  $(this).data('release-action-id'), $(this).data('option-id'), $(this).val() );
+	});
+
 	$('#bankReleaseActions').on('change', '.release-action-checkbox', function() {
-		socket.emit('bank_update_release_action_option', page, bank, $(this).data('action-id'), $(this).data('option-id'), $(this).prop('checked') );
+		socket.emit('bank_release_action_update_option', page, bank, $(this).data('action-id'), $(this).data('option-id'), $(this).prop('checked') );
 	});
 
 	$('#bankReleaseActions').on('change', '.release-action-number', function() {
@@ -95,12 +92,11 @@
 			$(element).val(value);
 		});
 
-		socket.emit('bank_update_release_action_option', page, bank, $this.data('action-id'), $this.data('option-id'), value);
-
-	});
-
-	socket.on('bank_get_release_actions:result', function(page, bank, actions) {
->>>>>>> 0f189533
+		socket.emit('bank_release_action_update_option', page, bank, $this.data('action-id'), $this.data('option-id'), value);
+
+	});
+
+	socket.on('bank_release_actions_get:result', function(page, bank, actions) {
 
 		$ba = $("#bankReleaseActions");
 		$ba.html("");
@@ -191,7 +187,7 @@
 
 							// if this option never has been saved, set default
 							if (action.options[option.id] === undefined) {
-								socket.emit('bank_update_release_action_option', page, bank, action.id, option.id, option.default);
+								socket.emit('bank_release_action_update_option', page, bank, action.id, option.id, option.default);
 								$opt_input.val(option.default);
 							}
 
@@ -219,7 +215,7 @@
 
 							// if this option never has been saved, set default
 							if (action.options[option.id] === undefined) {
-								socket.emit('bank_update_release_action_option', page, bank, action.id, option.id, option.default || 0 );
+								socket.emit('bank_release_action_update_option', page, bank, action.id, option.id, option.default || 0 );
 								$opt_input.val(option.default || 0);
 							}
 
@@ -244,11 +240,11 @@
 									showButtons: false,
 
 									change: function(color) {
-										socket.emit('bank_update_release_action_option', f_page, f_bank, f_aid, f_oid, hex2int( color.toHexString() ));
+										socket.emit('bank_release_action_update_option', f_page, f_bank, f_aid, f_oid, hex2int( color.toHexString() ));
 									},
 
 									move: function(color) {
-										socket.emit('bank_update_release_action_option', f_page, f_bank, f_aid, f_oid, hex2int( color.toHexString() ));
+										socket.emit('bank_release_action_update_option', f_page, f_bank, f_aid, f_oid, hex2int( color.toHexString() ));
 									}
 
 								});
@@ -280,7 +276,7 @@
 
 							// if this option never has been saved, set default
 							if (action.options[option.id] === undefined) {
-								socket.emit('bank_update_release_action_option', page, bank, action.id, option.id, option.default);
+								socket.emit('bank_release_action_update_option', page, bank, action.id, option.id, option.default);
 								$opt_input.val(option.default);
 							}
 
@@ -308,7 +304,7 @@
 
 							// if this option never has been saved, set default
 							if (action.options[option.id] === undefined) {
-								socket.emit('bank_update_release_action_option', page, bank, action.id, option.id, option.default);
+								socket.emit('bank_release_action_update_option', page, bank, action.id, option.id, option.default);
 								$opt_checkbox.prop('checked', option.default);
 							}
 
@@ -342,7 +338,7 @@
 
 							// if this option never has been saved, set default
 							if (action.options[option.id] === undefined) {
-								socket.emit('bank_update_release_action_option', page, bank, action.id, option.id, option.default);
+								socket.emit('bank_release_action_update_option', page, bank, action.id, option.id, option.default);
 								$opt_num.val(option.default);
 							}
 
@@ -405,7 +401,7 @@
 		new RowSorter($table[0], {
 			handler: '.reorder-grip',
 			onDrop: function(tbody, row, new_index, old_index) {
-				socket.emit('bank_update_release_action_option_order', page, bank, old_index, new_index);
+				socket.emit('bank_release_action_update_option_order', page, bank, old_index, new_index);
 			}
 		});
 
