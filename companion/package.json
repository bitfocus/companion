--- conflicted
+++ resolved
@@ -1,10 +1,6 @@
 {
 	"name": "companion",
-<<<<<<< HEAD
 	"version": "4.99.0",
-=======
-	"version": "4.0.0",
->>>>>>> 5dff5651
 	"description": "Companion",
 	"main": "main.js",
 	"type": "module",
