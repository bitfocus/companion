import LogController, { Logger } from '../../Log/Controller.js'
import {
	EntityModelType,
	EntityOwner,
	FeedbackEntitySubType,
	SomeEntityModel,
	SomeReplaceableEntityModel,
	type SomeSocketEntityLocation,
} from '@companion-app/shared/Model/EntityModel.js'
import { isInternalUserValueFeedback, type ControlEntityInstance } from './EntityInstance.js'
import { ControlEntityList, ControlEntityListDefinition } from './EntityList.js'
import type { ModuleHost } from '../../Instance/Host.js'
import type { InternalController } from '../../Internal/Controller.js'
import { isEqual } from 'lodash-es'
import type { InstanceDefinitionsForEntity } from './Types.js'
import type { ButtonStyleProperties } from '@companion-app/shared/Model/StyleModel.js'
import type { CompanionVariableValues } from '@companion-module/base'

export interface ControlEntityListPoolProps {
	instanceDefinitions: InstanceDefinitionsForEntity
	internalModule: InternalController
	moduleHost: ModuleHost
	controlId: string
	commitChange: (redraw?: boolean) => void
	invalidateControl: () => void
	localVariablesChanged: ((changedVariables: Set<string>) => void) | null
}

export abstract class ControlEntityListPoolBase {
	/**
	 * The logger
	 */
	protected readonly logger: Logger

	readonly #instanceDefinitions: InstanceDefinitionsForEntity
	readonly #internalModule: InternalController
	readonly #moduleHost: ModuleHost

	protected readonly controlId: string

	/**
	 * Commit changes to the database and disk
	 */
	protected readonly commitChange: (redraw?: boolean) => void

	/**
	 * Trigger a redraw/invalidation of the control
	 */
	protected readonly invalidateControl: () => void

	/**
	 * Triggered when local variables have changed
	 */
	readonly localVariablesChanged: ((changedVariables: Set<string>) => void) | null

	protected constructor(props: ControlEntityListPoolProps) {
		this.logger = LogController.createLogger(`Controls/Fragments/EnittyPool/${props.controlId}`)

		this.controlId = props.controlId
		this.commitChange = props.commitChange
		this.invalidateControl = props.invalidateControl
		this.localVariablesChanged = props.localVariablesChanged

		this.#instanceDefinitions = props.instanceDefinitions
		this.#internalModule = props.internalModule
		this.#moduleHost = props.moduleHost
	}

	protected createEntityList(listDefinition: ControlEntityListDefinition): ControlEntityList {
		return new ControlEntityList(
			this.#instanceDefinitions,
			this.#internalModule,
			this.#moduleHost,
			this.controlId,
			null,
			listDefinition
		)
	}

	protected tryTriggerLocalVariablesChanged(...entitiesOrNames: (ControlEntityInstance | string | null)[]): void {
		if (!this.localVariablesChanged) return

		if (entitiesOrNames.length === 0) return

		const changedVariables = new Set<string>()
		for (const entityOrName of entitiesOrNames) {
			if (!entityOrName) continue

			const variableName = typeof entityOrName === 'string' ? entityOrName : entityOrName.localVariableName
			if (variableName) changedVariables.add(variableName)
		}

		if (changedVariables.size > 0) {
			this.localVariablesChanged(changedVariables)
		}
	}

	/**
	 * Remove any tracked state for a connection
	 */
	clearConnectionState(connectionId: string): void {
		let changed = false
		for (const list of this.getAllEntityLists()) {
			if (list.clearCachedValueForConnectionId(connectionId)) changed = true
		}
		if (changed) this.invalidateControl()
	}

	/**
	 * Prepare this control for deletion
	 * @access public
	 */
	destroy(): void {
		for (const list of this.getAllEntityLists()) {
			list.cleanup()
		}
	}

	protected abstract getEntityList(listId: SomeSocketEntityLocation): ControlEntityList | undefined
	protected abstract getAllEntityLists(): ControlEntityList[]

	abstract getLocalVariableEntities(): ControlEntityInstance[]

	getLocalVariableValues(): CompanionVariableValues {
		const entities = this.getLocalVariableEntities()

		const values: CompanionVariableValues = {}

		for (const entity of entities) {
			const variableName = entity.localVariableName
			if (variableName) {
				const definition = entity.getEntityDefinition()
				// Strip off the prefix, as the ui doesn't expect that
				values[variableName.slice('local:'.length)] =
					definition?.feedbackType === FeedbackEntitySubType.Boolean
						? entity.getBooleanFeedbackValue()
						: entity.feedbackValue
			}
		}

		return values
	}
<<<<<<< HEAD
=======

>>>>>>> 9571c460
	/**
	 * Recursively get all the entities
	 */
	getAllEntities(): ControlEntityInstance[] {
		return this.getAllEntityLists().flatMap((entityList) => entityList.getAllEntities())
	}

	/**
	 *
	 * @param listId
	 * @returns
	 */
	getAllEntitiesInList(listId: SomeSocketEntityLocation, recursive = false): ControlEntityInstance[] {
		const list = this.getEntityList(listId)
		if (!list) return []

		if (recursive) return list.getAllEntities()
		return list.getDirectEntities()
	}

	/**
	 * Re-trigger 'subscribe' for all entities
	 * This should be used when something has changed which will require all feedbacks to be re-run
	 * @param onlyType If set, only re-subscribe entities of this type
	 * @param onlyConnectionId If set, only re-subscribe entities for this connection
	 */
	resubscribeEntities(onlyType?: EntityModelType, onlyConnectionId?: string): void {
		for (const list of this.getAllEntityLists()) {
			list.subscribe(true, onlyType, onlyConnectionId)
		}
	}

	/**
	 * Add an entity to this control
	 * @param entityModel the item to add
	 * @param ownerId the ids of parent entity that this entity should be added as a child of
	 */
	entityAdd(
		listId: SomeSocketEntityLocation,
		ownerId: EntityOwner | null,
		...entityModels: SomeEntityModel[]
	): boolean {
		if (entityModels.length === 0) return false

		const entityList = this.getEntityList(listId)
		if (!entityList) return false

		let newEntities: ControlEntityInstance[]
		if (ownerId) {
			const parent = entityList.findById(ownerId.parentId)
			if (!parent) throw new Error(`Failed to find parent entity ${ownerId.parentId} when adding child entity`)

			newEntities = entityModels.map((entity) => parent.addChild(ownerId.childGroup, entity))
		} else {
			newEntities = entityModels.map((entity) => entityList.addEntity(entity))
		}

		// Inform relevant module
		for (const entity of newEntities) {
			entity.subscribe(true)
		}

		this.tryTriggerLocalVariablesChanged(...newEntities)

		this.commitChange()

		return true
	}

	/**
	 * Duplicate an feedback on this control
	 */
	entityDuplicate(listId: SomeSocketEntityLocation, id: string): boolean {
		const entityList = this.getEntityList(listId)
		if (!entityList) return false

		const entity = entityList.duplicateEntity(id)
		if (!entity) return false

		this.tryTriggerLocalVariablesChanged(entity)

		this.commitChange(false)

		return true
	}

	/**
	 * Enable or disable an entity
	 */
	entityEnabled(listId: SomeSocketEntityLocation, id: string, enabled: boolean): boolean {
		const entityList = this.getEntityList(listId)
		if (!entityList) return false

		const entity = entityList.findById(id)
		if (!entity) return false

		entity.setEnabled(enabled)

		this.tryTriggerLocalVariablesChanged(entity)

		this.commitChange()

		return true
	}

	/**
	 * Set headline for the entity
	 */
	entityHeadline(listId: SomeSocketEntityLocation, id: string, headline: string): boolean {
		const entityList = this.getEntityList(listId)
		if (!entityList) return false

		const entity = entityList.findById(id)
		if (!entity) return false

		entity.setHeadline(headline)

		this.commitChange()

		return true
	}

	/**
	 * Learn the options for a feedback, by asking the instance for the current values
	 */
	async entityLearn(listId: SomeSocketEntityLocation, id: string): Promise<boolean> {
		const entityList = this.getEntityList(listId)
		if (!entityList) return false

		const entity = entityList.findById(id)
		if (!entity) return false

		const changed = await entity.learnOptions()
		if (!changed) return false

		// Time has passed due to the `await`
		// So the entity may not still exist, meaning we should find it again to be sure
		const entityAfter = entityList.findById(id)
		if (!entityAfter) return false

		this.tryTriggerLocalVariablesChanged(entityAfter)

		this.commitChange(true)
		return true
	}

	/**
	 * Remove an entity from this control
	 */
	entityRemove(listId: SomeSocketEntityLocation, id: string): boolean {
		const entityList = this.getEntityList(listId)
		if (!entityList) return false

		const removedEntity = entityList.removeEntity(id)
		if (removedEntity) {
			this.commitChange()

			this.tryTriggerLocalVariablesChanged(removedEntity.localVariableName)

			return true
		} else {
			return false
		}
	}

	/**
	 * Move an entity within the hierarchy
	 * @param moveListId the id of the list to move the entity from
	 * @param moveEntityId the id of the entity to move
	 * @param newOwnerId the target new owner of the entity
	 * @param newListId the id of the list to move the entity to
	 * @param newIndex the target index of the entity
	 */
	entityMoveTo(
		moveListId: SomeSocketEntityLocation,
		moveEntityId: string,
		newOwnerId: EntityOwner | null,
		newListId: SomeSocketEntityLocation,
		newIndex: number
	): boolean {
		if (newOwnerId && moveEntityId === newOwnerId.parentId) return false

		const oldInfo = this.getEntityList(moveListId)?.findParentAndIndex(moveEntityId)
		if (!oldInfo) return false

		if (
			isEqual(moveListId, newListId) &&
			oldInfo.parent.ownerId?.parentId === newOwnerId?.parentId &&
			oldInfo.parent.ownerId?.childGroup === newOwnerId?.childGroup
		) {
			oldInfo.parent.moveEntity(oldInfo.index, newIndex)
		} else {
			const newEntityList = this.getEntityList(newListId)
			if (!newEntityList) return false

			const newParent = newOwnerId ? newEntityList.findById(newOwnerId.parentId) : null
			if (newOwnerId && !newParent) return false

			// Ensure the new parent is not a child of the entity being moved
			if (newOwnerId && oldInfo.item.findChildById(newOwnerId.parentId)) return false

			// Check if the new parent can hold the feedback being moved
			if (newParent && !newParent.canAcceptChild(newOwnerId!.childGroup, oldInfo.item)) return false

			const poppedFeedback = oldInfo.parent.popEntity(oldInfo.index)
			if (!poppedFeedback) return false

			if (newParent) {
				newParent.pushChild(poppedFeedback, newOwnerId!.childGroup, newIndex)
			} else {
				newEntityList.pushEntity(poppedFeedback, newIndex)
			}
		}

		this.commitChange()

		return true
	}

	/**
	 * Replace an entity with an updated version
	 */
	entityReplace(newProps: SomeReplaceableEntityModel, skipNotifyModule = false): ControlEntityInstance | undefined {
		for (const entityList of this.getAllEntityLists()) {
			const entity = entityList.findById(newProps.id)
			if (!entity) continue

			// Ignore if the types do not match
			if (entity.type !== newProps.type) return undefined

			entity.replaceProps(newProps, skipNotifyModule)

			this.tryTriggerLocalVariablesChanged(entity)

			this.commitChange(true)

			return entity
		}

		return undefined
	}

	/**
	 * Replace all the entities in a list
	 * @param listId the list to update
	 * @param newEntities entities to populate
	 */
	entityReplaceAll(listId: SomeSocketEntityLocation, entities: SomeEntityModel[]): boolean {
		const entityList = this.getEntityList(listId)
		if (!entityList) return false

		entityList.loadStorage(entities, false, false)

		this.commitChange(true)

		return true
	}

	/**
	 * Update an option for an entity
	 * @param id the id of the entity
	 * @param key the key/name of the property
	 * @param value the new value
	 */
	// eslint-disable-next-line @typescript-eslint/explicit-module-boundary-types
	entrySetOptions(listId: SomeSocketEntityLocation, id: string, key: string, value: any): boolean {
		const entityList = this.getEntityList(listId)
		if (!entityList) return false

		const entity = entityList.findById(id)
		if (!entity) return false

		entity.setOption(key, value)

		this.tryTriggerLocalVariablesChanged(entity)

		this.commitChange()

		return true
	}

	/**
	 * Set a new connection instance for an entity
	 * @param id the id of the entity
	 * @param connectionId the id of the new connection
	 */
	entitySetConnection(listId: SomeSocketEntityLocation, id: string, connectionId: string | number): boolean {
		const entityList = this.getEntityList(listId)
		if (!entityList) return false

		const entity = entityList.findById(id)
		if (!entity) return false

		entity.setConnectionId(connectionId)

		this.tryTriggerLocalVariablesChanged(entity)

		this.commitChange()

		return true
	}

	/**
	 * Set whether a boolean feedback should be inverted
	 * @param id the id of the entity
	 * @param isInverted the new value
	 */
	entitySetInverted(listId: SomeSocketEntityLocation, id: string, isInverted: boolean): boolean {
		const entityList = this.getEntityList(listId)
		if (!entityList) return false

		const entity = entityList.findById(id)
		if (!entity) return false

		entity.setInverted(!!isInverted)

		this.tryTriggerLocalVariablesChanged(entity)

		this.commitChange()

		return true
	}

	/**
	 * Set the local variable name for an entity
	 * @param listId The list the entity is in
	 * @param id The id of the entity
	 * @param name The new name for the variable
	 */
	entitySetVariableName(listId: SomeSocketEntityLocation, id: string, name: string): boolean {
		const entityList = this.getEntityList(listId)
		if (!entityList) return false

		const entity = entityList.findById(id)
		if (!entity) return false

		const oldLocalVariableName = entity.localVariableName

		entity.setVariableName(name)

		this.tryTriggerLocalVariablesChanged(entity, oldLocalVariableName)

		this.commitChange()

		return true
	}

	/**
	 * Set the variable value for an entity, if this is a user local variable
	 * @param listId The list the entity is in
	 * @param id The id of the entity
	 * @param value The new value for the variable
	 */
	// eslint-disable-next-line @typescript-eslint/explicit-module-boundary-types
	entitySetVariableValue(listId: SomeSocketEntityLocation, id: string, value: any): boolean {
		const entityList = this.getEntityList(listId)
		if (!entityList) return false

		const entity = entityList.findById(id)
		if (!entity) return false

		if (!isInternalUserValueFeedback(entity)) return false

		entity.setUserValue(value)

		// Persist value if needed
		if (entity.rawOptions.persist_value) {
			entity.rawOptions.startup_value = value

			this.commitChange()
		}

		this.tryTriggerLocalVariablesChanged(entity)

		return true
	}

	/**
	 * Update the selected style properties for a boolean feedback
	 * @param id the id of the entity
	 * @param selected the properties to be selected
	 */
	entitySetStyleSelection(
		listId: SomeSocketEntityLocation,
		baseStyle: ButtonStyleProperties,
		id: string,
		selected: string[]
	): boolean {
		const entityList = this.getEntityList(listId)
		if (!entityList) return false

		const entity = entityList.findById(id)
		if (!entity) return false

		// if (this.#booleanOnly) throw new Error('FragmentFeedbacks not setup to use styles')

		if (entity.setStyleSelection(selected, baseStyle)) {
			this.commitChange()

			return true
		}

		return false
	}

	/**
	 * Update an style property for a boolean feedback
	 * @param id the id of the entity
	 * @param key the key/name of the property
	 * @param value the new value
	 */
	// eslint-disable-next-line @typescript-eslint/explicit-module-boundary-types
	entitySetStyleValue(listId: SomeSocketEntityLocation, id: string, key: string, value: any): boolean {
		const entityList = this.getEntityList(listId)
		if (!entityList) return false

		const entity = entityList.findById(id)
		if (!entity) return false

		// if (this.#booleanOnly) throw new Error('FragmentFeedbacks not setup to use styles')

		if (entity.setStyleValue(key, value)) {
			this.commitChange()

			return true
		}

		return false
	}

	/**
	 * Remove any entities referencing a specified connectionId
	 */
	forgetConnection(connectionId: string): void {
		let changed = false
		for (const list of this.getAllEntityLists()) {
			if (list.forgetForConnection(connectionId)) changed = true
		}

		if (changed) this.commitChange(true)
	}

	/**
	 * Prune all actions/feedbacks referencing unknown conncetions
	 * Doesn't do any cleanup, as it is assumed that the connection has not been running
	 */
	verifyConnectionIds(knownConnectionIds: Set<string>): void {
		let changed = false

		for (const list of this.getAllEntityLists()) {
			if (list.verifyConnectionIds(knownConnectionIds)) changed = true
		}

		if (changed) {
			this.commitChange(true)
		}
	}

	/**
	 * Update the feedbacks on the button with new values
	 * @param connectionId The instance the feedbacks are for
	 * @param newValues The new feedback values
	 */
	abstract updateFeedbackValues(connectionId: string, newValues: Record<string, any>): void

	/**
	 * Get all the connectionIds for actions and feedbacks which are active
	 */
	getAllEnabledConnectionIds(): Set<string> {
		const connectionIds = new Set<string>()

		for (const list of this.getAllEntityLists()) {
			list.getAllEnabledConnectionIds(connectionIds)
		}

		return connectionIds
	}
}<|MERGE_RESOLUTION|>--- conflicted
+++ resolved
@@ -140,10 +140,7 @@
 
 		return values
 	}
-<<<<<<< HEAD
-=======
-
->>>>>>> 9571c460
+
 	/**
 	 * Recursively get all the entities
 	 */
