--- conflicted
+++ resolved
@@ -1,9 +1,5 @@
 import type {
-<<<<<<< HEAD
 	ButtonModelBase,
-=======
-	NormalButtonModel,
->>>>>>> 9571c460
 	NormalButtonOptions,
 	NormalButtonSteps,
 } from '@companion-app/shared/Model/ButtonModel.js'
@@ -125,25 +121,13 @@
 		return this.#feedbacks.getDirectEntities().map((ent) => ent.asEntityModel(true))
 	}
 
-<<<<<<< HEAD
-=======
 	/**
 	 * Get direct the local variable instances
 	 */
->>>>>>> 9571c460
 	getLocalVariableEntities(): ControlEntityInstance[] {
 		return this.#localVariables.getAllEntities()
 	}
 
-<<<<<<< HEAD
-	// /**
-	//  * Get direct the action instances
-	//  */
-	// getActionEntities(): SomeEntityModel[] {
-	// 	return this.#actions.getDirectEntities().map((ent) => ent.asEntityModel(true))
-	// }
-=======
->>>>>>> 9571c460
 	asNormalButtonSteps(): NormalButtonSteps {
 		const stepsJson: NormalButtonSteps = {}
 		for (const [id, step] of this.#steps) {
@@ -749,10 +733,7 @@
 			options: step.options,
 		}
 	}
-<<<<<<< HEAD
-
-=======
->>>>>>> 9571c460
+
 	/**
 	 * Update the feedbacks on the button with new values
 	 * @param connectionId The instance the feedbacks are for
