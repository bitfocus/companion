<<<<<<< HEAD
import type { UIHandler } from '../UI/Handler.js'
=======
import type { GraphicsController } from '../Graphics/Controller.js'
>>>>>>> 9f1fbbc4
import type { SurfaceController } from '../Surface/Controller.js'
import type { IPageStore } from '../Page/Store.js'
import type { InternalController } from '../Internal/Controller.js'
import type { InstanceController } from '../Instance/Controller.js'
import type { ActionRunner } from './ActionRunner.js'
import type { VariablesController } from '../Variables/Controller.js'
import type { DataUserConfig } from '../Data/UserConfig.js'
import type { EventEmitter } from 'events'
import type { ControlLocation } from '@companion-app/shared/Model/Common.js'
import type { DataStoreTableView } from '../Data/StoreBase.js'
import type { TriggersUpdate } from '@companion-app/shared/Model/TriggerModel.js'
import type { SomeControlModel } from '@companion-app/shared/Model/Controls.js'

export interface ControlDependencies {
	readonly dbTable: DataStoreTableView<Record<string, SomeControlModel>>

	// readonly graphics: GraphicsController
	readonly surfaces: SurfaceController
	readonly pageStore: IPageStore

	readonly internalModule: InternalController
	readonly instance: InstanceController
	readonly variables: VariablesController
	readonly userconfig: DataUserConfig

	readonly actionRunner: ActionRunner

	readonly events: EventEmitter<ControlCommonEvents>

	readonly changeEvents: EventEmitter<ControlChangeEvents>
}

export interface ControlCommonEvents {
	updateButtonState: [location: ControlLocation, pushed: boolean, surfaceId: string | undefined]
<<<<<<< HEAD
	invalidateControlRender: [controlId: string]
=======
}

export type ControlChangeEvents = {
	triggerChange: [controlId: string, diff: TriggersUpdate]
>>>>>>> 9f1fbbc4
}<|MERGE_RESOLUTION|>--- conflicted
+++ resolved
@@ -1,8 +1,3 @@
-<<<<<<< HEAD
-import type { UIHandler } from '../UI/Handler.js'
-=======
-import type { GraphicsController } from '../Graphics/Controller.js'
->>>>>>> 9f1fbbc4
 import type { SurfaceController } from '../Surface/Controller.js'
 import type { IPageStore } from '../Page/Store.js'
 import type { InternalController } from '../Internal/Controller.js'
@@ -37,12 +32,9 @@
 
 export interface ControlCommonEvents {
 	updateButtonState: [location: ControlLocation, pushed: boolean, surfaceId: string | undefined]
-<<<<<<< HEAD
 	invalidateControlRender: [controlId: string]
-=======
 }
 
 export type ControlChangeEvents = {
 	triggerChange: [controlId: string, diff: TriggersUpdate]
->>>>>>> 9f1fbbc4
 }