import type { SurfaceController } from '../Surface/Controller.js'
import type { IPageStore } from '../Page/Store.js'
import type { InternalController } from '../Internal/Controller.js'
import type { InstanceController } from '../Instance/Controller.js'
import type { ActionRunner } from './ActionRunner.js'
import type { VariablesController } from '../Variables/Controller.js'
import type { DataUserConfig } from '../Data/UserConfig.js'
import type { EventEmitter } from 'events'
import type { ControlLocation } from '@companion-app/shared/Model/Common.js'
import type { DataStoreTableView } from '../Data/StoreBase.js'
import type { TriggersUpdate } from '@companion-app/shared/Model/TriggerModel.js'
import type { SomeControlModel } from '@companion-app/shared/Model/Controls.js'

export interface ControlDependencies {
	readonly dbTable: DataStoreTableView<Record<string, SomeControlModel>>

<<<<<<< HEAD
	// readonly graphics: GraphicsController
=======
>>>>>>> 66e3cc3c
	readonly surfaces: SurfaceController
	readonly pageStore: IPageStore

	readonly internalModule: InternalController
	readonly instance: InstanceController
	readonly variables: VariablesController
	readonly userconfig: DataUserConfig

	readonly actionRunner: ActionRunner

	readonly events: EventEmitter<ControlCommonEvents>

	readonly changeEvents: EventEmitter<ControlChangeEvents>
}

export interface ControlCommonEvents {
	updateButtonState: [location: ControlLocation, pushed: boolean, surfaceId: string | undefined]
	invalidateControlRender: [controlId: string]
<<<<<<< HEAD
=======
	invalidateLocationRender: [location: ControlLocation]
>>>>>>> 66e3cc3c
}

export type ControlChangeEvents = {
	triggerChange: [controlId: string, diff: TriggersUpdate]
}<|MERGE_RESOLUTION|>--- conflicted
+++ resolved
@@ -14,10 +14,6 @@
 export interface ControlDependencies {
 	readonly dbTable: DataStoreTableView<Record<string, SomeControlModel>>
 
-<<<<<<< HEAD
-	// readonly graphics: GraphicsController
-=======
->>>>>>> 66e3cc3c
 	readonly surfaces: SurfaceController
 	readonly pageStore: IPageStore
 
@@ -36,10 +32,7 @@
 export interface ControlCommonEvents {
 	updateButtonState: [location: ControlLocation, pushed: boolean, surfaceId: string | undefined]
 	invalidateControlRender: [controlId: string]
-<<<<<<< HEAD
-=======
 	invalidateLocationRender: [location: ControlLocation]
->>>>>>> 66e3cc3c
 }
 
 export type ControlChangeEvents = {
