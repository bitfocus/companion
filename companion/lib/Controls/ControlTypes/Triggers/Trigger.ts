--- conflicted
+++ resolved
@@ -23,12 +23,9 @@
 import type { EventInstance } from '@companion-app/shared/Model/EventModel.js'
 import type { ControlDependencies } from '../../ControlDependencies.js'
 import { ControlActionRunner } from '../../ActionRunner.js'
-<<<<<<< HEAD
 import { ControlEntityListPoolTrigger } from '../../Entities/EntityListPoolTrigger.js'
 import { EntityModelType } from '@companion-app/shared/Model/EntityModel.js'
-=======
 import { TriggerExecutionSource } from './TriggerExecutionSource.js'
->>>>>>> b7394ac5
 
 /**
  * Class for an interval trigger.
@@ -214,13 +211,8 @@
 			if (!this.options.enabled) return
 
 			// Ensure the condition passes when it is not part of the event
-<<<<<<< HEAD
-			if (!this.events.some((event) => event.type.startsWith('condition_'))) {
+			if (source !== TriggerExecutionSource.ConditionChange) {
 				const conditionPasses = this.entities.checkConditionValue()
-=======
-			if (source !== TriggerExecutionSource.ConditionChange) {
-				const conditionPasses = this.feedbacks.checkValueAsBoolean()
->>>>>>> b7394ac5
 				if (!conditionPasses) return
 			}
 
