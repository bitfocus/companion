--- conflicted
+++ resolved
@@ -261,34 +261,14 @@
 	 * @param foundConnectionLabels - instance labels being referenced
 	 * @param foundVariables - variables being referenced
 	 */
-<<<<<<< HEAD
 	collectReferencedConnectionsAndVariables(
 		foundConnectionIds: Set<string>,
 		foundConnectionLabels: Set<string>,
 		foundVariables: Set<string>
 	): void {
-		const allEntities = this.entities.getAllEntities()
-
-		for (const entities of allEntities) {
-			foundConnectionIds.add(entities.connectionId)
-		}
-
 		new VisitorReferencesCollector(this.deps.internalModule, foundConnectionIds, foundConnectionLabels, foundVariables)
-			.visitEntities(allEntities, [])
+			.visitEntities(this.entities.getAllEntities(), [])
 			.visitEvents(this.events)
-=======
-	collectReferencedConnections(foundConnectionIds: Set<string>, foundConnectionLabels: Set<string>): void {
-		const visitor = new VisitorReferencesCollector(foundConnectionIds, foundConnectionLabels)
-
-		ReferencesVisitors.visitControlReferences(
-			this.deps.internalModule,
-			visitor,
-			undefined,
-			[],
-			this.entities.getAllEntities(),
-			this.events
-		)
->>>>>>> ab8f05f3
 	}
 
 	/**
