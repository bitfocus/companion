import { PageUpButtonModel } from '@companion-app/shared/Model/ButtonModel.js'
import { ControlBase } from '../ControlBase.js'
import type {
	ControlWithoutActionSets,
	ControlWithoutActions,
	ControlWithoutEvents,
	ControlWithoutLayeredStyle,
	ControlWithoutOptions,
	ControlWithoutPushed,
	ControlWithoutStyle,
} from '../IControlFragments.js'
import type { DrawStyleModel } from '@companion-app/shared/Model/StyleModel.js'
import type { ControlDependencies } from '../ControlDependencies.js'

/**
 * Class for a pageup button control.
 *
 * @author Håkon Nessjøen <haakon@bitfocus.io>
 * @author Keith Rocheck <keith.rocheck@gmail.com>
 * @author William Viker <william@bitfocus.io>
 * @author Julian Waller <me@julusian.co.uk>
 * @since 3.0.0
 * @copyright 2022 Bitfocus AS
 * @license
 * This program is free software.
 * You should have received a copy of the MIT licence as well as the Bitfocus
 * Individual Contributor License Agreement for Companion along with
 * this program.
 */
export class ControlButtonPageUp
	extends ControlBase<PageUpButtonModel>
	implements
		ControlWithoutActions,
		ControlWithoutStyle,
		ControlWithoutLayeredStyle,
		ControlWithoutEvents,
		ControlWithoutActionSets,
		ControlWithoutOptions,
		ControlWithoutPushed
{
	readonly type = 'pageup'

	readonly supportsActions = false
	readonly supportsEntities = false
	readonly supportsStyle = false
	readonly supportsLayeredStyle = false
	readonly supportsEvents = false
	readonly supportsActionSets = false
	readonly supportsOptions = false
	readonly supportsPushed = false

	/**
	 * @param registry - the application core
	 * @param controlId - id of the control
	 * @param storage - persisted storage object
	 * @param isImport - if this is importing a button, not creating at startup
	 */
	constructor(deps: ControlDependencies, controlId: string, storage: PageUpButtonModel | null, isImport: boolean) {
		super(deps, controlId, 'Controls/Button/PageUp')

		if (!storage) {
			// New control

			// Save the change
			this.commitChange()

			// Notify interested
		} else {
			if (storage.type !== 'pageup') throw new Error(`Invalid type given to ControlButtonPageUp: "${storage.type}"`)

			if (isImport) this.commitChange()
		}
	}

	/**
	 * Get the complete style object of a button
	 * @returns the processed style of the button
	 */
	getLastDrawStyle(): DrawStyleModel {
		return {
			style: 'pageup',
		}
	}

	/**
	 * Collect the connection ids and labels referenced by this control
	 * @param foundConnectionIds - connection ids being referenced
	 * @param foundConnectionLabels - connection labels being referenced
	 */
	collectReferencedConnections(_foundConnectionIds: Set<string>, _foundConnectionLabels: Set<string>): void {
		// Nothing being referenced
	}

	/**
	 * Inform the control that it has been moved, and anything relying on its location must be invalidated
	 */
	triggerLocationHasChanged(): void {
		// Nothing to do
	}

	/**
	 * Execute a press of this control
	 * @param pressed Whether the control is pressed
	 * @param surfaceId The surface that initiated this press
	 */
	pressControl(pressed: boolean, surfaceId: string | undefined): void {
		if (pressed && surfaceId) {
			this.deps.surfaces.devicePageUp(surfaceId)
		}
	}

	/**
	 * Convert this control to JSON
	 * To be sent to the client and written to the db
	 * @param _clone - Whether to return a cloned object
	 */
	toJSON(_clone = true): PageUpButtonModel {
		return {
			type: this.type,
		}
	}

<<<<<<< HEAD
	getBitmapFeedbackSize() {
=======
	getBitmapSize(): { width: number; height: number } | null {
>>>>>>> cb754a2e
		return null
	}
	renameVariables(_labelFrom: string, _labelTo: string): void {
		// Nothing to do
	}
}<|MERGE_RESOLUTION|>--- conflicted
+++ resolved
@@ -120,11 +120,7 @@
 		}
 	}
 
-<<<<<<< HEAD
-	getBitmapFeedbackSize() {
-=======
-	getBitmapSize(): { width: number; height: number } | null {
->>>>>>> cb754a2e
+	getBitmapFeedbackSize(): { width: number; height: number } | null {
 		return null
 	}
 	renameVariables(_labelFrom: string, _labelTo: string): void {
