--- conflicted
+++ resolved
@@ -218,12 +218,8 @@
 	 * @param allChangedVariables - variables with changes
 	 */
 	onVariablesChanged(allChangedVariables: Set<string>): void {
-<<<<<<< HEAD
-		// console.log('change', allChangedVariables)
-=======
 		this.entities.stepCheckExpressionOnVariablesChanged(allChangedVariables)
 
->>>>>>> c2bcc9db
 		if (this.#last_draw_variables) {
 			for (const variable of allChangedVariables.values()) {
 				if (this.#last_draw_variables.has(variable)) {
