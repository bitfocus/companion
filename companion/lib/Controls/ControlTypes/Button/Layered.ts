import { ButtonControlBase } from './Base.js'
import { cloneDeep } from 'lodash-es'
import type {
	ControlWithActionSets,
	ControlWithActions,
	ControlWithLayeredStyle,
	ControlWithoutEvents,
	ControlWithoutStyle,
} from '../../IControlFragments.js'
import { VisitorReferencesUpdater } from '../../../Resources/Visitors/ReferencesUpdater.js'
import { VisitorReferencesCollector } from '../../../Resources/Visitors/ReferencesCollector.js'
import type { LayeredButtonModel, LayeredButtonOptions } from '@companion-app/shared/Model/ButtonModel.js'
import type { ControlDependencies } from '../../ControlDependencies.js'
import type { ControlActionSetAndStepsManager } from '../../Entities/ControlActionSetAndStepsManager.js'
import {
	ButtonGraphicsBoxElement,
	ButtonGraphicsDecorationType,
	ButtonGraphicsElementBase,
	ButtonGraphicsElementUsage,
	ButtonGraphicsGroupElement,
	ButtonGraphicsImageElement,
	ButtonGraphicsTextElement,
	ExpressionOrValue,
	SomeButtonGraphicsElement,
} from '@companion-app/shared/Model/StyleLayersModel.js'
import { ButtonStyleProperties, DrawStyleLayeredButtonModel } from '@companion-app/shared/Model/StyleModel.js'
import { CreateElementOfType } from './LayerDefaults.js'
import { ConvertSomeButtonGraphicsElementForDrawing } from '@companion-app/shared/Graphics/ConvertGraphicsElements.js'
import { CompanionVariableValues } from '@companion-module/base'
import { lazy } from '../../../Resources/Util.js'
import { ParseAlignment } from '@companion-app/shared/Graphics/Util.js'

/**
 * Class for the button control with layer based rendering.
 *
 * @author Julian Waller <me@julusian.co.uk>
 * @since 4.0.0
 * @copyright 2025 Bitfocus AS
 * @license
 * This program is free software.
 * You should have received a copy of the MIT licence as well as the Bitfocus
 * Individual Contributor License Agreement for Companion along with
 * this program.
 *
 * You can be released from the requirements of the license by purchasing
 * a commercial license. Buying such a license is mandatory as soon as you
 * develop commercial activities involving the Companion software without
 * disclosing the source code of your own applications.
 */
export class ControlButtonLayered
	extends ButtonControlBase<LayeredButtonModel, LayeredButtonOptions>
	implements
		ControlWithoutStyle,
		ControlWithLayeredStyle,
		ControlWithActions,
		ControlWithoutEvents,
		ControlWithActionSets
{
	readonly type = 'button-layered'

	/**
	 * The defaults style for a button
	 */
	static DefaultElements: SomeButtonGraphicsElement[] = [
		{
			id: 'canvas',
			name: 'Canvas',
			usage: ButtonGraphicsElementUsage.Automatic,
			type: 'canvas',
			decoration: { value: ButtonGraphicsDecorationType.FollowDefault, isExpression: false },
		},
		{
			id: 'box0',
			name: 'Background',
			usage: ButtonGraphicsElementUsage.Automatic,
			type: 'box',
			enabled: { value: true, isExpression: false },
			opacity: { value: 100, isExpression: false },
			x: { value: 0, isExpression: false },
			y: { value: 0, isExpression: false },
			width: { value: 1, isExpression: false },
			height: { value: 1, isExpression: false },
			color: { value: 0x000000, isExpression: false },
		},
		{
			id: 'text0',
			name: 'Text',
			usage: ButtonGraphicsElementUsage.Automatic,
			type: 'text',
			enabled: { value: true, isExpression: false },
			opacity: { value: 100, isExpression: false },
			x: { value: 0, isExpression: false },
			y: { value: 0, isExpression: false },
			width: { value: 1, isExpression: false },
			height: { value: 1, isExpression: false },
			text: { value: '', isExpression: false },
			color: { value: 0xffffff, isExpression: false },
			halign: { value: 'center', isExpression: false },
			valign: { value: 'center', isExpression: false },
			fontsize: { value: 'auto', isExpression: false },
		},
	]

	readonly supportsActions = true
	readonly supportsEvents = false
	readonly supportsActionSets = true
	readonly supportsStyle = false
	readonly supportsLayeredStyle = true

	/**
	 * The variabls referenced in the last draw. Whenever one of these changes, a redraw should be performed
	 */
	#last_draw_variables: Set<string> | null = null

	/**
	 * The base style without feedbacks applied
	 */
	#drawElements: SomeButtonGraphicsElement[] = cloneDeep(ControlButtonLayered.DefaultElements)

	get actionSets(): ControlActionSetAndStepsManager {
		return this.entities
	}

	constructor(deps: ControlDependencies, controlId: string, storage: LayeredButtonModel | null, isImport: boolean) {
		super(deps, controlId, `Controls/Button/Normal/${controlId}`)

		this.options = {
			...cloneDeep(ButtonControlBase.DefaultOptions),
			rotaryActions: false,
<<<<<<< HEAD
			stepAutoProgress: true,
			canModifyStyleInApis: false,
=======
>>>>>>> ce6f4714
		}

		if (!storage) {
			// New control

			// Save the change
			this.commitChange()
			this.sendRuntimePropsChange()
		} else {
			if (storage.type !== 'button-layered')
				throw new Error(`Invalid type given to ControlButtonLayered: "${storage.type}"`)

			this.#drawElements = storage.style.layers || this.#drawElements
			this.options = Object.assign(this.options, storage.options || {})
			this.entities.setupRotaryActionSets(!!this.options.rotaryActions, true)
			this.entities.loadStorage(storage, true, isImport)

			// HACK: temporary fill in new properties
			for (const element of this.#drawElements) {
				if (element.type !== 'canvas') {
					const defaults = CreateElementOfType(element.type)
					for (const key of Object.keys(defaults)) {
						if (key === 'id' || key === 'type' || key === 'name') continue
						if (!(key in element)) {
							;(element as any)[key] = (defaults as any)[key]
						}
					}
				}
				// switch (element.type) {
				// 	case 'image':
				// 		element.fillMode = element.fillMode || { value: 'fit_or_shrink', isExpression: false }
				// 		element.enabled = element.enabled || { value: true, isExpression: false }
				// 		break
				// 	case 'text':
				// 		element.enabled = element.enabled || { value: true, isExpression: false }
				// 		break
				// }
			}

			// Ensure control is stored before setup
			if (isImport) setImmediate(() => this.postProcessImport())
		}
	}

	/**
	 * Prepare this control for deletion
	 */
	destroy(): void {
		super.destroy()
	}

	/**
	 * Get the size of the bitmap render of this control
	 */
	getBitmapFeedbackSize(): { width: number; height: number } | null {
		// TODO-layered: implement this
		return null
		// return GetButtonBitmapSize(this.deps.userconfig, this.#baseStyle)
	}

	#lastDrawStyle: DrawStyleLayeredButtonModel | null = null
	getLastDrawStyle(): DrawStyleLayeredButtonModel | null {
		return this.#lastDrawStyle
	}

	/**
	 * Get the complete style object of a button
	 * @returns the processed style of the button
	 */
	async getDrawStyle(): Promise<DrawStyleLayeredButtonModel | null> {
		// Block out the button text
		const injectedVariableValues: CompanionVariableValues = {}
		const location = this.deps.page.getLocationOfControlId(this.controlId)
		if (location) {
			// Ensure we don't enter into an infinite loop
			// TODO - legacy location variables?
			// injectedVariableValues[`$(internal:b_text_${location.pageNumber}_${location.row}_${location.column})`] = '$RE'
		}

		const parser = this.deps.variables.values.createVariablesAndExpressionParser(
			location,
			this.entities.getLocalVariableEntities(),
			injectedVariableValues
		)

		// Compute the new drawing
		const { elements, usedVariables } = await ConvertSomeButtonGraphicsElementForDrawing(
			this.#drawElements,
			async (str: string, requiredType?: string) => parser.executeExpression(str, requiredType),
			async (str: string) => {
				const res = parser.parseVariables(str)
				return {
					ok: true,
					value: res.text,
					variableIds: res.variableIds,
				}
			},
			true
		)
		this.#last_draw_variables = usedVariables.size > 0 ? usedVariables : null

		const result: DrawStyleLayeredButtonModel = {
			...this.getDrawStyleButtonStateProps(),

			elements,

			style: 'button-layered',
		}

		this.#lastDrawStyle = result
		return result
	}

	/**
	 * Collect the instance ids and labels referenced by this control
	 * @param foundConnectionIds - instance ids being referenced
	 * @param foundConnectionLabels - instance labels being referenced
	 */
	collectReferencedConnections(foundConnectionIds: Set<string>, foundConnectionLabels: Set<string>): void {
		const allEntities = this.entities.getAllEntities()

		for (const entity of allEntities) {
			foundConnectionIds.add(entity.connectionId)
		}

		new VisitorReferencesCollector(this.deps.internalModule, foundConnectionIds, foundConnectionLabels)
			.visitEntities(allEntities, [])
			.visitDrawElements(this.#drawElements)
	}

	layeredStyleAddElement(type: string, index: number | null): string {
		const newElement = CreateElementOfType(type as SomeButtonGraphicsElement['type'])

		if (typeof index === 'number' && index >= 0 && index < this.#drawElements.length) {
			this.#drawElements.splice(index, 0, newElement)
		} else {
			this.#drawElements.push(newElement)
		}

		// Save change and redraw
		this.commitChange(true)

		return newElement.id
	}

	layeredStyleRemoveElement(id: string): boolean {
		const currentElementLocation = this.#findElementIndexAndParent(this.#drawElements, null, id)
		if (!currentElementLocation) return false

		const { indexOfElement, currentParentElementArray } = currentElementLocation

		currentParentElementArray.splice(indexOfElement, 1)

		// Save change and redraw
		this.commitChange(true)

		return true
	}

	layeredStyleSetElementName(id: string, name: string): boolean {
		const currentElementLocation = this.#findElementIndexAndParent(this.#drawElements, null, id)
		if (!currentElementLocation) return false

		const { element } = currentElementLocation

		element.name = name

		// Save change without a redraw
		this.commitChange(false)

		return true
	}

	layeredStyleSetElementUsage(id: string, usage: ButtonGraphicsElementUsage): boolean {
		const currentElementLocation = this.#findElementIndexAndParent(this.#drawElements, null, id)
		if (!currentElementLocation) return false

		const { element } = currentElementLocation

		element.usage = usage

		// Trigger a redraw, as this could affect listeners of the properties
		this.commitChange(true)

		return true
	}

	#findElementIndexAndParent(
		searchInElements: SomeButtonGraphicsElement[],
		parentId: string | null,
		searchId: string
	): {
		indexOfElement: number
		element: SomeButtonGraphicsElement
		currentParentElementId: string | null
		currentParentElementArray: SomeButtonGraphicsElement[]
	} | null {
		const indexOfElement = searchInElements.findIndex((element) => element.id === searchId)
		if (indexOfElement !== -1)
			return {
				indexOfElement: indexOfElement,
				element: searchInElements[indexOfElement],
				currentParentElementId: parentId,
				currentParentElementArray: searchInElements,
			}

		for (const element of searchInElements) {
			if (element.type !== 'group') continue

			const result = this.#findElementIndexAndParent(element.children, element.id, searchId)
			if (result) return result
		}

		return null
	}
	#findGroupElementById(
		searchInElements: SomeButtonGraphicsElement[],
		searchId: string
	): ButtonGraphicsGroupElement | null {
		for (const element of searchInElements) {
			if (element.type !== 'group') continue

			if (element.id === searchId) return element
			const result = this.#findGroupElementById(element.children, searchId)
			if (result) return result
		}

		return null
	}

	layeredStyleMoveElement(id: string, parentElementId: string | null, newIndex: number): boolean {
		const currentElementLocation = this.#findElementIndexAndParent(this.#drawElements, null, id)
		if (!currentElementLocation) return false
		const { indexOfElement, currentParentElementId, currentParentElementArray } = currentElementLocation

		// Can't move to or from the first element
		if ((indexOfElement === 0 && currentParentElementId === null) || (newIndex === 0 && parentElementId === null))
			return false

		const targetElementArray = parentElementId
			? this.#findGroupElementById(this.#drawElements, parentElementId)?.children
			: this.#drawElements

		// Make sure the target parent exists
		if (!targetElementArray) return false

		if (newIndex < 0 || newIndex > targetElementArray.length) return false

		const element = currentParentElementArray.splice(indexOfElement, 1)[0]
		targetElementArray.splice(newIndex, 0, element)

		// Save change and redraw
		this.commitChange(true)

		return true
	}

	layeredStyleUpdateOptionValue(id: string, key: string, value: any): boolean {
		// Ignore some fixed properties
		if (key === 'id' || key === 'type' || key === 'name') return false

		// Find the element
		const currentElementLocation = this.#findElementIndexAndParent(this.#drawElements, null, id)
		if (!currentElementLocation) return false

		const { element } = currentElementLocation

		// Fetch the property wrapper
		const elementEntry = (element as any)[key] as ExpressionOrValue<any>
		if (!elementEntry) return false

		// Update the value
		elementEntry.value = value

		// Save change and redraw
		this.commitChange(true)

		return true
	}

	layeredStyleUpdateOptionIsExpression(id: string, key: string, value: boolean): boolean {
		// Ignore some fixed properties
		if (key === 'id' || key === 'type' || key === 'name') return false

		// Find the element
		const currentElementLocation = this.#findElementIndexAndParent(this.#drawElements, null, id)
		if (!currentElementLocation) return false

		const { element } = currentElementLocation

		// Fetch the property wrapper
		const elementEntry = (element as any)[key] as ExpressionOrValue<any>
		if (!elementEntry) return false

		if (!elementEntry.isExpression && value) {
			// Make sure the value is expression safe
			if (element.type === 'text' && key === 'text') {
				// Skip, this is very hard to fixup perfectly
			} else if (typeof elementEntry.value === 'string') {
				// If its a string, it will need to be wrapped in quotes
				// This is not always good enough, but is better than nothing
				elementEntry.value = `'${elementEntry.value}'`
			} else if (typeof elementEntry.value === 'number' && key === 'color') {
				// If its a color number, it is nicer to have it as a hex string
				elementEntry.value = '0x' + elementEntry.value.toString(16)
			} else if (typeof elementEntry.value === 'boolean') {
				elementEntry.value = elementEntry.value ? 'true' : 'false'
			}
			// Future: this may want more cases
		} else if (elementEntry.isExpression && !value) {
			// Preserve current resolved value
			const lastDrawStyle = this.getLastDrawStyle()
			const lastDrawElement = lastDrawStyle?.elements.find((el) => el.id === id)

			if (key === 'enabled' && !lastDrawElement) {
				// Special case, element was presumably disabled
				elementEntry.value = false as any
			} else if (lastDrawElement) {
				// The element was found, copy the value
				elementEntry.value = lastDrawElement[key as keyof typeof lastDrawElement]
			}
		}

		// Update the value
		elementEntry.isExpression = value

		// Save change and redraw
		this.commitChange(true)

		return true
	}

	layeredStyleUpdateFromLegacyProperties(diff: Partial<ButtonStyleProperties>): boolean {
		if (!this.options.canModifyStyleInApis) return false

		const lazyTextElement = lazy(() =>
			this.SelectLayerForUsage<ButtonGraphicsTextElement>(ButtonGraphicsElementUsage.Text, 'text')
		)
		const lazyBoxElement = lazy(() =>
			this.SelectLayerForUsage<ButtonGraphicsBoxElement>(ButtonGraphicsElementUsage.Color, 'box')
		)
		const lazyImageElement = lazy(() =>
			this.SelectLayerForUsage<ButtonGraphicsImageElement>(ButtonGraphicsElementUsage.Image, 'image')
		)
		const canvasElement = this.#drawElements.find((e) => e.type === 'canvas')

		let changed = false

		if (diff.text !== undefined) {
			const textElement = lazyTextElement()
			if (textElement) {
				textElement.text = { isExpression: diff.textExpression === true, value: String(diff.text) }
				changed = true
			}
		}

		if (diff.size !== undefined) {
			const textElement = lazyTextElement()
			if (textElement) {
				textElement.fontsize = { isExpression: false, value: Number(diff.size) || 'auto' }
				changed = true
			}
		}

		if (diff.color !== undefined) {
			const textElement = lazyTextElement()
			if (textElement) {
				textElement.color = { isExpression: false, value: Number(diff.color) }
				changed = true
			}
		}

		if (diff.alignment !== undefined) {
			const textElement = lazyTextElement()
			if (textElement) {
				const alignment = ParseAlignment(diff.alignment)
				textElement.halign = { isExpression: false, value: alignment[0] }
				textElement.valign = { isExpression: false, value: alignment[1] }
				changed = true
			}
		}

		if (diff.pngalignment !== undefined) {
			const imageElement = lazyImageElement()
			if (imageElement) {
				const alignment = ParseAlignment(diff.pngalignment)
				imageElement.halign = { isExpression: false, value: alignment[0] }
				imageElement.valign = { isExpression: false, value: alignment[1] }
				changed = true
			}
		}

		if (diff.png64 !== undefined) {
			const imageElement = lazyImageElement()
			if (imageElement) {
				imageElement.base64Image = { isExpression: false, value: diff.png64 ?? null }
				changed = true
			}
		}

		if (diff.bgcolor !== undefined) {
			const boxElement = lazyBoxElement()
			if (boxElement) {
				boxElement.color = { isExpression: false, value: Number(diff.bgcolor) }
				changed = true
			}
		}

		if (diff.show_topbar !== undefined && canvasElement) {
			if (diff.show_topbar === 'default') {
				canvasElement.decoration = { isExpression: false, value: ButtonGraphicsDecorationType.FollowDefault }
			} else if (diff.show_topbar === true) {
				canvasElement.decoration = { isExpression: false, value: ButtonGraphicsDecorationType.TopBar }
			} else if (diff.show_topbar === false) {
				canvasElement.decoration = { isExpression: false, value: ButtonGraphicsDecorationType.Border }
			}

			changed = true
		}

		// Save changes and redraw
		if (changed) this.commitChange(true)

		return changed
	}

	/**
	 * Rename a connection for variables used in this control
	 * @param labelFrom - the old connection short name
	 * @param labelTo - the new connection short name
	 */
	renameVariables(labelFrom: string, labelTo: string): void {
		const allEntities = this.entities.getAllEntities()

		// Fix up references
		const changed = new VisitorReferencesUpdater(this.deps.internalModule, { [labelFrom]: labelTo }, undefined)
			.visitEntities(allEntities, [])
			.visitDrawElements(this.#drawElements)
			.recheckChangedFeedbacks()
			.hasChanges()

		// redraw if needed and save changes
		this.commitChange(changed)
	}

	/**
	 * Propagate variable changes
	 * @param allChangedVariables - variables with changes
	 */
	onVariablesChanged(allChangedVariables: Set<string>): void {
		if (!this.#last_draw_variables) return
		for (const variable of allChangedVariables.values()) {
			if (!this.#last_draw_variables.has(variable)) continue
			this.logger.silly('variable changed in button ' + this.controlId)

			this.triggerRedraw()
			return
		}
	}

	/**
	 * Convert this control to JSON
	 * To be sent to the client and written to the db
	 * @param clone - Whether to return a cloned object
	 */
	override toJSON(clone = true): LayeredButtonModel {
		const obj: LayeredButtonModel = {
			type: this.type,
			style: { layers: this.#drawElements },
			options: this.options,
			feedbacks: this.entities.getFeedbackEntities(),
			steps: this.entities.asNormalButtonSteps(),
			localVariables: this.entities.getLocalVariableEntities().map((ent) => ent.asEntityModel(true)),
		}

		return clone ? cloneDeep(obj) : obj
	}

	/**
	 * Get any volatile properties for the control
	 */
	override toRuntimeJSON() {
		return {
			current_step_id: this.entities.currentStepId,
		}
	}

	private SelectLayerForUsage<TElement extends ButtonGraphicsElementBase & { type: string }>(
		usage: ButtonGraphicsElementUsage,
		layerType: TElement['type']
	): TElement | undefined {
		return (
			ControlButtonLayered.SelectFirstLayerWithUsage<TElement>(this.#drawElements, usage, layerType) ||
			ControlButtonLayered.SelectFirstLayerOfType<TElement>(this.#drawElements, layerType)
		)
	}

	private static SelectFirstLayerWithUsage<TElement extends ButtonGraphicsElementBase & { type: string }>(
		elements: SomeButtonGraphicsElement[],
		usage: ButtonGraphicsElementUsage,
		layerType: TElement['type']
	): TElement | undefined {
		for (const element of elements) {
			if (element.type === 'group') {
				const match = ControlButtonLayered.SelectFirstLayerWithUsage<TElement>(element.children, usage, layerType)
				if (match) return match
			} else if (element.type === layerType && element.usage === usage) {
				return element as unknown as TElement
			}
		}

		return undefined
	}

	private static SelectFirstLayerOfType<TElement extends ButtonGraphicsElementBase & { type: string }>(
		elements: SomeButtonGraphicsElement[],
		layerType: TElement['type']
	): TElement | undefined {
		for (const element of elements) {
			if (element.type === 'group') {
				const match = ControlButtonLayered.SelectFirstLayerOfType<TElement>(element.children, layerType)
				if (match) return match
			} else if (element.type === layerType && element.usage === ButtonGraphicsElementUsage.Automatic) {
				return element as unknown as TElement
			}
		}

		return undefined
	}
}<|MERGE_RESOLUTION|>--- conflicted
+++ resolved
@@ -127,11 +127,7 @@
 		this.options = {
 			...cloneDeep(ButtonControlBase.DefaultOptions),
 			rotaryActions: false,
-<<<<<<< HEAD
-			stepAutoProgress: true,
 			canModifyStyleInApis: false,
-=======
->>>>>>> ce6f4714
 		}
 
 		if (!storage) {
