--- conflicted
+++ resolved
@@ -25,12 +25,9 @@
 import { EventEmitter } from 'events'
 import type { ControlCommonEvents, ControlDependencies } from './ControlDependencies.js'
 import { TriggerExecutionSource } from './ControlTypes/Triggers/TriggerExecutionSource.js'
-<<<<<<< HEAD
 import { ControlButtonLayered } from './ControlTypes/Button/Layered.js'
-=======
 import { CompanionVariableValues } from '@companion-module/base'
 import { VariablesAndExpressionParser } from '../Variables/VariablesAndExpressionParser.js'
->>>>>>> 00cab3d5
 
 export const TriggersListRoom = 'triggers:list'
 const ActiveLearnRoom = 'learn:active'
@@ -817,7 +814,6 @@
 			client.leave(ActiveLearnRoom)
 		})
 
-<<<<<<< HEAD
 		client.onPromise('controls:style:add-element', async (controlId, type, index) => {
 			const control = this.getControl(controlId)
 			if (!control) return false
@@ -865,7 +861,8 @@
 			if (!control.supportsLayeredStyle) throw new Error(`Control "${controlId}" does not support layer styles`)
 
 			return control.layeredStyleUpdateOptionIsExpression(elementId, key, value)
-=======
+		})
+
 		client.onPromise('controls:local-variables-values', (controlId) => {
 			const control = this.getControl(controlId)
 			if (!control) return {}
@@ -873,7 +870,6 @@
 			if (!control.supportsEntities) throw new Error(`Control "${controlId}" does not support entities`)
 
 			return control.entities.getLocalVariableValues()
->>>>>>> 00cab3d5
 		})
 	}
 
@@ -1046,14 +1042,10 @@
 
 		if (allChangedVariablesSet.size > 0) {
 			for (const control of this.#controls.values()) {
-<<<<<<< HEAD
-				if (control.supportsStyle || control.supportsLayeredStyle) {
-=======
 				// If the changes are local variables and from another control, ignore them
 				if (fromControlId && fromControlId !== control.controlId) continue
 
-				if (control.supportsStyle) {
->>>>>>> 00cab3d5
+				if (control.supportsStyle || control.supportsLayeredStyle) {
 					control.onVariablesChanged(allChangedVariablesSet)
 				}
 			}
