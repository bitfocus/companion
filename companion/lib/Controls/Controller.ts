import { ControlButtonNormal } from './ControlTypes/Button/Normal.js'
import { ControlButtonPageDown } from './ControlTypes/PageDown.js'
import { ControlButtonPageNumber } from './ControlTypes/PageNumber.js'
import { ControlButtonPageUp } from './ControlTypes/PageUp.js'
import { CreateBankControlId, CreateTriggerControlId } from '@companion-app/shared/ControlId.js'
import { ActionRunner } from './ActionRunner.js'
import { ActionRecorder } from './ActionRecorder.js'
import { ControlTrigger } from './ControlTypes/Triggers/Trigger.js'
import { nanoid } from 'nanoid'
import { TriggerEvents } from './TriggerEvents.js'
import debounceFn from 'debounce-fn'
import type { SomeButtonModel } from '@companion-app/shared/Model/ButtonModel.js'
import type { TriggerCollection, TriggerModel } from '@companion-app/shared/Model/TriggerModel.js'
import type { SomeControl } from './IControlFragments.js'
import type { Registry } from '../Registry.js'
import type { ControlLocation } from '@companion-app/shared/Model/Common.js'
import { EventEmitter } from 'events'
<<<<<<< HEAD
import type { ControlCommonEvents, ControlDependencies, SomeControlModel } from './ControlDependencies.js'
import { TriggerExecutionSource } from './ControlTypes/Triggers/TriggerExecutionSource.js'
import { ControlButtonLayered } from './ControlTypes/Button/Layered.js'
import { CompanionVariableValues } from '@companion-module/base'
import { VariablesAndExpressionParser } from '../Variables/VariablesAndExpressionParser.js'
import LogController from '../Log/Controller.js'
import { DataStoreTableView } from '../Data/StoreBase.js'
import { TriggerCollections } from './TriggerCollections.js'
import { ActiveLearningStore } from '../Resources/ActiveLearningStore.js'

export const TriggersListRoom = 'triggers:list'
=======
import type { ControlChangeEvents, ControlCommonEvents, ControlDependencies } from './ControlDependencies.js'
import LogController from '../Log/Controller.js'
import { DataStoreTableView } from '../Data/StoreBase.js'
import { TriggerCollections } from './TriggerCollections.js'
import { publicProcedure, router, toIterable } from '../UI/TRPC.js'
import { createTriggersTrpcRouter } from './TriggersTrpcRouter.js'
import { validateBankControlId, validateTriggerControlId } from './Util.js'
import { createEventsTrpcRouter } from './EventsTrpcRouter.js'
import { createStepsTrpcRouter } from './StepsTrpcRouter.js'
import { ActiveLearningStore } from '../Resources/ActiveLearningStore.js'
import { createEntitiesTrpcRouter } from './EntitiesTrpcRouter.js'
import { createActionSetsTrpcRouter } from './ActionSetsTrpcRouter.js'
import { createControlsTrpcRouter } from './ControlsTrpcRouter.js'
import z from 'zod'
import { SomeControlModel, UIControlUpdate } from '@companion-app/shared/Model/Controls.js'
>>>>>>> 9f1fbbc4

/**
 * The class that manages the controls
 *
 * @author Håkon Nessjøen <haakon@bitfocus.io>
 * @author Keith Rocheck <keith.rocheck@gmail.com>
 * @author William Viker <william@bitfocus.io>
 * @author Julian Waller <me@julusian.co.uk>
 * @since 1.0.4
 * @copyright 2022 Bitfocus AS
 * @license
 * This program is free software.
 * You should have received a copy of the MIT licence as well as the Bitfocus
 * Individual Contributor License Agreement for Companion along with
 * this program.
 */
export class ControlsController {
	readonly #logger = LogController.createLogger('Controls/Controller')

	readonly #registry: Pick<
		Registry,
		'db' | 'page' | 'ui' | 'io' | 'graphics' | 'surfaces' | 'internalModule' | 'instance' | 'variables' | 'userconfig'
	>
	readonly #controlEvents: EventEmitter<ControlCommonEvents>

	/**
	 * Actions runner
	 */
	readonly actionRunner: ActionRunner

	/**
	 * Actions recorder
	 */
	readonly actionRecorder: ActionRecorder

	/**
	 * The currently configured controls
	 */
	readonly #controls = new Map<string, SomeControl<any>>()

	/**
	 * Triggers events
	 */
	readonly triggers: TriggerEvents

	/**
	 * Active learning store
	 */
<<<<<<< HEAD
	readonly #activeLearningStore: ActiveLearningStore
=======
	readonly #activeLearningStore = new ActiveLearningStore()
>>>>>>> 9f1fbbc4

	readonly #dbTable: DataStoreTableView<Record<string, SomeControlModel>>

	readonly #triggerCollections: TriggerCollections

<<<<<<< HEAD
	constructor(
		registry: Registry,
		controlEvents: EventEmitter<ControlCommonEvents>,
		activeLearningStore: ActiveLearningStore
	) {
=======
	readonly #controlChangeEvents = new EventEmitter<ControlChangeEvents>()

	constructor(registry: Registry, controlEvents: EventEmitter<ControlCommonEvents>) {
>>>>>>> 9f1fbbc4
		this.#registry = registry
		this.#controlEvents = controlEvents
		this.#activeLearningStore = activeLearningStore

		this.#dbTable = registry.db.getTableView('controls')

		this.triggers = new TriggerEvents()
		this.#triggerCollections = new TriggerCollections(
			registry.db,
			this.triggers,
			(collectionIds) => this.#cleanUnknownTriggerCollectionIds(collectionIds),
			(enabledCollectionIds) => this.#checkTriggerCollectionsEnabled(enabledCollectionIds)
		)

		this.actionRunner = new ActionRunner(registry)
		this.actionRecorder = new ActionRecorder(registry)
	}

	#cleanUnknownTriggerCollectionIds(validCollectionIds: Set<string>): void {
		for (const control of this.#controls.values()) {
			if (control instanceof ControlTrigger) {
				control.checkCollectionIdIsValid(validCollectionIds)
			}
		}
	}

	#checkTriggerCollectionsEnabled(enabledCollectionIds: ReadonlySet<string>): void {
		for (const control of this.#controls.values()) {
			if (control instanceof ControlTrigger) {
				control.setCollectionEnabled(
					!control.options.collectionId || enabledCollectionIds.has(control.options.collectionId)
				)
			}
		}
	}

	/**
	 * Abort all delayed actions across all controls
	 */
	abortAllDelayedActions(exceptSignal: AbortSignal | null): void {
		for (const control of this.#controls.values()) {
			if (control.supportsActions) {
				control.abortDelayedActions(false, exceptSignal)
			}
		}
	}

	#createControlDependencies(): ControlDependencies {
		// This has to be done lazily for now, as the registry is not fully populated at the time of construction
		return {
			dbTable: this.#dbTable,
<<<<<<< HEAD
			io: this.#registry.ui.io,
=======
			graphics: this.#registry.graphics,
>>>>>>> 9f1fbbc4
			surfaces: this.#registry.surfaces,
			pageStore: this.#registry.page.store,
			internalModule: this.#registry.internalModule,
			instance: this.#registry.instance,
			variables: this.#registry.variables,
			userconfig: this.#registry.userconfig,
			actionRunner: this.actionRunner,
			events: this.#controlEvents,
			changeEvents: this.#controlChangeEvents,
		}
	}

	/**
	 * Check the connection-status of every control
	 */
	checkAllStatus = debounceFn(
		(): void => {
			for (const control of this.#controls.values()) {
				if (typeof control.checkButtonStatus === 'function') {
					control.checkButtonStatus()
				}
			}
		},
		{
			before: false,
			after: true,
			wait: 100,
			maxWait: 500,
		}
	)

	/**
	 * Remove any tracked state for a connection
	 */
	clearConnectionState(connectionId: string): void {
		for (const control of this.#controls.values()) {
			if (control.supportsEntities) {
				control.clearConnectionState(connectionId)
			}
		}
	}

<<<<<<< HEAD
	/**
	 * Setup a new socket client's events
	 */
	clientConnect(client: ClientSocket): void {
		this.actionRecorder.clientConnect(client)
		this.#triggerCollections.clientConnect(client)

		this.triggers.emit('client_connect')

		client.onPromise('controls:subscribe', (controlId) => {
			client.join(ControlConfigRoom(controlId))

			setImmediate(() => {
				// Send the preview image shortly after
				const location = this.#registry.page.store.getLocationOfControlId(controlId)
				if (location) {
					const img = this.#registry.graphics.getCachedRenderOrGeneratePlaceholder(location)
					// TODO - rework this to use the shared render cache concept
					client.emit(`controls:preview-${controlId}`, img?.asDataUrl)
				}
			})

			const control = this.getControl(controlId)
			return {
				config: control?.toJSON(false),
				runtime: control?.toRuntimeJSON(),
			}
		})

		client.onPromise('controls:unsubscribe', (controlId) => {
			client.leave(ControlConfigRoom(controlId))
		})

		client.onPromise('controls:reset', (location, type) => {
			const controlId = this.#registry.page.store.getControlIdAt(location)

			if (controlId) {
				this.deleteControl(controlId)
			}

			if (type) {
				this.createButtonControl(location, type)
			}
		})
		client.onPromise('controls:import-preset', this.#createControlFromPreset.bind(this))

		client.onPromise('controls:copy', (fromLocation, toLocation) => {
			// Don't try copying over itself
			if (
				fromLocation.pageNumber === toLocation.pageNumber &&
				fromLocation.column === toLocation.column &&
				fromLocation.row === toLocation.row
			)
				return false

			// Make sure target page number is valid
			if (!this.#registry.page.store.isPageValid(toLocation.pageNumber)) return false

			// Make sure there is something to copy
			const fromControlId = this.#registry.page.store.getControlIdAt(fromLocation)
			if (!fromControlId) return false

			const fromControl = this.getControl(fromControlId)
			if (!fromControl) return false
			const controlJson = fromControl.toJSON(true)

			// Delete the control at the destination
			const toControlId = this.#registry.page.store.getControlIdAt(toLocation)
			if (toControlId) {
				this.deleteControl(toControlId)
			}

			const newControlId = CreateBankControlId(nanoid())
			const newControl = this.#createClassForControl(newControlId, 'button', controlJson, true)
			if (newControl) {
				this.#controls.set(newControlId, newControl)

				this.#registry.page.store.setControlIdAt(toLocation, newControlId)

				newControl.triggerRedraw()

				return true
			}

			return false
		})
		client.onPromise('controls:move', (fromLocation, toLocation) => {
			// Don't try moving over itself
			if (
				fromLocation.pageNumber === toLocation.pageNumber &&
				fromLocation.column === toLocation.column &&
				fromLocation.row === toLocation.row
			)
				return false

			// Make sure target page number is valid
			if (!this.#registry.page.store.isPageValid(toLocation.pageNumber)) return false

			// Make sure there is something to move
			const fromControlId = this.#registry.page.store.getControlIdAt(fromLocation)
			if (!fromControlId) return false

			// Delete the control at the destination
			const toControlId = this.#registry.page.store.getControlIdAt(toLocation)
			if (toControlId) {
				this.deleteControl(toControlId)
			}

			// Perform the move
			this.#registry.page.store.setControlIdAt(fromLocation, null)
			this.#registry.page.store.setControlIdAt(toLocation, fromControlId)

			// Inform the control it was moved
			const control = this.getControl(fromControlId)
			if (control) control.triggerLocationHasChanged()

			// Force a redraw
			this.#registry.graphics.invalidateButton(fromLocation)
			this.#registry.graphics.invalidateButton(toLocation)

			return false
		})
		client.onPromise('controls:swap', (fromLocation, toLocation) => {
			// Don't try moving over itself
			if (
				fromLocation.pageNumber === toLocation.pageNumber &&
				fromLocation.column === toLocation.column &&
				fromLocation.row === toLocation.row
			)
				return false

			// Make sure both page numbers are valid
			if (
				!this.#registry.page.store.isPageValid(toLocation.pageNumber) ||
				!this.#registry.page.store.isPageValid(fromLocation.pageNumber)
			)
				return false

			// Find the ids to move
			const fromControlId = this.#registry.page.store.getControlIdAt(fromLocation)
			const toControlId = this.#registry.page.store.getControlIdAt(toLocation)

			// Perform the swap
			this.#registry.page.store.setControlIdAt(toLocation, null)
			this.#registry.page.store.setControlIdAt(fromLocation, toControlId)
			this.#registry.page.store.setControlIdAt(toLocation, fromControlId)

			// Inform the controls they were moved
			const controlA = fromControlId && this.getControl(fromControlId)
			if (controlA) controlA.triggerLocationHasChanged()
			const controlB = toControlId && this.getControl(toControlId)
			if (controlB) controlB.triggerLocationHasChanged()

			// Force a redraw
			this.#registry.graphics.invalidateButton(fromLocation)
			this.#registry.graphics.invalidateButton(toLocation)

			return true
		})

		client.onPromise('controls:set-style-fields', (controlId, diff) => {
			const control = this.getControl(controlId)
			if (!control) return false

			if (control.supportsStyle) {
				return control.styleSetFields(diff)
			} else {
				throw new Error(`Control "${controlId}" does not support config`)
			}
		})

		client.onPromise('controls:set-options-field', (controlId, key, value) => {
			const control = this.getControl(controlId)
			if (!control) return false

			if (control.supportsOptions) {
				return control.optionsSetField(key, value)
			} else {
				throw new Error(`Control "${controlId}" does not support options`)
			}
		})

		client.onPromise(
			'controls:entity:add',
			(controlId, entityLocation, ownerId, connectionId, entityTypeLabel, entityDefinition) => {
				const control = this.getControl(controlId)
				if (!control) return null

				if (!control.supportsEntities) throw new Error(`Control "${controlId}" does not support entities`)

				const newEntity = this.#registry.instance.definitions.createEntityItem(
					connectionId,
					entityTypeLabel,
					entityDefinition
				)
				if (!newEntity) return null

				const added = control.entities.entityAdd(entityLocation, ownerId, newEntity)
				if (!added) return null

				return newEntity.id
			}
		)

		client.onPromise('controls:entity:learn', async (controlId, entityLocation, id) => {
			const control = this.getControl(controlId)
			if (!control) return false

			if (!control.supportsEntities) throw new Error(`Control "${controlId}" does not support entities`)

			await this.#activeLearningStore.runLearnRequest(id, async () => {
				await control.entities.entityLearn(entityLocation, id).catch((e) => {
					this.#logger.error(`Learn failed: ${e}`)
					throw e
				})
			})
			return true
		})

		client.onPromise('controls:entity:enabled', (controlId, entityLocation, id, enabled) => {
			const control = this.getControl(controlId)
			if (!control) return false

			if (!control.supportsEntities) throw new Error(`Control "${controlId}" does not support entities`)

			return control.entities.entityEnabled(entityLocation, id, enabled)
		})

		client.onPromise('controls:entity:set-headline', (controlId, entityLocation, id, headline) => {
			const control = this.getControl(controlId)
			if (!control) return false

			if (!control.supportsEntities) throw new Error(`Control "${controlId}" does not support entities`)

			return control.entities.entityHeadline(entityLocation, id, headline)
		})

		client.onPromise('controls:entity:remove', (controlId, entityLocation, id) => {
			const control = this.getControl(controlId)
			if (!control) return false

			if (!control.supportsEntities) throw new Error(`Control "${controlId}" does not support entities`)

			return control.entities.entityRemove(entityLocation, id)
		})

		client.onPromise('controls:entity:duplicate', (controlId, entityLocation, id) => {
			const control = this.getControl(controlId)
			if (!control) return false

			if (!control.supportsEntities) throw new Error(`Control "${controlId}" does not support entities`)

			return control.entities.entityDuplicate(entityLocation, id)
		})

		client.onPromise('controls:entity:set-option', (controlId, entityLocation, id, key, value) => {
			const control = this.getControl(controlId)
			if (!control) return false

			if (!control.supportsEntities) throw new Error(`Control "${controlId}" does not support entities`)

			return control.entities.entrySetOptions(entityLocation, id, key, value)
		})

		client.onPromise('controls:entity:set-connection', (controlId, entityLocation, id, connectionId) => {
			const control = this.getControl(controlId)
			if (!control) return false

			if (!control.supportsEntities) throw new Error(`Control "${controlId}" does not support entities`)

			return control.entities.entitySetConnection(entityLocation, id, connectionId)
		})

		client.onPromise('controls:entity:set-inverted', (controlId, entityLocation, id, isInverted) => {
			const control = this.getControl(controlId)
			if (!control) return false

			if (!control.supportsEntities) throw new Error(`Control "${controlId}" does not support entities`)

			return control.entities.entitySetInverted(entityLocation, id, isInverted)
		})

		client.onPromise('controls:entity:set-variable-name', (controlId, entityLocation, id, name) => {
			const control = this.getControl(controlId)
			if (!control) return false

			if (!control.supportsEntities) throw new Error(`Control "${controlId}" does not support entities`)

			return control.entities.entitySetVariableName(entityLocation, id, name)
		})

		client.onPromise('controls:entity:set-variable-value', (controlId, entityLocation, id, value) => {
			const control = this.getControl(controlId)
			if (!control) return false

			if (!control.supportsEntities) throw new Error(`Control "${controlId}" does not support entities`)

			return control.entities.entitySetVariableValue(entityLocation, id, value)
		})

		client.onPromise(
			'controls:entity:move',
			(controlId, moveEntityLocation, moveEntityId, newOwnerId, newEntityLocation, newIndex) => {
				const control = this.getControl(controlId)
				if (!control) return false

				if (!control.supportsEntities) throw new Error(`Control "${controlId}" does not support entities`)

				return control.entities.entityMoveTo(moveEntityLocation, moveEntityId, newOwnerId, newEntityLocation, newIndex)
			}
		)
		client.onPromise('controls:entity:set-style-selection', (controlId, entityLocation, id, selected) => {
			const control = this.getControl(controlId)
			if (!control) return false

			if (!control.supportsEntities || !control.supportsStyle)
				throw new Error(`Control "${controlId}" does not support entities or styles`)

			return control.entities.entitySetStyleSelection(entityLocation, control.baseStyle, id, selected)
		})
		client.onPromise('controls:entity:set-style-value', (controlId, entityLocation, id, key, value) => {
			const control = this.getControl(controlId)
			if (!control) return false

			if (!control.supportsEntities) throw new Error(`Control "${controlId}" does not support entities`)

			return control.entities.entitySetStyleValue(entityLocation, id, key, value)
		})

		client.onPromise('controls:hot-press', (location, direction, surfaceId) => {
			this.#logger.silly(`being told from gui to hot press ${formatLocation(location)} ${direction} ${surfaceId}`)
			if (!surfaceId) throw new Error('Missing surfaceId')

			const controlId = this.#registry.page.store.getControlIdAt(location)
			if (!controlId) return

			this.pressControl(controlId, direction, `hot:${surfaceId}`)
		})

		client.onPromise('controls:hot-rotate', (location, direction, surfaceId) => {
			this.#logger.silly(`being told from gui to hot rotate ${formatLocation(location)} ${direction} ${surfaceId}`)

			const controlId = this.#registry.page.store.getControlIdAt(location)
			if (!controlId) return

			this.rotateControl(controlId, direction, surfaceId ? `hot:${surfaceId}` : undefined)
		})

		client.onPromise('controls:action-set:add', (controlId, stepId) => {
			const control = this.getControl(controlId)
			if (!control) return false

			if (control.supportsActionSets) {
				return control.actionSets.actionSetAdd(stepId)
			} else {
				throw new Error(`Control "${controlId}" does not support this operation`)
			}
		})
		client.onPromise('controls:action-set:remove', (controlId, stepId, setId) => {
			const control = this.getControl(controlId)
			if (!control) return false

			if (control.supportsActionSets) {
				return control.actionSets.actionSetRemove(stepId, setId)
			} else {
				throw new Error(`Control "${controlId}" does not support this operation`)
			}
		})

		client.onPromise('controls:action-set:rename', (controlId, stepId, oldSetId, newSetId) => {
			const control = this.getControl(controlId)
			if (!control) return false

			if (control.supportsActionSets) {
				return control.actionSets.actionSetRename(stepId, oldSetId, newSetId)
			} else {
				throw new Error(`Control "${controlId}" does not support this operation`)
			}
		})

		client.onPromise('controls:action-set:set-run-while-held', (controlId, stepId, setId, runWhileHeld) => {
			const control = this.getControl(controlId)
			if (!control) return false

			if (control.supportsActionSets) {
				return control.actionSets.actionSetRunWhileHeld(stepId, setId, runWhileHeld)
			} else {
				throw new Error(`Control "${controlId}" does not support this operation`)
			}
		})

		client.onPromise('controls:step:add', (controlId) => {
			const control = this.getControl(controlId)
			if (!control) return false

			if (control.supportsActionSets) {
				return control.actionSets.stepAdd()
			} else {
				throw new Error(`Control "${controlId}" does not support steps`)
			}
		})
		client.onPromise('controls:step:duplicate', (controlId, stepId) => {
			const control = this.getControl(controlId)
			if (!control) return false

			if (control.supportsActionSets) {
				return control.actionSets.stepDuplicate(stepId)
			} else {
				throw new Error(`Control "${controlId}" does not support steps`)
			}
		})
		client.onPromise('controls:step:remove', (controlId, stepId) => {
			const control = this.getControl(controlId)
			if (!control) return false

			if (control.supportsActionSets) {
				return control.actionSets.stepRemove(stepId)
			} else {
				throw new Error(`Control "${controlId}" does not support steps`)
			}
		})

		client.onPromise('controls:step:swap', (controlId, stepId1, stepId2) => {
			const control = this.getControl(controlId)
			if (!control) return false

			if (control.supportsActionSets) {
				return control.actionSets.stepSwap(stepId1, stepId2)
			} else {
				throw new Error(`Control "${controlId}" does not support steps`)
			}
		})

		client.onPromise('controls:step:set-current', (controlId, stepId) => {
			const control = this.getControl(controlId)
			if (!control) return false

			if (control.supportsActionSets) {
				return control.actionSets.stepSelectCurrent(stepId)
			} else {
				throw new Error(`Control "${controlId}" does not support steps`)
			}
		})

		client.onPromise('controls:step:rename', (controlId, stepId, newName) => {
			const control = this.getControl(controlId)
			if (!control) return false

			if (control.supportsActionSets) {
				return control.actionSets.stepRename(stepId, newName)
			} else {
				throw new Error(`Control "${controlId}" does not support steps`)
			}
		})

		client.onPromise('triggers:subscribe', () => {
			client.join(TriggersListRoom)

			const triggers: Record<string, ClientTriggerData> = {}

			for (const [controlId, control] of this.#controls.entries()) {
				if (control instanceof ControlTrigger) {
					triggers[controlId] = control.toTriggerJSON()
				}
			}

			return triggers
		})
		client.onPromise('triggers:unsubscribe', () => {
			client.leave(TriggersListRoom)
		})
		client.onPromise('triggers:create', () => {
			const controlId = CreateTriggerControlId(nanoid())

			const newControl = new ControlTrigger(this.#createControlDependencies(), this.triggers, controlId, null, false)
			this.#controls.set(controlId, newControl)

			// Add trigger to the end of the list
			const allTriggers: ControlTrigger[] = []
			for (const control of this.#controls.values()) {
				if (control instanceof ControlTrigger) {
					allTriggers.push(control)
				}
			}
			const maxRank = Math.max(0, ...allTriggers.map((control) => control.options.sortOrder))
			newControl.optionsSetField('sortOrder', maxRank, true)

			// Ensure it is stored to the db
			newControl.commitChange()

			// No collectionId yet so mark as enabled
			newControl.setCollectionEnabled(true)

			return controlId
		})
		client.onPromise('triggers:delete', (controlId) => {
			if (!this.#validateTriggerControlId(controlId)) {
				// Control id is not valid!
				return false
			}

			const control = this.getControl(controlId)
			if (control) {
				control.destroy()

				this.#controls.delete(controlId)

				this.#dbTable.delete(controlId)

				return true
			}

			return false
		})
		client.onPromise('triggers:clone', (controlId) => {
			if (!this.#validateTriggerControlId(controlId)) {
				// Control id is not valid!
				return false
			}

			const newControlId = CreateTriggerControlId(nanoid())

			const fromControl = this.getControl(controlId)
			if (fromControl) {
				const controlJson = fromControl.toJSON(true)

				const newControl = this.#createClassForControl(newControlId, 'trigger', controlJson, true)
				if (newControl) {
					this.#controls.set(newControlId, newControl)

					return newControlId
				}
			}

			return false
		})
		client.onPromise('triggers:test', (controlId) => {
			if (!this.#validateTriggerControlId(controlId)) {
				// Control id is not valid!
				return false
			}

			const control = this.getControl(controlId)
			if (control && control instanceof ControlTrigger) {
				control.executeActions(Date.now(), TriggerExecutionSource.Test)
			}

			return false
		})
		client.onPromise('triggers:reorder', (collectionId: string | null, controlId: string, dropIndex: number) => {
			const thisTrigger = this.#controls.get(controlId)
			if (!thisTrigger || !(thisTrigger instanceof ControlTrigger)) return false

			if (!this.#triggerCollections.doesCollectionIdExist(collectionId)) return false

			// update the collectionId of the trigger being moved if needed
			if (thisTrigger.options.collectionId !== (collectionId ?? undefined)) {
				thisTrigger.optionsSetField('collectionId', collectionId ?? undefined, true)
				thisTrigger.setCollectionEnabled(this.#triggerCollections.isCollectionEnabled(collectionId))
			}

			// find all the other triggers with the matching collectionId
			const sortedTriggers = Array.from(this.#controls.values())
				.filter(
					(control): control is ControlTrigger =>
						control.controlId !== controlId &&
						control instanceof ControlTrigger &&
						((!control.options.collectionId && !collectionId) || control.options.collectionId === collectionId)
=======
	createTrpcRouter() {
		const self = this
		return router({
			activeLearn: this.#activeLearningStore.createTrpcRouter(),
			triggers: createTriggersTrpcRouter(
				this.#controlChangeEvents,
				this.#triggerCollections,
				this.#dbTable,
				this.#controls,
				this.triggers,
				this.#createControlDependencies()
			),
			events: createEventsTrpcRouter(this.#controls, this.#registry.instance.definitions),
			entities: createEntitiesTrpcRouter(
				this.#controls,
				this.#registry.instance.definitions,
				this.#activeLearningStore
			),
			actionSets: createActionSetsTrpcRouter(this.#controls),
			steps: createStepsTrpcRouter(this.#controls),

			...createControlsTrpcRouter(
				this.#logger,
				this.#controls,
				this.#registry.page,
				this.#registry.instance.definitions,
				this.#registry.graphics,
				this
			),

			watchControl: publicProcedure
				.input(
					z.object({
						controlId: z.string(),
					})
>>>>>>> 9f1fbbc4
				)
				.subscription(async function* ({ input, signal }) {
					const control = self.getControl(input.controlId)
					if (!control) throw new Error(`Control ${input.controlId} not found`)

					const changes = toIterable(control.updateEvents, 'update', signal)

					yield {
						type: 'init',
						config: control.toJSON(false),
						runtime: control.toRuntimeJSON(),
					} satisfies UIControlUpdate

<<<<<<< HEAD
		client.onPromise('controls:style:add-element', async (controlId, type, index) => {
			const control = this.getControl(controlId)
			if (!control) return false

			if (!control.supportsLayeredStyle) throw new Error(`Control "${controlId}" does not support layer styles`)

			return control.layeredStyleAddElement(type, index)
		})
		client.onPromise('controls:style:remove-element', async (controlId, elementId) => {
			const control = this.getControl(controlId)
			if (!control) return false

			if (!control.supportsLayeredStyle) throw new Error(`Control "${controlId}" does not support layer styles`)

			return control.layeredStyleRemoveElement(elementId)
		})
		client.onPromise('controls:style:move-element', async (controlId, elementId, parentElementId, newIndex) => {
			const control = this.getControl(controlId)
			if (!control) return false

			if (!control.supportsLayeredStyle) throw new Error(`Control "${controlId}" does not support layer styles`)

			return control.layeredStyleMoveElement(elementId, parentElementId, newIndex)
		})
		client.onPromise('controls:style:set-element-name', async (controlId, elementId, name) => {
			const control = this.getControl(controlId)
			if (!control) return false

			if (!control.supportsLayeredStyle) throw new Error(`Control "${controlId}" does not support layer styles`)

			return control.layeredStyleSetElementName(elementId, name)
		})
		client.onPromise('controls:style:set-element-usage', async (controlId, elementId, usage) => {
			const control = this.getControl(controlId)
			if (!control) return false

			if (!control.supportsLayeredStyle) throw new Error(`Control "${controlId}" does not support layer styles`)

			return control.layeredStyleSetElementUsage(elementId, usage)
		})
		client.onPromise('controls:style:update-option-value', async (controlId, elementId, key, value) => {
			const control = this.getControl(controlId)
			if (!control) return false

			if (!control.supportsLayeredStyle) throw new Error(`Control "${controlId}" does not support layer styles`)

			return control.layeredStyleUpdateOptionValue(elementId, key, value)
		})
		client.onPromise('controls:style:update-option-is-expression', async (controlId, elementId, key, value) => {
			const control = this.getControl(controlId)
			if (!control) return false

			if (!control.supportsLayeredStyle) throw new Error(`Control "${controlId}" does not support layer styles`)

			return control.layeredStyleUpdateOptionIsExpression(elementId, key, value)
		})

		client.onPromise('controls:local-variables-values', (controlId) => {
			const control = this.getControl(controlId)
			if (!control) return {}

			if (!control.supportsEntities) throw new Error(`Control "${controlId}" does not support entities`)

			return control.entities.getLocalVariableValues()
=======
					for await (const [change] of changes) {
						yield change
					}
				}),
>>>>>>> 9f1fbbc4
		})
	}

	/**
	 * Create a new control class instance
	 * TODO: This should be private
	 * @param controlId Id of the control
	 * @param category 'button' | 'trigger' | 'all'
	 * @param controlObj The existing configuration of the control, or string type if it is a new control. Note: the control must be given a clone of an object
	 * @param isImport Whether this is an import, and needs additional processing
	 */
	createClassForControl(
		controlId: string,
		category: 'button' | 'trigger' | 'all',
		controlObj: SomeControlModel | string,
		isImport: boolean
	): SomeControl<any> | null {
		const controlType = typeof controlObj === 'object' ? controlObj.type : controlObj
		const controlObj2 = typeof controlObj === 'object' ? controlObj : null
		if (category === 'all' || category === 'button') {
			if (controlObj2?.type === 'button' || (controlType === 'button' && !controlObj2)) {
				return new ControlButtonNormal(this.#createControlDependencies(), controlId, controlObj2, isImport)
			} else if (controlObj2?.type === 'button-layered' || (controlType === 'button-layered' && !controlObj2)) {
				return new ControlButtonLayered(this.#createControlDependencies(), controlId, controlObj2, isImport)
			} else if (controlObj2?.type === 'pagenum' || (controlType === 'pagenum' && !controlObj2)) {
				return new ControlButtonPageNumber(this.#createControlDependencies(), controlId, controlObj2, isImport)
			} else if (controlObj2?.type === 'pageup' || (controlType === 'pageup' && !controlObj2)) {
				return new ControlButtonPageUp(this.#createControlDependencies(), controlId, controlObj2, isImport)
			} else if (controlObj2?.type === 'pagedown' || (controlType === 'pagedown' && !controlObj2)) {
				return new ControlButtonPageDown(this.#createControlDependencies(), controlId, controlObj2, isImport)
			}
		}

		if (category === 'all' || category === 'trigger') {
			if (controlObj2?.type === 'trigger' || (controlType === 'trigger' && !controlObj2)) {
				const trigger = new ControlTrigger(
					this.#createControlDependencies(),
					this.triggers,
					controlId,
					controlObj2,
					isImport
				)
				setImmediate(() => {
					// Ensure the trigger is enabled, on a slight debounce
					trigger.setCollectionEnabled(this.#triggerCollections.isCollectionEnabled(trigger.options.collectionId))
				})
				return trigger
			}
		}

		// Unknown type
		this.#logger.warn(`Cannot create control "${controlId}" of unknown type "${controlType}"`)
		return null
	}

	/**
	 * Update all controls to forget a connection
	 */
	forgetConnection(connectionId: string): void {
		for (const control of this.#controls.values()) {
			if (control.supportsEntities) {
				control.forgetConnection(connectionId)
			}
		}
	}

	/**
	 * Get all of the populated controls
	 */
	getAllControls(): ReadonlyMap<string, SomeControl<any>> {
		return this.#controls // TODO - readonly?
	}

	/**
	 * Get all of the trigger controls
	 */
	getAllTriggers(): ControlTrigger[] {
		const triggers: ControlTrigger[] = []
		for (const control of this.#controls.values()) {
			if (control instanceof ControlTrigger) {
				triggers.push(control)
			}
		}
		return triggers
	}

	/**
	 * Get a control if it has been populated
	 */
	getControl(controlId: string): SomeControl<any> | undefined {
		if (!controlId) return undefined
		return this.#controls.get(controlId)
	}

	/**
	 * Get a Trigger control if it exists
	 */
	getTrigger(triggerId: string): ControlTrigger | undefined {
		const controlId = CreateTriggerControlId(triggerId)
		const control = this.#controls.get(controlId)
		if (!control || !(control instanceof ControlTrigger)) return undefined
		return control
	}

	/**
	 * Import a control
	 */
	importControl(location: ControlLocation, definition: SomeButtonModel, forceControlId?: string): string | null {
<<<<<<< HEAD
		if (forceControlId && !this.#validateBankControlId(forceControlId)) {
=======
		if (forceControlId && !validateBankControlId(forceControlId)) {
>>>>>>> 9f1fbbc4
			// Control id is not valid!
			return null
		}

		// Delete old control at the coordinate
		const oldControlId = this.#registry.page.store.getControlIdAt(location)
		if (oldControlId) {
			this.deleteControl(oldControlId)
		}

		const newControlId = forceControlId || CreateBankControlId(nanoid())
		const newControl = this.createClassForControl(newControlId, 'button', definition, true)
		if (newControl) {
			this.#controls.set(newControlId, newControl)

			this.#registry.page.store.setControlIdAt(location, newControlId)

			newControl.triggerRedraw()

			// Ensure it is stored to the db
			newControl.commitChange()

			return newControlId
		}

		return null
	}

	/**
	 * Import a trigger
	 */
	importTrigger(controlId: string, definition: TriggerModel): boolean {
		if (!validateTriggerControlId(controlId)) {
			// Control id is not valid!
			return false
		}

		if (this.#controls.has(controlId)) throw new Error(`Trigger ${controlId} already exists`)

		const newControl = this.createClassForControl(controlId, 'trigger', definition, true)
		if (newControl) {
			this.#controls.set(controlId, newControl)

			// Ensure it is stored to the db
			newControl.commitChange()

			return true
		}

		return false
	}

	/**
	 * Initialise the controls
	 */
	init(): void {
		// Init all the control classes
		const config = this.#dbTable.all()
		for (const [controlId, controlObj] of Object.entries(config)) {
			if (controlObj && controlObj.type) {
				const inst = this.createClassForControl(controlId, 'all', controlObj, false)
				if (inst) this.#controls.set(controlId, inst)
			}
		}

		// Ensure all trigger collections are valid
		this.#cleanUnknownTriggerCollectionIds(this.#triggerCollections.collectAllCollectionIds())
	}

	/**
	 * Propagate variable changes to the controls
	 */
	onVariablesChanged(allChangedVariablesSet: Set<string>, fromControlId: string | null): void {
		// Inform triggers of the change
		this.triggers.emit('variables_changed', allChangedVariablesSet, fromControlId)

		if (allChangedVariablesSet.size > 0) {
			for (const control of this.#controls.values()) {
				// If the changes are local variables and from another control, ignore them
				if (fromControlId && fromControlId !== control.controlId) continue

				if (control.supportsStyle || control.supportsLayeredStyle) {
					control.onVariablesChanged(allChangedVariablesSet)
				}
			}
		}
	}

	/**
	 * Execute a press of a control
	 * @param controlId Id of the control
	 * @param pressed Whether the control is pressed
	 * @param surfaceId The surface that initiated this press
	 * @param force Trigger actions even if already in the state
	 */
	pressControl(controlId: string, pressed: boolean, surfaceId: string | undefined, force?: boolean): boolean {
		const control = this.getControl(controlId)
		if (control) {
			this.triggers.emit('control_press', controlId, pressed, surfaceId)

			control.pressControl(pressed, surfaceId, force)

			return true
		}

		return false
	}

	/**
	 * Execute rotation of a control
	 * @param controlId Id of the control
	 * @param direction Whether the control is rotated to the right
	 * @param surfaceId The surface that initiated this rotate
	 */
	rotateControl(controlId: string, direction: boolean, surfaceId: string | undefined): boolean {
		const control = this.getControl(controlId)
		if (control && control.supportsActionSets) {
			control.rotateControl(direction, surfaceId)
			return true
		}

		return false
	}

	/**
	 * Rename a connection for variables used in the controls
	 * @param labelFrom - the old connection short name
	 * @param labelTo - the new connection short name
	 */
	renameVariables(labelFrom: string, labelTo: string): void {
		for (const control of this.#controls.values()) {
			control.renameVariables(labelFrom, labelTo)
		}
	}

	/**
	 * Delete a control
	 */
	deleteControl(controlId: string): void {
		const control = this.getControl(controlId)
		if (control) {
			control.destroy()
			this.#controls.delete(controlId)

			this.#dbTable.delete(controlId)
		}

		const location = this.#registry.page.store.getLocationOfControlId(controlId)
		if (location) {
			this.#registry.page.store.setControlIdAt(location, null)

			// Notify interested parties
			this.#controlEvents.emit('updateButtonState', location, false, undefined)

			// Force a redraw
			this.#registry.graphics.invalidateButton(location)
		}
	}

	discardTriggerCollections(): void {
		this.#triggerCollections.discardAllCollections()
	}

	exportTriggerCollections(): TriggerCollection[] {
		return this.#triggerCollections.collectionData
	}

	replaceTriggerCollections(collections: TriggerCollection[]): void {
		this.#triggerCollections.replaceCollections(collections)
	}

	/**
	 * Create a control
	 * Danger: This will not delete an existing control from the specified location
	 * @param location Location to place in the grid
	 * @param newType The type of the new control to create (if any)
	 * @returns controlId
	 * @access public
	 */
	createButtonControl(location: ControlLocation, newType: string): string | null {
		if (!this.#registry.page.store.isPageValid(location.pageNumber)) return null

		const controlId = CreateBankControlId(nanoid())
		const newControl = this.createClassForControl(controlId, 'button', newType, false)
		if (!newControl) return null

		this.#controls.set(controlId, newControl)
		this.#registry.page.store.setControlIdAt(location, controlId)

		// Notify interested parties
		this.#controlEvents.emit('updateButtonState', location, false, undefined)

		// Force a redraw
		this.#registry.graphics.invalidateButton(location)

		return controlId
	}

<<<<<<< HEAD
	/**
	 * Create a control from a preset
	 * @param connectionId The connection to get the preset from
	 * @param presetId The id of the preset to import
	 * @param location The location to place the control in the grid
	 * @returns controlId
	 */
	#createControlFromPreset(connectionId: string, presetId: string, location: ControlLocation): string | null {
		const model = this.#registry.instance.definitions.convertPresetToControlModel(connectionId, presetId)
		if (!model) return null

		return this.importControl(location, model)
	}

=======
>>>>>>> 9f1fbbc4
	setTriggerCollectionEnabled(collectionId: string, enabled: boolean | 'toggle'): void {
		this.#triggerCollections.setCollectionEnabled(collectionId, enabled)
	}
	isTriggerCollectionEnabled(collectionId: string, onlyDirect: boolean): boolean {
		return this.#triggerCollections.isCollectionEnabled(collectionId, onlyDirect)
	}

	/**
	 * Update values for some feedbacks
	 * @param connectionId
	 * @param result - object containing new values for the feedbacks that have changed
	 */
	updateFeedbackValues(connectionId: string, result: NewFeedbackValue[]): void {
		if (result.length === 0) return

		const values: Record<string, Record<string, any>> = {}

		for (const item of result) {
			if (!values[item.controlId]) values[item.controlId] = {}

			values[item.controlId][item.id] = item.value
		}

		// Pass values to controls
		for (const [controlId, newValues] of Object.entries(values)) {
			const control = this.getControl(controlId)
			if (control && control.supportsEntities) {
				control.entities.updateFeedbackValues(connectionId, newValues)
			}
		}
	}

	/**
	 * Prune any items on controls which belong to an unknown connectionId
	 * @access public
	 */
	verifyConnectionIds(): void {
		const knownConnectionIds = new Set(this.#registry.instance.getAllInstanceIds())
		knownConnectionIds.add('internal')

		for (const control of this.#controls.values()) {
			if (!control.supportsEntities) continue
			control.entities.verifyConnectionIds(knownConnectionIds)
		}
	}

	createVariablesAndExpressionParser(
		controlLocation: ControlLocation | null | undefined,
		overrideVariableValues: CompanionVariableValues | null
	): VariablesAndExpressionParser {
		const controlId = controlLocation && this.#registry.page.store.getControlIdAt(controlLocation)
		const control = controlId && this.getControl(controlId)

		const variableEntities = control && control.supportsEntities ? control.entities.getLocalVariableEntities() : []

		return this.#registry.variables.values.createVariablesAndExpressionParser(
			controlLocation,
			variableEntities,
			overrideVariableValues
		)
	}
}

export interface NewFeedbackValue {
	id: string
	controlId: string
	value: any
}<|MERGE_RESOLUTION|>--- conflicted
+++ resolved
@@ -15,19 +15,9 @@
 import type { Registry } from '../Registry.js'
 import type { ControlLocation } from '@companion-app/shared/Model/Common.js'
 import { EventEmitter } from 'events'
-<<<<<<< HEAD
-import type { ControlCommonEvents, ControlDependencies, SomeControlModel } from './ControlDependencies.js'
-import { TriggerExecutionSource } from './ControlTypes/Triggers/TriggerExecutionSource.js'
 import { ControlButtonLayered } from './ControlTypes/Button/Layered.js'
 import { CompanionVariableValues } from '@companion-module/base'
 import { VariablesAndExpressionParser } from '../Variables/VariablesAndExpressionParser.js'
-import LogController from '../Log/Controller.js'
-import { DataStoreTableView } from '../Data/StoreBase.js'
-import { TriggerCollections } from './TriggerCollections.js'
-import { ActiveLearningStore } from '../Resources/ActiveLearningStore.js'
-
-export const TriggersListRoom = 'triggers:list'
-=======
 import type { ControlChangeEvents, ControlCommonEvents, ControlDependencies } from './ControlDependencies.js'
 import LogController from '../Log/Controller.js'
 import { DataStoreTableView } from '../Data/StoreBase.js'
@@ -43,7 +33,7 @@
 import { createControlsTrpcRouter } from './ControlsTrpcRouter.js'
 import z from 'zod'
 import { SomeControlModel, UIControlUpdate } from '@companion-app/shared/Model/Controls.js'
->>>>>>> 9f1fbbc4
+import { createStylesTrpcRouter } from './StylesTrpcRouter.js'
 
 /**
  * The class that manages the controls
@@ -92,27 +82,19 @@
 	/**
 	 * Active learning store
 	 */
-<<<<<<< HEAD
 	readonly #activeLearningStore: ActiveLearningStore
-=======
-	readonly #activeLearningStore = new ActiveLearningStore()
->>>>>>> 9f1fbbc4
 
 	readonly #dbTable: DataStoreTableView<Record<string, SomeControlModel>>
 
 	readonly #triggerCollections: TriggerCollections
 
-<<<<<<< HEAD
+	readonly #controlChangeEvents = new EventEmitter<ControlChangeEvents>()
+
 	constructor(
 		registry: Registry,
 		controlEvents: EventEmitter<ControlCommonEvents>,
 		activeLearningStore: ActiveLearningStore
 	) {
-=======
-	readonly #controlChangeEvents = new EventEmitter<ControlChangeEvents>()
-
-	constructor(registry: Registry, controlEvents: EventEmitter<ControlCommonEvents>) {
->>>>>>> 9f1fbbc4
 		this.#registry = registry
 		this.#controlEvents = controlEvents
 		this.#activeLearningStore = activeLearningStore
@@ -164,11 +146,6 @@
 		// This has to be done lazily for now, as the registry is not fully populated at the time of construction
 		return {
 			dbTable: this.#dbTable,
-<<<<<<< HEAD
-			io: this.#registry.ui.io,
-=======
-			graphics: this.#registry.graphics,
->>>>>>> 9f1fbbc4
 			surfaces: this.#registry.surfaces,
 			pageStore: this.#registry.page.store,
 			internalModule: this.#registry.internalModule,
@@ -211,576 +188,6 @@
 		}
 	}
 
-<<<<<<< HEAD
-	/**
-	 * Setup a new socket client's events
-	 */
-	clientConnect(client: ClientSocket): void {
-		this.actionRecorder.clientConnect(client)
-		this.#triggerCollections.clientConnect(client)
-
-		this.triggers.emit('client_connect')
-
-		client.onPromise('controls:subscribe', (controlId) => {
-			client.join(ControlConfigRoom(controlId))
-
-			setImmediate(() => {
-				// Send the preview image shortly after
-				const location = this.#registry.page.store.getLocationOfControlId(controlId)
-				if (location) {
-					const img = this.#registry.graphics.getCachedRenderOrGeneratePlaceholder(location)
-					// TODO - rework this to use the shared render cache concept
-					client.emit(`controls:preview-${controlId}`, img?.asDataUrl)
-				}
-			})
-
-			const control = this.getControl(controlId)
-			return {
-				config: control?.toJSON(false),
-				runtime: control?.toRuntimeJSON(),
-			}
-		})
-
-		client.onPromise('controls:unsubscribe', (controlId) => {
-			client.leave(ControlConfigRoom(controlId))
-		})
-
-		client.onPromise('controls:reset', (location, type) => {
-			const controlId = this.#registry.page.store.getControlIdAt(location)
-
-			if (controlId) {
-				this.deleteControl(controlId)
-			}
-
-			if (type) {
-				this.createButtonControl(location, type)
-			}
-		})
-		client.onPromise('controls:import-preset', this.#createControlFromPreset.bind(this))
-
-		client.onPromise('controls:copy', (fromLocation, toLocation) => {
-			// Don't try copying over itself
-			if (
-				fromLocation.pageNumber === toLocation.pageNumber &&
-				fromLocation.column === toLocation.column &&
-				fromLocation.row === toLocation.row
-			)
-				return false
-
-			// Make sure target page number is valid
-			if (!this.#registry.page.store.isPageValid(toLocation.pageNumber)) return false
-
-			// Make sure there is something to copy
-			const fromControlId = this.#registry.page.store.getControlIdAt(fromLocation)
-			if (!fromControlId) return false
-
-			const fromControl = this.getControl(fromControlId)
-			if (!fromControl) return false
-			const controlJson = fromControl.toJSON(true)
-
-			// Delete the control at the destination
-			const toControlId = this.#registry.page.store.getControlIdAt(toLocation)
-			if (toControlId) {
-				this.deleteControl(toControlId)
-			}
-
-			const newControlId = CreateBankControlId(nanoid())
-			const newControl = this.#createClassForControl(newControlId, 'button', controlJson, true)
-			if (newControl) {
-				this.#controls.set(newControlId, newControl)
-
-				this.#registry.page.store.setControlIdAt(toLocation, newControlId)
-
-				newControl.triggerRedraw()
-
-				return true
-			}
-
-			return false
-		})
-		client.onPromise('controls:move', (fromLocation, toLocation) => {
-			// Don't try moving over itself
-			if (
-				fromLocation.pageNumber === toLocation.pageNumber &&
-				fromLocation.column === toLocation.column &&
-				fromLocation.row === toLocation.row
-			)
-				return false
-
-			// Make sure target page number is valid
-			if (!this.#registry.page.store.isPageValid(toLocation.pageNumber)) return false
-
-			// Make sure there is something to move
-			const fromControlId = this.#registry.page.store.getControlIdAt(fromLocation)
-			if (!fromControlId) return false
-
-			// Delete the control at the destination
-			const toControlId = this.#registry.page.store.getControlIdAt(toLocation)
-			if (toControlId) {
-				this.deleteControl(toControlId)
-			}
-
-			// Perform the move
-			this.#registry.page.store.setControlIdAt(fromLocation, null)
-			this.#registry.page.store.setControlIdAt(toLocation, fromControlId)
-
-			// Inform the control it was moved
-			const control = this.getControl(fromControlId)
-			if (control) control.triggerLocationHasChanged()
-
-			// Force a redraw
-			this.#registry.graphics.invalidateButton(fromLocation)
-			this.#registry.graphics.invalidateButton(toLocation)
-
-			return false
-		})
-		client.onPromise('controls:swap', (fromLocation, toLocation) => {
-			// Don't try moving over itself
-			if (
-				fromLocation.pageNumber === toLocation.pageNumber &&
-				fromLocation.column === toLocation.column &&
-				fromLocation.row === toLocation.row
-			)
-				return false
-
-			// Make sure both page numbers are valid
-			if (
-				!this.#registry.page.store.isPageValid(toLocation.pageNumber) ||
-				!this.#registry.page.store.isPageValid(fromLocation.pageNumber)
-			)
-				return false
-
-			// Find the ids to move
-			const fromControlId = this.#registry.page.store.getControlIdAt(fromLocation)
-			const toControlId = this.#registry.page.store.getControlIdAt(toLocation)
-
-			// Perform the swap
-			this.#registry.page.store.setControlIdAt(toLocation, null)
-			this.#registry.page.store.setControlIdAt(fromLocation, toControlId)
-			this.#registry.page.store.setControlIdAt(toLocation, fromControlId)
-
-			// Inform the controls they were moved
-			const controlA = fromControlId && this.getControl(fromControlId)
-			if (controlA) controlA.triggerLocationHasChanged()
-			const controlB = toControlId && this.getControl(toControlId)
-			if (controlB) controlB.triggerLocationHasChanged()
-
-			// Force a redraw
-			this.#registry.graphics.invalidateButton(fromLocation)
-			this.#registry.graphics.invalidateButton(toLocation)
-
-			return true
-		})
-
-		client.onPromise('controls:set-style-fields', (controlId, diff) => {
-			const control = this.getControl(controlId)
-			if (!control) return false
-
-			if (control.supportsStyle) {
-				return control.styleSetFields(diff)
-			} else {
-				throw new Error(`Control "${controlId}" does not support config`)
-			}
-		})
-
-		client.onPromise('controls:set-options-field', (controlId, key, value) => {
-			const control = this.getControl(controlId)
-			if (!control) return false
-
-			if (control.supportsOptions) {
-				return control.optionsSetField(key, value)
-			} else {
-				throw new Error(`Control "${controlId}" does not support options`)
-			}
-		})
-
-		client.onPromise(
-			'controls:entity:add',
-			(controlId, entityLocation, ownerId, connectionId, entityTypeLabel, entityDefinition) => {
-				const control = this.getControl(controlId)
-				if (!control) return null
-
-				if (!control.supportsEntities) throw new Error(`Control "${controlId}" does not support entities`)
-
-				const newEntity = this.#registry.instance.definitions.createEntityItem(
-					connectionId,
-					entityTypeLabel,
-					entityDefinition
-				)
-				if (!newEntity) return null
-
-				const added = control.entities.entityAdd(entityLocation, ownerId, newEntity)
-				if (!added) return null
-
-				return newEntity.id
-			}
-		)
-
-		client.onPromise('controls:entity:learn', async (controlId, entityLocation, id) => {
-			const control = this.getControl(controlId)
-			if (!control) return false
-
-			if (!control.supportsEntities) throw new Error(`Control "${controlId}" does not support entities`)
-
-			await this.#activeLearningStore.runLearnRequest(id, async () => {
-				await control.entities.entityLearn(entityLocation, id).catch((e) => {
-					this.#logger.error(`Learn failed: ${e}`)
-					throw e
-				})
-			})
-			return true
-		})
-
-		client.onPromise('controls:entity:enabled', (controlId, entityLocation, id, enabled) => {
-			const control = this.getControl(controlId)
-			if (!control) return false
-
-			if (!control.supportsEntities) throw new Error(`Control "${controlId}" does not support entities`)
-
-			return control.entities.entityEnabled(entityLocation, id, enabled)
-		})
-
-		client.onPromise('controls:entity:set-headline', (controlId, entityLocation, id, headline) => {
-			const control = this.getControl(controlId)
-			if (!control) return false
-
-			if (!control.supportsEntities) throw new Error(`Control "${controlId}" does not support entities`)
-
-			return control.entities.entityHeadline(entityLocation, id, headline)
-		})
-
-		client.onPromise('controls:entity:remove', (controlId, entityLocation, id) => {
-			const control = this.getControl(controlId)
-			if (!control) return false
-
-			if (!control.supportsEntities) throw new Error(`Control "${controlId}" does not support entities`)
-
-			return control.entities.entityRemove(entityLocation, id)
-		})
-
-		client.onPromise('controls:entity:duplicate', (controlId, entityLocation, id) => {
-			const control = this.getControl(controlId)
-			if (!control) return false
-
-			if (!control.supportsEntities) throw new Error(`Control "${controlId}" does not support entities`)
-
-			return control.entities.entityDuplicate(entityLocation, id)
-		})
-
-		client.onPromise('controls:entity:set-option', (controlId, entityLocation, id, key, value) => {
-			const control = this.getControl(controlId)
-			if (!control) return false
-
-			if (!control.supportsEntities) throw new Error(`Control "${controlId}" does not support entities`)
-
-			return control.entities.entrySetOptions(entityLocation, id, key, value)
-		})
-
-		client.onPromise('controls:entity:set-connection', (controlId, entityLocation, id, connectionId) => {
-			const control = this.getControl(controlId)
-			if (!control) return false
-
-			if (!control.supportsEntities) throw new Error(`Control "${controlId}" does not support entities`)
-
-			return control.entities.entitySetConnection(entityLocation, id, connectionId)
-		})
-
-		client.onPromise('controls:entity:set-inverted', (controlId, entityLocation, id, isInverted) => {
-			const control = this.getControl(controlId)
-			if (!control) return false
-
-			if (!control.supportsEntities) throw new Error(`Control "${controlId}" does not support entities`)
-
-			return control.entities.entitySetInverted(entityLocation, id, isInverted)
-		})
-
-		client.onPromise('controls:entity:set-variable-name', (controlId, entityLocation, id, name) => {
-			const control = this.getControl(controlId)
-			if (!control) return false
-
-			if (!control.supportsEntities) throw new Error(`Control "${controlId}" does not support entities`)
-
-			return control.entities.entitySetVariableName(entityLocation, id, name)
-		})
-
-		client.onPromise('controls:entity:set-variable-value', (controlId, entityLocation, id, value) => {
-			const control = this.getControl(controlId)
-			if (!control) return false
-
-			if (!control.supportsEntities) throw new Error(`Control "${controlId}" does not support entities`)
-
-			return control.entities.entitySetVariableValue(entityLocation, id, value)
-		})
-
-		client.onPromise(
-			'controls:entity:move',
-			(controlId, moveEntityLocation, moveEntityId, newOwnerId, newEntityLocation, newIndex) => {
-				const control = this.getControl(controlId)
-				if (!control) return false
-
-				if (!control.supportsEntities) throw new Error(`Control "${controlId}" does not support entities`)
-
-				return control.entities.entityMoveTo(moveEntityLocation, moveEntityId, newOwnerId, newEntityLocation, newIndex)
-			}
-		)
-		client.onPromise('controls:entity:set-style-selection', (controlId, entityLocation, id, selected) => {
-			const control = this.getControl(controlId)
-			if (!control) return false
-
-			if (!control.supportsEntities || !control.supportsStyle)
-				throw new Error(`Control "${controlId}" does not support entities or styles`)
-
-			return control.entities.entitySetStyleSelection(entityLocation, control.baseStyle, id, selected)
-		})
-		client.onPromise('controls:entity:set-style-value', (controlId, entityLocation, id, key, value) => {
-			const control = this.getControl(controlId)
-			if (!control) return false
-
-			if (!control.supportsEntities) throw new Error(`Control "${controlId}" does not support entities`)
-
-			return control.entities.entitySetStyleValue(entityLocation, id, key, value)
-		})
-
-		client.onPromise('controls:hot-press', (location, direction, surfaceId) => {
-			this.#logger.silly(`being told from gui to hot press ${formatLocation(location)} ${direction} ${surfaceId}`)
-			if (!surfaceId) throw new Error('Missing surfaceId')
-
-			const controlId = this.#registry.page.store.getControlIdAt(location)
-			if (!controlId) return
-
-			this.pressControl(controlId, direction, `hot:${surfaceId}`)
-		})
-
-		client.onPromise('controls:hot-rotate', (location, direction, surfaceId) => {
-			this.#logger.silly(`being told from gui to hot rotate ${formatLocation(location)} ${direction} ${surfaceId}`)
-
-			const controlId = this.#registry.page.store.getControlIdAt(location)
-			if (!controlId) return
-
-			this.rotateControl(controlId, direction, surfaceId ? `hot:${surfaceId}` : undefined)
-		})
-
-		client.onPromise('controls:action-set:add', (controlId, stepId) => {
-			const control = this.getControl(controlId)
-			if (!control) return false
-
-			if (control.supportsActionSets) {
-				return control.actionSets.actionSetAdd(stepId)
-			} else {
-				throw new Error(`Control "${controlId}" does not support this operation`)
-			}
-		})
-		client.onPromise('controls:action-set:remove', (controlId, stepId, setId) => {
-			const control = this.getControl(controlId)
-			if (!control) return false
-
-			if (control.supportsActionSets) {
-				return control.actionSets.actionSetRemove(stepId, setId)
-			} else {
-				throw new Error(`Control "${controlId}" does not support this operation`)
-			}
-		})
-
-		client.onPromise('controls:action-set:rename', (controlId, stepId, oldSetId, newSetId) => {
-			const control = this.getControl(controlId)
-			if (!control) return false
-
-			if (control.supportsActionSets) {
-				return control.actionSets.actionSetRename(stepId, oldSetId, newSetId)
-			} else {
-				throw new Error(`Control "${controlId}" does not support this operation`)
-			}
-		})
-
-		client.onPromise('controls:action-set:set-run-while-held', (controlId, stepId, setId, runWhileHeld) => {
-			const control = this.getControl(controlId)
-			if (!control) return false
-
-			if (control.supportsActionSets) {
-				return control.actionSets.actionSetRunWhileHeld(stepId, setId, runWhileHeld)
-			} else {
-				throw new Error(`Control "${controlId}" does not support this operation`)
-			}
-		})
-
-		client.onPromise('controls:step:add', (controlId) => {
-			const control = this.getControl(controlId)
-			if (!control) return false
-
-			if (control.supportsActionSets) {
-				return control.actionSets.stepAdd()
-			} else {
-				throw new Error(`Control "${controlId}" does not support steps`)
-			}
-		})
-		client.onPromise('controls:step:duplicate', (controlId, stepId) => {
-			const control = this.getControl(controlId)
-			if (!control) return false
-
-			if (control.supportsActionSets) {
-				return control.actionSets.stepDuplicate(stepId)
-			} else {
-				throw new Error(`Control "${controlId}" does not support steps`)
-			}
-		})
-		client.onPromise('controls:step:remove', (controlId, stepId) => {
-			const control = this.getControl(controlId)
-			if (!control) return false
-
-			if (control.supportsActionSets) {
-				return control.actionSets.stepRemove(stepId)
-			} else {
-				throw new Error(`Control "${controlId}" does not support steps`)
-			}
-		})
-
-		client.onPromise('controls:step:swap', (controlId, stepId1, stepId2) => {
-			const control = this.getControl(controlId)
-			if (!control) return false
-
-			if (control.supportsActionSets) {
-				return control.actionSets.stepSwap(stepId1, stepId2)
-			} else {
-				throw new Error(`Control "${controlId}" does not support steps`)
-			}
-		})
-
-		client.onPromise('controls:step:set-current', (controlId, stepId) => {
-			const control = this.getControl(controlId)
-			if (!control) return false
-
-			if (control.supportsActionSets) {
-				return control.actionSets.stepSelectCurrent(stepId)
-			} else {
-				throw new Error(`Control "${controlId}" does not support steps`)
-			}
-		})
-
-		client.onPromise('controls:step:rename', (controlId, stepId, newName) => {
-			const control = this.getControl(controlId)
-			if (!control) return false
-
-			if (control.supportsActionSets) {
-				return control.actionSets.stepRename(stepId, newName)
-			} else {
-				throw new Error(`Control "${controlId}" does not support steps`)
-			}
-		})
-
-		client.onPromise('triggers:subscribe', () => {
-			client.join(TriggersListRoom)
-
-			const triggers: Record<string, ClientTriggerData> = {}
-
-			for (const [controlId, control] of this.#controls.entries()) {
-				if (control instanceof ControlTrigger) {
-					triggers[controlId] = control.toTriggerJSON()
-				}
-			}
-
-			return triggers
-		})
-		client.onPromise('triggers:unsubscribe', () => {
-			client.leave(TriggersListRoom)
-		})
-		client.onPromise('triggers:create', () => {
-			const controlId = CreateTriggerControlId(nanoid())
-
-			const newControl = new ControlTrigger(this.#createControlDependencies(), this.triggers, controlId, null, false)
-			this.#controls.set(controlId, newControl)
-
-			// Add trigger to the end of the list
-			const allTriggers: ControlTrigger[] = []
-			for (const control of this.#controls.values()) {
-				if (control instanceof ControlTrigger) {
-					allTriggers.push(control)
-				}
-			}
-			const maxRank = Math.max(0, ...allTriggers.map((control) => control.options.sortOrder))
-			newControl.optionsSetField('sortOrder', maxRank, true)
-
-			// Ensure it is stored to the db
-			newControl.commitChange()
-
-			// No collectionId yet so mark as enabled
-			newControl.setCollectionEnabled(true)
-
-			return controlId
-		})
-		client.onPromise('triggers:delete', (controlId) => {
-			if (!this.#validateTriggerControlId(controlId)) {
-				// Control id is not valid!
-				return false
-			}
-
-			const control = this.getControl(controlId)
-			if (control) {
-				control.destroy()
-
-				this.#controls.delete(controlId)
-
-				this.#dbTable.delete(controlId)
-
-				return true
-			}
-
-			return false
-		})
-		client.onPromise('triggers:clone', (controlId) => {
-			if (!this.#validateTriggerControlId(controlId)) {
-				// Control id is not valid!
-				return false
-			}
-
-			const newControlId = CreateTriggerControlId(nanoid())
-
-			const fromControl = this.getControl(controlId)
-			if (fromControl) {
-				const controlJson = fromControl.toJSON(true)
-
-				const newControl = this.#createClassForControl(newControlId, 'trigger', controlJson, true)
-				if (newControl) {
-					this.#controls.set(newControlId, newControl)
-
-					return newControlId
-				}
-			}
-
-			return false
-		})
-		client.onPromise('triggers:test', (controlId) => {
-			if (!this.#validateTriggerControlId(controlId)) {
-				// Control id is not valid!
-				return false
-			}
-
-			const control = this.getControl(controlId)
-			if (control && control instanceof ControlTrigger) {
-				control.executeActions(Date.now(), TriggerExecutionSource.Test)
-			}
-
-			return false
-		})
-		client.onPromise('triggers:reorder', (collectionId: string | null, controlId: string, dropIndex: number) => {
-			const thisTrigger = this.#controls.get(controlId)
-			if (!thisTrigger || !(thisTrigger instanceof ControlTrigger)) return false
-
-			if (!this.#triggerCollections.doesCollectionIdExist(collectionId)) return false
-
-			// update the collectionId of the trigger being moved if needed
-			if (thisTrigger.options.collectionId !== (collectionId ?? undefined)) {
-				thisTrigger.optionsSetField('collectionId', collectionId ?? undefined, true)
-				thisTrigger.setCollectionEnabled(this.#triggerCollections.isCollectionEnabled(collectionId))
-			}
-
-			// find all the other triggers with the matching collectionId
-			const sortedTriggers = Array.from(this.#controls.values())
-				.filter(
-					(control): control is ControlTrigger =>
-						control.controlId !== controlId &&
-						control instanceof ControlTrigger &&
-						((!control.options.collectionId && !collectionId) || control.options.collectionId === collectionId)
-=======
 	createTrpcRouter() {
 		const self = this
 		return router({
@@ -801,11 +208,12 @@
 			),
 			actionSets: createActionSetsTrpcRouter(this.#controls),
 			steps: createStepsTrpcRouter(this.#controls),
+			styles: createStylesTrpcRouter(this.#controls),
 
 			...createControlsTrpcRouter(
 				this.#logger,
 				this.#controls,
-				this.#registry.page,
+				this.#registry.page.store,
 				this.#registry.instance.definitions,
 				this.#registry.graphics,
 				this
@@ -816,7 +224,6 @@
 					z.object({
 						controlId: z.string(),
 					})
->>>>>>> 9f1fbbc4
 				)
 				.subscription(async function* ({ input, signal }) {
 					const control = self.getControl(input.controlId)
@@ -830,77 +237,10 @@
 						runtime: control.toRuntimeJSON(),
 					} satisfies UIControlUpdate
 
-<<<<<<< HEAD
-		client.onPromise('controls:style:add-element', async (controlId, type, index) => {
-			const control = this.getControl(controlId)
-			if (!control) return false
-
-			if (!control.supportsLayeredStyle) throw new Error(`Control "${controlId}" does not support layer styles`)
-
-			return control.layeredStyleAddElement(type, index)
-		})
-		client.onPromise('controls:style:remove-element', async (controlId, elementId) => {
-			const control = this.getControl(controlId)
-			if (!control) return false
-
-			if (!control.supportsLayeredStyle) throw new Error(`Control "${controlId}" does not support layer styles`)
-
-			return control.layeredStyleRemoveElement(elementId)
-		})
-		client.onPromise('controls:style:move-element', async (controlId, elementId, parentElementId, newIndex) => {
-			const control = this.getControl(controlId)
-			if (!control) return false
-
-			if (!control.supportsLayeredStyle) throw new Error(`Control "${controlId}" does not support layer styles`)
-
-			return control.layeredStyleMoveElement(elementId, parentElementId, newIndex)
-		})
-		client.onPromise('controls:style:set-element-name', async (controlId, elementId, name) => {
-			const control = this.getControl(controlId)
-			if (!control) return false
-
-			if (!control.supportsLayeredStyle) throw new Error(`Control "${controlId}" does not support layer styles`)
-
-			return control.layeredStyleSetElementName(elementId, name)
-		})
-		client.onPromise('controls:style:set-element-usage', async (controlId, elementId, usage) => {
-			const control = this.getControl(controlId)
-			if (!control) return false
-
-			if (!control.supportsLayeredStyle) throw new Error(`Control "${controlId}" does not support layer styles`)
-
-			return control.layeredStyleSetElementUsage(elementId, usage)
-		})
-		client.onPromise('controls:style:update-option-value', async (controlId, elementId, key, value) => {
-			const control = this.getControl(controlId)
-			if (!control) return false
-
-			if (!control.supportsLayeredStyle) throw new Error(`Control "${controlId}" does not support layer styles`)
-
-			return control.layeredStyleUpdateOptionValue(elementId, key, value)
-		})
-		client.onPromise('controls:style:update-option-is-expression', async (controlId, elementId, key, value) => {
-			const control = this.getControl(controlId)
-			if (!control) return false
-
-			if (!control.supportsLayeredStyle) throw new Error(`Control "${controlId}" does not support layer styles`)
-
-			return control.layeredStyleUpdateOptionIsExpression(elementId, key, value)
-		})
-
-		client.onPromise('controls:local-variables-values', (controlId) => {
-			const control = this.getControl(controlId)
-			if (!control) return {}
-
-			if (!control.supportsEntities) throw new Error(`Control "${controlId}" does not support entities`)
-
-			return control.entities.getLocalVariableValues()
-=======
 					for await (const [change] of changes) {
 						yield change
 					}
 				}),
->>>>>>> 9f1fbbc4
 		})
 	}
 
@@ -1009,11 +349,7 @@
 	 * Import a control
 	 */
 	importControl(location: ControlLocation, definition: SomeButtonModel, forceControlId?: string): string | null {
-<<<<<<< HEAD
-		if (forceControlId && !this.#validateBankControlId(forceControlId)) {
-=======
 		if (forceControlId && !validateBankControlId(forceControlId)) {
->>>>>>> 9f1fbbc4
 			// Control id is not valid!
 			return null
 		}
@@ -1212,23 +548,6 @@
 		return controlId
 	}
 
-<<<<<<< HEAD
-	/**
-	 * Create a control from a preset
-	 * @param connectionId The connection to get the preset from
-	 * @param presetId The id of the preset to import
-	 * @param location The location to place the control in the grid
-	 * @returns controlId
-	 */
-	#createControlFromPreset(connectionId: string, presetId: string, location: ControlLocation): string | null {
-		const model = this.#registry.instance.definitions.convertPresetToControlModel(connectionId, presetId)
-		if (!model) return null
-
-		return this.importControl(location, model)
-	}
-
-=======
->>>>>>> 9f1fbbc4
 	setTriggerCollectionEnabled(collectionId: string, enabled: boolean | 'toggle'): void {
 		this.#triggerCollections.setCollectionEnabled(collectionId, enabled)
 	}
