import { ControlButtonNormal } from './ControlTypes/Button/Normal.js'
import { ControlButtonPageDown } from './ControlTypes/PageDown.js'
import { ControlButtonPageNumber } from './ControlTypes/PageNumber.js'
import { ControlButtonPageUp } from './ControlTypes/PageUp.js'
import { CreateBankControlId, CreateTriggerControlId } from '@companion-app/shared/ControlId.js'
import { ActionRunner } from './ActionRunner.js'
import { ActionRecorder } from './ActionRecorder.js'
import { ControlTrigger } from './ControlTypes/Triggers/Trigger.js'
import { nanoid } from 'nanoid'
import { TriggerEvents } from './TriggerEvents.js'
import debounceFn from 'debounce-fn'
import type { SomeButtonModel } from '@companion-app/shared/Model/ButtonModel.js'
import type { TriggerCollection, TriggerModel } from '@companion-app/shared/Model/TriggerModel.js'
import type { SomeControl } from './IControlFragments.js'
import type { Registry } from '../Registry.js'
import type { ControlLocation } from '@companion-app/shared/Model/Common.js'
import { EventEmitter } from 'events'
import { ControlButtonLayered } from './ControlTypes/Button/Layered.js'
import { CompanionVariableValues } from '@companion-module/base'
import { VariablesAndExpressionParser } from '../Variables/VariablesAndExpressionParser.js'
import type { ControlChangeEvents, ControlCommonEvents, ControlDependencies } from './ControlDependencies.js'
import LogController from '../Log/Controller.js'
import { DataStoreTableView } from '../Data/StoreBase.js'
import { TriggerCollections } from './TriggerCollections.js'
import { publicProcedure, router, toIterable } from '../UI/TRPC.js'
import { createTriggersTrpcRouter } from './TriggersTrpcRouter.js'
import { validateBankControlId, validateTriggerControlId } from './Util.js'
import { createEventsTrpcRouter } from './EventsTrpcRouter.js'
import { createStepsTrpcRouter } from './StepsTrpcRouter.js'
import { ActiveLearningStore } from '../Resources/ActiveLearningStore.js'
import { createEntitiesTrpcRouter } from './EntitiesTrpcRouter.js'
import { createActionSetsTrpcRouter } from './ActionSetsTrpcRouter.js'
import { createControlsTrpcRouter } from './ControlsTrpcRouter.js'
import z from 'zod'
import { SomeControlModel, UIControlUpdate } from '@companion-app/shared/Model/Controls.js'
<<<<<<< HEAD
import { createStylesTrpcRouter } from './StylesTrpcRouter.js'
=======
import { CompanionVariableValues } from '@companion-module/base'
import type { VariablesAndExpressionParser } from '../Variables/VariablesAndExpressionParser.js'
>>>>>>> 9f10b2d7

/**
 * The class that manages the controls
 *
 * @author Håkon Nessjøen <haakon@bitfocus.io>
 * @author Keith Rocheck <keith.rocheck@gmail.com>
 * @author William Viker <william@bitfocus.io>
 * @author Julian Waller <me@julusian.co.uk>
 * @since 1.0.4
 * @copyright 2022 Bitfocus AS
 * @license
 * This program is free software.
 * You should have received a copy of the MIT licence as well as the Bitfocus
 * Individual Contributor License Agreement for Companion along with
 * this program.
 */
export class ControlsController {
	readonly #logger = LogController.createLogger('Controls/Controller')

	readonly #registry: Pick<
		Registry,
		'db' | 'page' | 'ui' | 'graphics' | 'surfaces' | 'internalModule' | 'instance' | 'variables' | 'userconfig'
	>
	readonly #controlEvents: EventEmitter<ControlCommonEvents>

	/**
	 * Actions runner
	 */
	readonly actionRunner: ActionRunner

	/**
	 * Actions recorder
	 */
	readonly actionRecorder: ActionRecorder

	/**
	 * The currently configured controls
	 */
	readonly #controls = new Map<string, SomeControl<any>>()

	/**
	 * Triggers events
	 */
	readonly triggers: TriggerEvents

	/**
	 * Active learning store
	 */
	readonly #activeLearningStore: ActiveLearningStore

	readonly #dbTable: DataStoreTableView<Record<string, SomeControlModel>>

	readonly #triggerCollections: TriggerCollections

	readonly #controlChangeEvents = new EventEmitter<ControlChangeEvents>()

	constructor(
		registry: Registry,
		controlEvents: EventEmitter<ControlCommonEvents>,
		activeLearningStore: ActiveLearningStore
	) {
		this.#registry = registry
		this.#controlEvents = controlEvents
		this.#activeLearningStore = activeLearningStore

		this.#dbTable = registry.db.getTableView('controls')

		this.triggers = new TriggerEvents()
		this.#triggerCollections = new TriggerCollections(
			registry.db,
			this.triggers,
			(collectionIds) => this.#cleanUnknownTriggerCollectionIds(collectionIds),
			(enabledCollectionIds) => this.#checkTriggerCollectionsEnabled(enabledCollectionIds)
		)

		this.actionRunner = new ActionRunner(registry)
		this.actionRecorder = new ActionRecorder(registry)
	}

	#cleanUnknownTriggerCollectionIds(validCollectionIds: Set<string>): void {
		for (const control of this.#controls.values()) {
			if (control instanceof ControlTrigger) {
				control.checkCollectionIdIsValid(validCollectionIds)
			}
		}
	}

	#checkTriggerCollectionsEnabled(enabledCollectionIds: ReadonlySet<string>): void {
		for (const control of this.#controls.values()) {
			if (control instanceof ControlTrigger) {
				control.setCollectionEnabled(
					!control.options.collectionId || enabledCollectionIds.has(control.options.collectionId)
				)
			}
		}
	}

	/**
	 * Abort all delayed actions across all controls
	 */
	abortAllDelayedActions(exceptSignal: AbortSignal | null): void {
		for (const control of this.#controls.values()) {
			if (control.supportsActions) {
				control.abortDelayedActions(false, exceptSignal)
			}
		}
	}

	#createControlDependencies(): ControlDependencies {
		// This has to be done lazily for now, as the registry is not fully populated at the time of construction
		return {
			dbTable: this.#dbTable,
			surfaces: this.#registry.surfaces,
			pageStore: this.#registry.page.store,
			internalModule: this.#registry.internalModule,
			instance: this.#registry.instance,
			variables: this.#registry.variables,
			userconfig: this.#registry.userconfig,
			actionRunner: this.actionRunner,
			events: this.#controlEvents,
			changeEvents: this.#controlChangeEvents,
		}
	}

	/**
	 * Check the connection-status of every control
	 */
	checkAllStatus = debounceFn(
		(): void => {
			for (const control of this.#controls.values()) {
				if (typeof control.checkButtonStatus === 'function') {
					control.checkButtonStatus()
				}
			}
		},
		{
			before: false,
			after: true,
			wait: 100,
			maxWait: 500,
		}
	)

	/**
	 * Remove any tracked state for a connection
	 */
	clearConnectionState(connectionId: string): void {
		for (const control of this.#controls.values()) {
			if (control.supportsEntities) {
				control.clearConnectionState(connectionId)
			}
		}
	}

	createTrpcRouter() {
		const self = this
		return router({
			activeLearn: this.#activeLearningStore.createTrpcRouter(),
			triggers: createTriggersTrpcRouter(
				this.#controlChangeEvents,
				this.#triggerCollections,
				this.#dbTable,
				this.#controls,
				this.triggers,
				this.#createControlDependencies()
			),
			events: createEventsTrpcRouter(this.#controls, this.#registry.instance.definitions),
			entities: createEntitiesTrpcRouter(
				this.#controls,
				this.#registry.instance.definitions,
				this.#activeLearningStore
			),
			actionSets: createActionSetsTrpcRouter(this.#controls),
			steps: createStepsTrpcRouter(this.#controls),
			styles: createStylesTrpcRouter(this.#controls),

			...createControlsTrpcRouter(
				this.#logger,
				this.#controls,
				this.#registry.page.store,
				this.#registry.instance.definitions,
				this.#registry.graphics,
				this
			),

			watchControl: publicProcedure
				.input(
					z.object({
						controlId: z.string(),
					})
				)
				.subscription(async function* ({ input, signal }) {
					const control = self.getControl(input.controlId)
					if (!control) throw new Error(`Control ${input.controlId} not found`)

					const changes = toIterable(control.updateEvents, 'update', signal)

					yield {
						type: 'init',
						config: control.toJSON(false),
						runtime: control.toRuntimeJSON(),
					} satisfies UIControlUpdate

					for await (const [change] of changes) {
						yield change
					}
				}),
		})
	}

	/**
	 * Create a new control class instance
	 * TODO: This should be private
	 * @param controlId Id of the control
	 * @param category 'button' | 'trigger' | 'all'
	 * @param controlObj The existing configuration of the control, or string type if it is a new control. Note: the control must be given a clone of an object
	 * @param isImport Whether this is an import, and needs additional processing
	 */
	createClassForControl(
		controlId: string,
		category: 'button' | 'trigger' | 'all',
		controlObj: SomeControlModel | string,
		isImport: boolean
	): SomeControl<any> | null {
		const controlType = typeof controlObj === 'object' ? controlObj.type : controlObj
		const controlObj2 = typeof controlObj === 'object' ? controlObj : null
		if (category === 'all' || category === 'button') {
			if (controlObj2?.type === 'button' || (controlType === 'button' && !controlObj2)) {
				return new ControlButtonNormal(this.#createControlDependencies(), controlId, controlObj2, isImport)
			} else if (controlObj2?.type === 'button-layered' || (controlType === 'button-layered' && !controlObj2)) {
				return new ControlButtonLayered(this.#createControlDependencies(), controlId, controlObj2, isImport)
			} else if (controlObj2?.type === 'pagenum' || (controlType === 'pagenum' && !controlObj2)) {
				return new ControlButtonPageNumber(this.#createControlDependencies(), controlId, controlObj2, isImport)
			} else if (controlObj2?.type === 'pageup' || (controlType === 'pageup' && !controlObj2)) {
				return new ControlButtonPageUp(this.#createControlDependencies(), controlId, controlObj2, isImport)
			} else if (controlObj2?.type === 'pagedown' || (controlType === 'pagedown' && !controlObj2)) {
				return new ControlButtonPageDown(this.#createControlDependencies(), controlId, controlObj2, isImport)
			}
		}

		if (category === 'all' || category === 'trigger') {
			if (controlObj2?.type === 'trigger' || (controlType === 'trigger' && !controlObj2)) {
				const trigger = new ControlTrigger(
					this.#createControlDependencies(),
					this.triggers,
					controlId,
					controlObj2,
					isImport
				)
				setImmediate(() => {
					// Ensure the trigger is enabled, on a slight debounce
					trigger.setCollectionEnabled(this.#triggerCollections.isCollectionEnabled(trigger.options.collectionId))
				})
				return trigger
			}
		}

		// Unknown type
		this.#logger.warn(`Cannot create control "${controlId}" of unknown type "${controlType}"`)
		return null
	}

	/**
	 * Update all controls to forget a connection
	 */
	forgetConnection(connectionId: string): void {
		for (const control of this.#controls.values()) {
			if (control.supportsEntities) {
				control.forgetConnection(connectionId)
			}
		}
	}

	/**
	 * Get all of the populated controls
	 */
	getAllControls(): ReadonlyMap<string, SomeControl<any>> {
		return this.#controls // TODO - readonly?
	}

	/**
	 * Get all of the trigger controls
	 */
	getAllTriggers(): ControlTrigger[] {
		const triggers: ControlTrigger[] = []
		for (const control of this.#controls.values()) {
			if (control instanceof ControlTrigger) {
				triggers.push(control)
			}
		}
		return triggers
	}

	/**
	 * Get a control if it has been populated
	 */
	getControl(controlId: string): SomeControl<any> | undefined {
		if (!controlId) return undefined
		return this.#controls.get(controlId)
	}

	/**
	 * Get a Trigger control if it exists
	 */
	getTrigger(triggerId: string): ControlTrigger | undefined {
		const controlId = CreateTriggerControlId(triggerId)
		const control = this.#controls.get(controlId)
		if (!control || !(control instanceof ControlTrigger)) return undefined
		return control
	}

	/**
	 * Import a control
	 */
	importControl(location: ControlLocation, definition: SomeButtonModel, forceControlId?: string): string | null {
		if (forceControlId && !validateBankControlId(forceControlId)) {
			// Control id is not valid!
			return null
		}

		// Delete old control at the coordinate
		const oldControlId = this.#registry.page.store.getControlIdAt(location)
		if (oldControlId) {
			this.deleteControl(oldControlId)
		}

		const newControlId = forceControlId || CreateBankControlId(nanoid())
		const newControl = this.createClassForControl(newControlId, 'button', definition, true)
		if (newControl) {
			this.#controls.set(newControlId, newControl)

			this.#registry.page.store.setControlIdAt(location, newControlId)

			newControl.triggerRedraw()

			// Ensure it is stored to the db
			newControl.commitChange()

			return newControlId
		}

		return null
	}

	/**
	 * Import a trigger
	 */
	importTrigger(controlId: string, definition: TriggerModel): boolean {
		if (!validateTriggerControlId(controlId)) {
			// Control id is not valid!
			return false
		}

		if (this.#controls.has(controlId)) throw new Error(`Trigger ${controlId} already exists`)

		const newControl = this.createClassForControl(controlId, 'trigger', definition, true)
		if (newControl) {
			this.#controls.set(controlId, newControl)

			// Ensure it is stored to the db
			newControl.commitChange()

			return true
		}

		return false
	}

	/**
	 * Initialise the controls
	 */
	init(): void {
		// Init all the control classes
		const config = this.#dbTable.all()
		for (const [controlId, controlObj] of Object.entries(config)) {
			if (controlObj && controlObj.type) {
				const inst = this.createClassForControl(controlId, 'all', controlObj, false)
				if (inst) this.#controls.set(controlId, inst)
			}
		}

		// Ensure all trigger collections are valid
		this.#cleanUnknownTriggerCollectionIds(this.#triggerCollections.collectAllCollectionIds())
	}

	/**
	 * Propagate variable changes to the controls
	 */
	onVariablesChanged(allChangedVariablesSet: Set<string>, fromControlId: string | null): void {
		// Inform triggers of the change
		this.triggers.emit('variables_changed', allChangedVariablesSet, fromControlId)

		if (allChangedVariablesSet.size > 0) {
			for (const control of this.#controls.values()) {
				// If the changes are local variables and from another control, ignore them
				if (fromControlId && fromControlId !== control.controlId) continue

				if (control.supportsStyle || control.supportsLayeredStyle) {
					control.onVariablesChanged(allChangedVariablesSet)
				}
			}
		}
	}

	/**
	 * Execute a press of a control
	 * @param controlId Id of the control
	 * @param pressed Whether the control is pressed
	 * @param surfaceId The surface that initiated this press
	 * @param force Trigger actions even if already in the state
	 */
	pressControl(controlId: string, pressed: boolean, surfaceId: string | undefined, force?: boolean): boolean {
		const control = this.getControl(controlId)
		if (control) {
			this.triggers.emit('control_press', controlId, pressed, surfaceId)

			control.pressControl(pressed, surfaceId, force)

			return true
		}

		return false
	}

	/**
	 * Execute rotation of a control
	 * @param controlId Id of the control
	 * @param direction Whether the control is rotated to the right
	 * @param surfaceId The surface that initiated this rotate
	 */
	rotateControl(controlId: string, direction: boolean, surfaceId: string | undefined): boolean {
		const control = this.getControl(controlId)
		if (control && control.supportsActionSets) {
			control.rotateControl(direction, surfaceId)
			return true
		}

		return false
	}

	/**
	 * Rename a connection for variables used in the controls
	 * @param labelFrom - the old connection short name
	 * @param labelTo - the new connection short name
	 */
	renameVariables(labelFrom: string, labelTo: string): void {
		for (const control of this.#controls.values()) {
			control.renameVariables(labelFrom, labelTo)
		}
	}

	/**
	 * Delete a control
	 */
	deleteControl(controlId: string): void {
		const control = this.getControl(controlId)
		if (control) {
			control.destroy()
			this.#controls.delete(controlId)

			this.#dbTable.delete(controlId)
		}

		const location = this.#registry.page.store.getLocationOfControlId(controlId)
		if (location) {
			this.#registry.page.store.setControlIdAt(location, null)

			// Notify interested parties
			this.#controlEvents.emit('updateButtonState', location, false, undefined)

			// Force a redraw
			this.#registry.graphics.invalidateButton(location)
		}
	}

	discardTriggerCollections(): void {
		this.#triggerCollections.discardAllCollections()
	}

	exportTriggerCollections(): TriggerCollection[] {
		return this.#triggerCollections.collectionData
	}

	replaceTriggerCollections(collections: TriggerCollection[]): void {
		this.#triggerCollections.replaceCollections(collections)
	}

	/**
	 * Create a control
	 * Danger: This will not delete an existing control from the specified location
	 * @param location Location to place in the grid
	 * @param newType The type of the new control to create (if any)
	 * @returns controlId
	 * @access public
	 */
	createButtonControl(location: ControlLocation, newType: string): string | null {
		if (!this.#registry.page.store.isPageValid(location.pageNumber)) return null

		const controlId = CreateBankControlId(nanoid())
		const newControl = this.createClassForControl(controlId, 'button', newType, false)
		if (!newControl) return null

		this.#controls.set(controlId, newControl)
		this.#registry.page.store.setControlIdAt(location, controlId)

		// Notify interested parties
		this.#controlEvents.emit('updateButtonState', location, false, undefined)

		// Force a redraw
		this.#registry.graphics.invalidateButton(location)

		return controlId
	}

	setTriggerCollectionEnabled(collectionId: string, enabled: boolean | 'toggle'): void {
		this.#triggerCollections.setCollectionEnabled(collectionId, enabled)
	}
	isTriggerCollectionEnabled(collectionId: string, onlyDirect: boolean): boolean {
		return this.#triggerCollections.isCollectionEnabled(collectionId, onlyDirect)
	}

	/**
	 * Update values for some feedbacks
	 * @param connectionId
	 * @param result - object containing new values for the feedbacks that have changed
	 */
	updateFeedbackValues(connectionId: string, result: NewFeedbackValue[]): void {
		if (result.length === 0) return

		const values: Record<string, Record<string, any>> = {}

		for (const item of result) {
			if (!values[item.controlId]) values[item.controlId] = {}

			values[item.controlId][item.id] = item.value
		}

		// Pass values to controls
		for (const [controlId, newValues] of Object.entries(values)) {
			const control = this.getControl(controlId)
			if (control && control.supportsEntities) {
				control.entities.updateFeedbackValues(connectionId, newValues)
			}
		}
	}

	/**
	 * Prune any items on controls which belong to an unknown connectionId
	 * @access public
	 */
	verifyConnectionIds(): void {
		const knownConnectionIds = new Set(this.#registry.instance.getAllInstanceIds())
		knownConnectionIds.add('internal')

		for (const control of this.#controls.values()) {
			if (!control.supportsEntities) continue
			control.entities.verifyConnectionIds(knownConnectionIds)
		}
	}

	createVariablesAndExpressionParser(
		controlLocation: ControlLocation | null | undefined,
		overrideVariableValues: CompanionVariableValues | null
	): VariablesAndExpressionParser {
<<<<<<< HEAD
		const controlId = controlLocation && this.#registry.page.store.getControlIdAt(controlLocation)
		const control = controlId && this.getControl(controlId)

		const variableEntities = control && control.supportsEntities ? control.entities.getLocalVariableEntities() : []

		return this.#registry.variables.values.createVariablesAndExpressionParser(
			controlLocation,
			variableEntities,
=======
		// const controlId = controlLocation && this.#registry.page.getControlIdAt(controlLocation)
		// const control = controlId && this.getControl(controlId)

		// const variableEntities = control && control.supportsEntities ? control.entities.getLocalVariableEntities() : []

		return this.#registry.variables.values.createVariablesAndExpressionParser(
			controlLocation,
			[], //variableEntities,
>>>>>>> 9f10b2d7
			overrideVariableValues
		)
	}
}

export interface NewFeedbackValue {
	id: string
	controlId: string
	value: any
}<|MERGE_RESOLUTION|>--- conflicted
+++ resolved
@@ -16,8 +16,6 @@
 import type { ControlLocation } from '@companion-app/shared/Model/Common.js'
 import { EventEmitter } from 'events'
 import { ControlButtonLayered } from './ControlTypes/Button/Layered.js'
-import { CompanionVariableValues } from '@companion-module/base'
-import { VariablesAndExpressionParser } from '../Variables/VariablesAndExpressionParser.js'
 import type { ControlChangeEvents, ControlCommonEvents, ControlDependencies } from './ControlDependencies.js'
 import LogController from '../Log/Controller.js'
 import { DataStoreTableView } from '../Data/StoreBase.js'
@@ -33,12 +31,9 @@
 import { createControlsTrpcRouter } from './ControlsTrpcRouter.js'
 import z from 'zod'
 import { SomeControlModel, UIControlUpdate } from '@companion-app/shared/Model/Controls.js'
-<<<<<<< HEAD
 import { createStylesTrpcRouter } from './StylesTrpcRouter.js'
-=======
 import { CompanionVariableValues } from '@companion-module/base'
 import type { VariablesAndExpressionParser } from '../Variables/VariablesAndExpressionParser.js'
->>>>>>> 9f10b2d7
 
 /**
  * The class that manages the controls
@@ -603,7 +598,6 @@
 		controlLocation: ControlLocation | null | undefined,
 		overrideVariableValues: CompanionVariableValues | null
 	): VariablesAndExpressionParser {
-<<<<<<< HEAD
 		const controlId = controlLocation && this.#registry.page.store.getControlIdAt(controlLocation)
 		const control = controlId && this.getControl(controlId)
 
@@ -612,16 +606,6 @@
 		return this.#registry.variables.values.createVariablesAndExpressionParser(
 			controlLocation,
 			variableEntities,
-=======
-		// const controlId = controlLocation && this.#registry.page.getControlIdAt(controlLocation)
-		// const control = controlId && this.getControl(controlId)
-
-		// const variableEntities = control && control.supportsEntities ? control.entities.getLocalVariableEntities() : []
-
-		return this.#registry.variables.values.createVariablesAndExpressionParser(
-			controlLocation,
-			[], //variableEntities,
->>>>>>> 9f10b2d7
 			overrideVariableValues
 		)
 	}
