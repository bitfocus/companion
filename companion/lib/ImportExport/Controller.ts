/*
 * This file is part of the Companion project
 * Copyright (c) 2018 Bitfocus AS
 * Authors: William Viker <william@bitfocus.io>, Håkon Nessjøen <haakon@bitfocus.io>
 *
 * This program is free software.
 * You should have received a copy of the MIT licence as well as the Bitfocus
 * Individual Contributor License Agreement for companion along with
 * this program.
 */

import { upgradeImport } from '../Data/Upgrade.js'
import { cloneDeep } from 'lodash-es'
import { CreateTriggerControlId, validateActionSetId } from '@companion-app/shared/ControlId.js'
import yaml from 'yaml'
import zlib from 'node:zlib'
import { ReferencesVisitors } from '../Resources/Visitors/ReferencesVisitors.js'
import LogController from '../Log/Controller.js'
import { nanoid } from 'nanoid'
import type express from 'express'
import type {
	ExportControlv6,
	ExportFullv6,
	ExportInstancesv6,
	ExportPageContentv6,
	ExportTriggerContentv6,
} from '@companion-app/shared/Model/ExportModel.js'
import type { UserConfigGridSize } from '@companion-app/shared/Model/UserConfigModel.js'
import type { AppInfo } from '../Registry.js'
import {
	zodClientImportSelection,
	zodClientResetSelection,
	type ClientImportObject,
	type ClientPageInfo,
	type ClientResetSelection,
	type ConnectionRemappings,
} from '@companion-app/shared/Model/ImportExport.js'
import type { TriggerModel } from '@companion-app/shared/Model/TriggerModel.js'
import type { ActionSetsModel } from '@companion-app/shared/Model/ActionModel.js'
import type { NormalButtonModel, SomeButtonModel } from '@companion-app/shared/Model/ButtonModel.js'
import type { ControlLocation } from '@companion-app/shared/Model/Common.js'
import type { InstanceController } from '../Instance/Controller.js'
import type { DataUserConfig } from '../Data/UserConfig.js'
import type { VariablesController } from '../Variables/Controller.js'
import type { ControlsController } from '../Controls/Controller.js'
import type { PageController } from '../Page/Controller.js'
import type { SurfaceController } from '../Surface/Controller.js'
import type { GraphicsController } from '../Graphics/Controller.js'
import type { InternalController } from '../Internal/Controller.js'
import type { SomeEntityModel } from '@companion-app/shared/Model/EntityModel.js'
import { ExportController } from './Export.js'
import { FILE_VERSION } from './Constants.js'
import { MultipartUploader } from '../Resources/MultipartUploader.js'
import { publicProcedure, router, toIterable } from '../UI/TRPC.js'
import { zodLocation } from '../Graphics/Preview.js'
import z from 'zod'
import { EventEmitter } from 'node:events'
import { BackupController } from './Backups.js'
import type { DataDatabase } from '../Data/Database.js'

const MAX_IMPORT_FILE_SIZE = 1024 * 1024 * 500 // 500MB. This is small enough that it can be kept in memory

const find_smallest_grid_for_page = (pageInfo: ExportPageContentv6): UserConfigGridSize => {
	const gridSize: UserConfigGridSize = {
		minColumn: 0,
		maxColumn: 7,
		minRow: 0,
		maxRow: 3,
	}

	// Scan through the data in the export, to find the minimum possible grid size
	for (const [row0, rowObj] of Object.entries(pageInfo.controls || {})) {
		const row = Number(row0)
		let foundControl = false

		for (const column0 of Object.keys(rowObj)) {
			const column = Number(column0)

			if (!rowObj[column]) continue
			foundControl = true

			if (column < gridSize.minColumn) gridSize.minColumn = column
			if (column > gridSize.maxColumn) gridSize.maxColumn = column
		}

		if (foundControl) {
			if (row < gridSize.minRow) gridSize.minRow = row
			if (row > gridSize.maxRow) gridSize.maxRow = row
		}
	}

	return gridSize
}

export class ImportExportController {
	readonly #logger = LogController.createLogger('ImportExport/Controller')

	readonly #controlsController: ControlsController
	readonly #graphicsController: GraphicsController
	readonly #instancesController: InstanceController
	readonly #internalModule: InternalController
	readonly #pagesController: PageController
	readonly #surfacesController: SurfaceController
	readonly #userConfigController: DataUserConfig
	readonly #variablesController: VariablesController
	readonly #backupController: BackupController

	readonly #exportController: ExportController

	readonly #multipartUploader = new MultipartUploader<[string | null, ClientImportObject | null]>(
		'ImportExport/Controller',
		MAX_IMPORT_FILE_SIZE,
		async (_name, data, _updateProgress, sessionCtx) => {
			let dataStr: string
			try {
				dataStr = await new Promise((resolve, reject) => {
					zlib.gunzip(data, (err, data) => {
						if (err) reject(err)
						else resolve(data?.toString() || dataStr)
					})
				})
			} catch (_e) {
				// Ignore, it is probably not compressed
				dataStr = data.toString('utf-8')
			}

			let rawObject
			try {
				// YAML parser will handle JSON too
				rawObject = yaml.parse(dataStr)
			} catch (_e) {
				return ['File is corrupted or unknown format', null]
			}

			if (rawObject.version > FILE_VERSION) {
				return ['File was saved with a newer unsupported version of Companion', null]
			}

			if (rawObject.type !== 'full' && rawObject.type !== 'page' && rawObject.type !== 'trigger_list') {
				return ['Unknown import type', null]
			}

			let object = upgradeImport(rawObject)

			// fix any db instances missing the upgradeIndex property
			if (object.instances) {
				for (const inst of Object.values(object.instances)) {
					if (inst) {
						inst.lastUpgradeIndex = inst.lastUpgradeIndex ?? -1
					}
				}
			}

			if (object.type === 'trigger_list') {
				object = {
					type: 'full',
					version: FILE_VERSION,
					companionBuild: object.companionBuild,
					triggers: object.triggers,
					triggerCollections: object.triggerCollections,
					instances: object.instances,
					connectionCollections: object.connectionCollections,
				} satisfies ExportFullv6
			}

			// Store the object on the client
			sessionCtx.pendingImport = {
				object,
				timeout: null, // TODO
			}

			// Build a minimal object to send back to the client
			const clientObject: ClientImportObject = {
				type: object.type,
				instances: {},
				controls: 'pages' in object,
				customVariables: 'custom_variables' in object,
				surfaces: 'surfaces' in object,
				triggers: 'triggers' in object,
				userconfig: 'userconfig' in object,
			}

			for (const [instanceId, instance] of Object.entries(object.instances || {})) {
				if (!instance || instanceId === 'internal' || instanceId === 'bitfocus-companion') continue

				clientObject.instances[instanceId] = {
					instance_type: instance.instance_type,
					moduleVersionId: instance.moduleVersionId ?? null,
					label: instance.label,
					sortOrder: instance.sortOrder,
				}
			}

			function simplifyPageForClient(pageInfo: ExportPageContentv6): ClientPageInfo {
				return {
					name: pageInfo.name,
					gridSize: find_smallest_grid_for_page(pageInfo),
				}
			}

			if (object.type === 'page') {
				clientObject.page = simplifyPageForClient(object.page)
				clientObject.oldPageNumber = object.oldPageNumber || 1
			} else {
				if (object.pages) {
					clientObject.pages = Object.fromEntries(
						Object.entries(object.pages).map(([id, pageInfo]) => [id, simplifyPageForClient(pageInfo)])
					)
				}

				// Simplify triggers
				if (object.triggers) {
					clientObject.triggers = {}

					for (const [id, trigger] of Object.entries(object.triggers)) {
						clientObject.triggers[id] = {
							name: trigger.options.name,
						}
					}
				}
			}

			// rest is done from browser
			return [null, clientObject]
		}
	)

	/**
	 * If there is a current import task that clients should be aware of, this will be set
	 */
	#currentImportTask: 'reset' | 'import' | null = null

	readonly #taskEvents = new EventEmitter<{ taskChange: [status: 'reset' | 'import' | null] }>()

	constructor(
		appInfo: AppInfo,
		apiRouter: express.Router,
		db: DataDatabase,
		controls: ControlsController,
		graphics: GraphicsController,
		instance: InstanceController,
		internalModule: InternalController,
		page: PageController,
		surfaces: SurfaceController,
		userconfig: DataUserConfig,
		variablesController: VariablesController
	) {
		this.#controlsController = controls
		this.#graphicsController = graphics
		this.#instancesController = instance
		this.#internalModule = internalModule
		this.#pagesController = page
		this.#surfacesController = surfaces
		this.#userConfigController = userconfig
		this.#variablesController = variablesController

		this.#taskEvents.setMaxListeners(0)

		this.#exportController = new ExportController(
			appInfo,
			apiRouter,
			controls,
			instance,
			page,
			surfaces,
			userconfig,
			variablesController
		)

		// Initialize the backup controller
		this.#backupController = new BackupController(
			appInfo,
			db,
			this.#userConfigController,
			variablesController.values,
			this.#exportController
		)

		// Initialize with current user config for backups
		const backupRules = this.#userConfigController.getKey('backups')
		this.#backupController.initializeWithConfig(backupRules || [])
	}

	async #checkOrRunImportTask<T>(newTaskType: 'reset' | 'import', executeFn: () => Promise<T>): Promise<T> {
		if (this.#currentImportTask) throw new Error('Another operation is in progress')

		this.#currentImportTask = newTaskType
		this.#taskEvents.emit('taskChange', this.#currentImportTask)

<<<<<<< HEAD
				// import userconfig
				if (!config || config.userconfig) {
					this.#userConfigController.setKeys(data.userconfig || {})
				}

				// import custom variables
				if (!config || config.customVariables) {
					if (data.customVariablesCollections) {
						this.#variablesController.custom.replaceCollections(data.customVariablesCollections)
					}
=======
		try {
			return await executeFn()
		} finally {
			this.#currentImportTask = null
			this.#taskEvents.emit('taskChange', this.#currentImportTask)
		}
	}
>>>>>>> 9ef0c7ca

	createTrpcRouter() {
		const self = this
		return router({
			prepareImport: this.#multipartUploader.createTrpcRouter(),
			backupRules: this.#backupController.createTrpcRouter(),

			importExportTaskStatus: publicProcedure.subscription(async function* ({ signal }) {
				const changes = toIterable(self.#taskEvents, 'taskChange', signal)

				yield self.#currentImportTask

				for await (const [change] of changes) {
					yield change
				}
			}),

			abort: publicProcedure.mutation(async ({ ctx }) => {
				// Clear the pending import
				delete ctx.pendingImport
			}),

			resetConfiguration: publicProcedure.input(zodClientResetSelection).mutation(async ({ input, ctx }) => {
				// Make sure no import is pending
				delete ctx.pendingImport

				return this.#checkOrRunImportTask('reset', async () => {
					return this.#reset(input)
				})
			}),

			controlPreview: publicProcedure
				.input(
					z.object({
						location: zodLocation,
					})
				)
				.query(async ({ input, ctx }) => {
					const importObject = ctx.pendingImport?.object
					if (!importObject) return null

					let importPage
					if (importObject.type === 'page') {
						importPage = importObject.page
					} else if (importObject.type === 'full') {
						importPage = importObject.pages?.[input.location.pageNumber]
					}
					if (!importPage) return null

					const controlObj = importPage.controls?.[input.location.row]?.[input.location.column]
					if (!controlObj) return null

					const res = await this.#graphicsController.drawPreview({
						...controlObj.style,
						style: controlObj.type,
					})
					return res?.style ? (res?.asDataUrl ?? null) : null
				}),

			importSinglePage: publicProcedure
				.input(
					z.object({
						targetPage: z.number().int().min(1),
						sourcePage: z.number().int().min(1),
						connectionIdRemapping: z.record(z.string(), z.string().optional()),
					})
				)
				.mutation(async ({ input, ctx }) => {
					return this.#checkOrRunImportTask('import', async () => {
						const data = ctx.pendingImport?.object
						if (!data) throw new Error('No in-progress import object')

						let topage = input.targetPage
						let frompage = input.sourcePage

						if (topage === -1) {
							// Add a new page at the end
							const currentPageCount = this.#pagesController.getPageCount()
							topage = currentPageCount + 1
							this.#pagesController.insertPages(topage, ['Importing Page'])
						} else {
							const oldPageInfo = this.#pagesController.getPageInfo(topage, false)
							if (!oldPageInfo) throw new Error('Invalid target page')
						}

						let pageInfo

						if (data.type === 'full' && data.pages) {
							pageInfo = data.pages[frompage]

							// continue below
						} else if (data.type === 'page') {
							pageInfo = data.page

							frompage = data.oldPageNumber || 1

							// continue below
						} else {
							throw new Error('Cannot import page ')
						}

						if (!pageInfo) throw new Error(`No matching page to import`)

						// Setup the new instances
						const instanceIdMap = this.#importInstances(data.instances, input.connectionIdRemapping)

						// Cleanup the old page
						const discardedControlIds = this.#pagesController.resetPage(topage)
						for (const controlId of discardedControlIds) {
							this.#controlsController.deleteControl(controlId)
						}
						this.#graphicsController.clearAllForPage(topage)

						this.#performPageImport(pageInfo, topage, instanceIdMap)

						// Report the used remap to the ui, for future imports
						const instanceRemap2: ConnectionRemappings = {}
						for (const [id, obj] of Object.entries(instanceIdMap)) {
							instanceRemap2[id] = obj.id
						}

						return instanceRemap2
					})
				}),

			importTriggers: publicProcedure
				.input(
					z.object({
						selectedTriggerIds: z.array(z.string()),
						connectionIdRemapping: z.record(z.string(), z.string().optional()),
						replaceExisting: z.boolean(),
					})
				)
				.mutation(async ({ input, ctx }) => {
					return this.#checkOrRunImportTask('import', async () => {
						const data = ctx.pendingImport?.object
						if (!data) throw new Error('No in-progress import object')

						if (data.type === 'page' || !data.triggers) throw new Error('No triggers in import')

						// Remove existing triggers
						if (input.replaceExisting) {
							const controls = this.#controlsController.getAllControls()
							for (const [controlId, control] of controls.entries()) {
								if (control.type === 'trigger') {
									this.#controlsController.deleteControl(controlId)
								}
							}
						}

						// Setup the new instances
						const instanceIdMap = this.#importInstances(data.instances, input.connectionIdRemapping)

						const idsToImport = new Set(input.selectedTriggerIds)
						for (const id of idsToImport) {
							const trigger = data.triggers[id]

							let controlId = CreateTriggerControlId(id)
							// If trigger already exists, generate a new id
							if (this.#controlsController.getControl(controlId)) controlId = CreateTriggerControlId(nanoid())

							const fixedControlObj = this.#fixupTriggerControl(trigger, instanceIdMap)
							this.#controlsController.importTrigger(controlId, fixedControlObj)
						}

						// Report the used remap to the ui, for future imports
						const instanceRemap2: ConnectionRemappings = {}
						for (const [id, obj] of Object.entries(instanceIdMap)) {
							instanceRemap2[id] = obj.id
						}

						return instanceRemap2
					})
				}),

			importFull: publicProcedure.input(zodClientImportSelection).mutation(async ({ input, ctx }) => {
				return this.#checkOrRunImportTask('import', async () => {
					const data = ctx.pendingImport?.object
					if (!data) throw new Error('No in-progress import object')

					if (data.type !== 'full') throw new Error('Invalid import object')

					// Destroy old stuff
					await this.#reset(undefined, !input || input.buttons)

					// import custom variables
					if (!input || input.customVariables) {
						if (data.customVariablesCollections) {
							this.#variablesController.custom.replaceCollections(data.customVariablesCollections)
						}

						this.#variablesController.custom.replaceDefinitions(data.custom_variables || {})
					}

					// Import connection collections if provided
					if (data.connectionCollections) {
						this.#instancesController.collections.replaceCollections(data.connectionCollections)
					}

					// Always Import instances
					const instanceIdMap = this.#importInstances(data.instances, {})

					if (data.pages && (!input || input.buttons)) {
						// Import pages
						for (const [pageNumber0, pageInfo] of Object.entries(data.pages)) {
							if (!pageInfo) continue

							const pageNumber = Number(pageNumber0)
							if (isNaN(pageNumber)) {
								this.#logger.warn(`Invalid page number: ${pageNumber0}`)
								continue
							}

							// Ensure the page exists
							const insertPageCount = pageNumber - this.#pagesController.getPageCount()
							if (insertPageCount > 0) {
								this.#pagesController.insertPages(
									this.#pagesController.getPageCount() + 1,
									new Array(insertPageCount).fill('Page')
								)
							}

							this.#performPageImport(pageInfo, pageNumber, instanceIdMap)
						}
					}

					if (!input || input.surfaces) {
						this.#surfacesController.importSurfaces(data.surfaceGroups || {}, data.surfaces || {})
					}

					if (!input || input.triggers) {
						// Import trigger collections if provided
						if (data.triggerCollections) {
							this.#controlsController.replaceTriggerCollections(data.triggerCollections)
						}

						for (const [id, trigger] of Object.entries(data.triggers || {})) {
							const controlId = CreateTriggerControlId(id)
							const fixedControlObj = this.#fixupTriggerControl(trigger, instanceIdMap)
							this.#controlsController.importTrigger(controlId, fixedControlObj)
						}
					}

					// trigger startup triggers to run
					setImmediate(() => {
						this.#controlsController.triggers.emit('startup')
					})
				})
			}),
		})
	}

	#performPageImport = (
		pageInfo: ExportPageContentv6,
		topage: number,
		instanceIdMap: InstanceAppliedRemappings
	): void => {
		{
			// Ensure the configured grid size is large enough for the import
			const requiredSize = pageInfo.gridSize || find_smallest_grid_for_page(pageInfo)
			const currentSize = this.#userConfigController.getKey('gridSize')
			const updatedSize: Partial<UserConfigGridSize> = {}
			if (currentSize.minColumn > requiredSize.minColumn) updatedSize.minColumn = Number(requiredSize.minColumn)
			if (currentSize.maxColumn < requiredSize.maxColumn) updatedSize.maxColumn = Number(requiredSize.maxColumn)
			if (currentSize.minRow > requiredSize.minRow) updatedSize.minRow = Number(requiredSize.minRow)
			if (currentSize.maxRow < requiredSize.maxRow) updatedSize.maxRow = Number(requiredSize.maxRow)

			if (Object.keys(updatedSize).length > 0) {
				this.#userConfigController.setKey('gridSize', {
					...currentSize,
					...updatedSize,
				})
			}
		}

		// Import the new page
		this.#pagesController.setPageName(topage, pageInfo.name)

		// Import the controls
		for (const [row, rowObj] of Object.entries(pageInfo.controls)) {
			for (const [column, control] of Object.entries(rowObj)) {
				if (control) {
					// Import the control
					const fixedControlObj = this.#fixupControl(cloneDeep(control), instanceIdMap)

					const location: ControlLocation = {
						pageNumber: Number(topage),
						column: Number(column),
						row: Number(row),
					}
					this.#controlsController.importControl(location, fixedControlObj)
				}
			}
		}
	}

	async #reset(config: ClientResetSelection | undefined, skipNavButtons = false): Promise<'ok'> {
		const controls = this.#controlsController.getAllControls()

		if (!config || config.buttons) {
			for (const [controlId, control] of controls.entries()) {
				if (control.type !== 'trigger') {
					this.#controlsController.deleteControl(controlId)
				}
			}

			// Reset page 1
			this.#pagesController.resetPage(1) // Note: controls were already deleted above
			if (!skipNavButtons) {
				this.#pagesController.createPageDefaultNavButtons(1)
			}
			this.#graphicsController.clearAllForPage(1)

			// Delete other pages
			const pageCount = this.#pagesController.getPageCount()
			for (let pageNumber = pageCount; pageNumber >= 2; pageNumber--) {
				this.#pagesController.deletePage(pageNumber) // Note: controls were already deleted above
			}

			// reset the size
			this.#userConfigController.resetKey('gridSize')
		}

		if (!config || config.connections) {
			await this.#instancesController.deleteAllInstances(true)
		}

		if (!config || config.surfaces) {
			await this.#surfacesController.reset()
		}

		if (!config || config.triggers) {
			for (const [controlId, control] of controls.entries()) {
				if (control.type === 'trigger') {
					this.#controlsController.deleteControl(controlId)
				}
			}
			this.#controlsController.discardTriggerCollections()
		}

		if (!config || config.customVariables) {
			this.#variablesController.custom.reset()
		}

		if (!config || config.userconfig) {
			this.#userConfigController.reset()
		}

		return 'ok'
	}

	#importInstances(
		instances: ExportInstancesv6 | undefined,
		instanceRemapping: ConnectionRemappings
	): InstanceAppliedRemappings {
		const instanceIdMap: InstanceAppliedRemappings = {}

		if (instances) {
			const instanceEntries = Object.entries(instances).filter((ent) => !!ent[1])

			for (const [oldId, obj] of instanceEntries) {
				if (!obj || !obj.label) continue

				const remapId = instanceRemapping[oldId]
				const remapLabel = remapId ? this.#instancesController.getLabelForInstance(remapId) : undefined
				if (remapId === '_ignore') {
					// Ignore
					instanceIdMap[oldId] = { id: '_ignore', label: 'Ignore' }
				} else if (remapId && remapLabel) {
					// Reuse an existing instance
					instanceIdMap[oldId] = {
						id: remapId,
						label: remapLabel,
						lastUpgradeIndex: obj.lastUpgradeIndex,
						oldLabel: obj.label,
					}
				} else {
					// Create a new instance
					const [newId, newConfig] = this.#instancesController.addInstanceWithLabel(
						{ type: obj.instance_type },
						obj.label,
						{
							versionId: obj.moduleVersionId ?? null,
							updatePolicy: obj.updatePolicy,
							disabled: true,
							collectionId: obj.collectionId,
							sortOrder: obj.sortOrder ?? 0,
						}
					)
					if (newId && newConfig) {
						this.#instancesController.setInstanceLabelAndConfig(newId, {
							label: null,
							config: 'config' in obj ? obj.config : null,
							secrets: 'secrets' in obj ? obj.secrets : null,
							updatePolicy: null,
							upgradeIndex: obj.lastUpgradeIndex,
						})

						if (!('enabled' in obj) || obj.enabled !== false) {
							this.#instancesController.enableDisableInstance(newId, true)
						}

						instanceIdMap[oldId] = {
							id: newId,
							label: newConfig.label,
							lastUpgradeIndex: obj.lastUpgradeIndex,
							oldLabel: obj.label,
						}
					}
				}
			}
		}

		// Force the internal module mapping
		instanceIdMap['internal'] = { id: 'internal', label: 'internal' }
		instanceIdMap['bitfocus-companion'] = { id: 'internal', label: 'internal' }

		// Ensure any group references are valid
		this.#instancesController.collections.removeUnknownCollectionReferences()

		return instanceIdMap
	}

	#fixupTriggerControl(control: ExportTriggerContentv6, instanceIdMap: InstanceAppliedRemappings): TriggerModel {
		// Future: this does not feel durable

		const connectionLabelRemap: Record<string, string> = {}
		const connectionIdRemap: Record<string, string> = {}
		for (const [oldId, info] of Object.entries(instanceIdMap)) {
			if (info.oldLabel && info.label !== info.oldLabel) {
				connectionLabelRemap[info.oldLabel] = info.label
			}
			if (info.id && info.id !== oldId) {
				connectionIdRemap[oldId] = info.id
			}
		}

		const result: TriggerModel = {
			type: 'trigger',
			options: cloneDeep(control.options),
			actions: [],
			condition: [],
			events: control.events,
		}

		if (control.condition) {
			result.condition = fixupEntitiesRecursive(instanceIdMap, cloneDeep(control.condition))
		}

		if (control.actions) {
			result.actions = fixupEntitiesRecursive(instanceIdMap, cloneDeep(control.actions))
		}

		ReferencesVisitors.fixupControlReferences(
			this.#internalModule,
			{
				connectionLabels: connectionLabelRemap,
				connectionIds: connectionIdRemap,
			},
			undefined,
			result.condition.concat(result.actions),
			[],
			result.events || [],
			false
		)

		return result
	}

	#fixupControl(control: ExportControlv6, instanceIdMap: InstanceAppliedRemappings): SomeButtonModel {
		// Future: this does not feel durable

		if (control.type === 'pagenum' || control.type === 'pageup' || control.type === 'pagedown') {
			return {
				type: control.type,
			}
		}

		const connectionLabelRemap: Record<string, string> = {}
		const connectionIdRemap: Record<string, string> = {}
		for (const [oldId, info] of Object.entries(instanceIdMap)) {
			if (info.oldLabel && info.label !== info.oldLabel) {
				connectionLabelRemap[info.oldLabel] = info.label
			}
			if (info.id && info.id !== oldId) {
				connectionIdRemap[oldId] = info.id
			}
		}

		const result: NormalButtonModel = {
			type: 'button',
			options: cloneDeep(control.options),
			style: cloneDeep(control.style),
			feedbacks: [],
			steps: {},
		}

		if (control.feedbacks) {
			result.feedbacks = fixupEntitiesRecursive(instanceIdMap, cloneDeep(control.feedbacks))
		}

		const allEntities: SomeEntityModel[] = [...result.feedbacks]
		if (control.steps) {
			for (const [stepId, step] of Object.entries<any>(control.steps)) {
				const newStepSets: ActionSetsModel = {
					down: [],
					up: [],
					rotate_left: undefined,
					rotate_right: undefined,
				}
				result.steps[stepId] = {
					action_sets: newStepSets,
					options: cloneDeep(step.options),
				}

				for (const [setId, action_set] of Object.entries<any>(step.action_sets)) {
					const setIdSafe = validateActionSetId(setId as any)
					if (setIdSafe === undefined) {
						this.#logger.warn(`Invalid set id: ${setId}`)
						continue
					}

					const newActions = fixupEntitiesRecursive(instanceIdMap, cloneDeep(action_set))

					newStepSets[setIdSafe] = newActions
					allEntities.push(...newActions)
				}
			}
		}

		ReferencesVisitors.fixupControlReferences(
			this.#internalModule,
			{
				connectionLabels: connectionLabelRemap,
				connectionIds: connectionIdRemap,
			},
			result.style,
			allEntities,
			[],
			[],
			false
		)

		return result
	}
}

type InstanceAppliedRemappings = Record<
	string,
	{ id: string; label: string; lastUpgradeIndex?: number; oldLabel?: string }
>

function fixupEntitiesRecursive(
	instanceIdMap: InstanceAppliedRemappings,
	entities: SomeEntityModel[]
): SomeEntityModel[] {
	const newEntities: SomeEntityModel[] = []
	for (const entity of entities) {
		if (!entity) continue

		const instanceInfo = instanceIdMap[entity.connectionId]
		if (!instanceInfo) continue

		let newChildren: Record<string, SomeEntityModel[]> | undefined
		if (entity.connectionId === 'internal' && entity.children) {
			newChildren = {}
			for (const [group, childEntities] of Object.entries(entity.children)) {
				if (!childEntities) continue

				newChildren[group] = fixupEntitiesRecursive(instanceIdMap, childEntities)
			}
		}

		newEntities.push({
			...entity,
			connectionId: instanceInfo.id,
			upgradeIndex: instanceInfo.lastUpgradeIndex,
			children: newChildren,
		})
	}
	return newEntities
}<|MERGE_RESOLUTION|>--- conflicted
+++ resolved
@@ -287,18 +287,6 @@
 		this.#currentImportTask = newTaskType
 		this.#taskEvents.emit('taskChange', this.#currentImportTask)
 
-<<<<<<< HEAD
-				// import userconfig
-				if (!config || config.userconfig) {
-					this.#userConfigController.setKeys(data.userconfig || {})
-				}
-
-				// import custom variables
-				if (!config || config.customVariables) {
-					if (data.customVariablesCollections) {
-						this.#variablesController.custom.replaceCollections(data.customVariablesCollections)
-					}
-=======
 		try {
 			return await executeFn()
 		} finally {
@@ -306,7 +294,6 @@
 			this.#taskEvents.emit('taskChange', this.#currentImportTask)
 		}
 	}
->>>>>>> 9ef0c7ca
 
 	createTrpcRouter() {
 		const self = this
@@ -491,6 +478,11 @@
 
 					// Destroy old stuff
 					await this.#reset(undefined, !input || input.buttons)
+          
+          // import userconfig
+          if (!config || config.userconfig) {
+            this.#userConfigController.setKeys(data.userconfig || {})
+          }
 
 					// import custom variables
 					if (!input || input.customVariables) {
