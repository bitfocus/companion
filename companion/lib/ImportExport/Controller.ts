/*
 * This file is part of the Companion project
 * Copyright (c) 2018 Bitfocus AS
 * Authors: William Viker <william@bitfocus.io>, Håkon Nessjøen <haakon@bitfocus.io>
 *
 * This program is free software.
 * You should have received a copy of the MIT licence as well as the Bitfocus
 * Individual Contributor License Agreement for companion along with
 * this program.
 */

import { upgradeImport } from '../Data/Upgrade.js'
import { cloneDeep } from 'lodash-es'
import { CreateTriggerControlId, validateActionSetId } from '@companion-app/shared/ControlId.js'
import yaml from 'yaml'
import zlib from 'node:zlib'
import LogController from '../Log/Controller.js'
import { VisitorReferencesUpdater } from '../Resources/Visitors/ReferencesUpdater.js'
import { nanoid } from 'nanoid'
import type express from 'express'
import type {
	ExportControlv6,
	ExportFullv6,
	ExportInstancesv6,
	ExportPageContentv6,
	ExportTriggerContentv6,
} from '@companion-app/shared/Model/ExportModel.js'
import type { UserConfigGridSize } from '@companion-app/shared/Model/UserConfigModel.js'
import type { AppInfo } from '../Registry.js'
import {
	zodClientImportSelection,
	zodClientResetSelection,
	type ClientImportObject,
	type ClientPageInfo,
	type ClientResetSelection,
	type ConnectionRemappings,
} from '@companion-app/shared/Model/ImportExport.js'
import type { TriggerModel } from '@companion-app/shared/Model/TriggerModel.js'
import type { ActionSetsModel } from '@companion-app/shared/Model/ActionModel.js'
import type {
	ButtonModelBase,
	LayeredButtonModel,
	NormalButtonModel,
	SomeButtonModel,
} from '@companion-app/shared/Model/ButtonModel.js'
import type { ControlLocation } from '@companion-app/shared/Model/Common.js'
import type { InstanceController } from '../Instance/Controller.js'
import type { DataUserConfig } from '../Data/UserConfig.js'
import type { VariablesController } from '../Variables/Controller.js'
import type { ControlsController } from '../Controls/Controller.js'
import type { PageController } from '../Page/Controller.js'
import type { SurfaceController } from '../Surface/Controller.js'
import type { GraphicsController } from '../Graphics/Controller.js'
import type { InternalController } from '../Internal/Controller.js'
import type { SomeEntityModel } from '@companion-app/shared/Model/EntityModel.js'
import { ExportController } from './Export.js'
import { FILE_VERSION } from './Constants.js'
import { MultipartUploader } from '../Resources/MultipartUploader.js'
import { publicProcedure, router, toIterable } from '../UI/TRPC.js'
<<<<<<< HEAD
=======
import { zodLocation } from '../Preview/Graphics.js'
>>>>>>> 9f10b2d7
import z from 'zod'
import { EventEmitter } from 'node:events'
import { BackupController } from './Backups.js'
import type { DataDatabase } from '../Data/Database.js'
import { zodLocation } from '../Preview/Graphics.js'

const MAX_IMPORT_FILE_SIZE = 1024 * 1024 * 500 // 500MB. This is small enough that it can be kept in memory

const find_smallest_grid_for_page = (pageInfo: ExportPageContentv6): UserConfigGridSize => {
	const gridSize: UserConfigGridSize = {
		minColumn: 0,
		maxColumn: 7,
		minRow: 0,
		maxRow: 3,
	}

	// Scan through the data in the export, to find the minimum possible grid size
	for (const [row0, rowObj] of Object.entries(pageInfo.controls || {})) {
		const row = Number(row0)
		let foundControl = false

		for (const column0 of Object.keys(rowObj)) {
			const column = Number(column0)

			if (!rowObj[column]) continue
			foundControl = true

			if (column < gridSize.minColumn) gridSize.minColumn = column
			if (column > gridSize.maxColumn) gridSize.maxColumn = column
		}

		if (foundControl) {
			if (row < gridSize.minRow) gridSize.minRow = row
			if (row > gridSize.maxRow) gridSize.maxRow = row
		}
	}

	return gridSize
}

export class ImportExportController {
	readonly #logger = LogController.createLogger('ImportExport/Controller')

	readonly #controlsController: ControlsController
	readonly #graphicsController: GraphicsController
	readonly #instancesController: InstanceController
	readonly #internalModule: InternalController
	readonly #pagesController: PageController
	readonly #surfacesController: SurfaceController
	readonly #userConfigController: DataUserConfig
	readonly #variablesController: VariablesController
	readonly #backupController: BackupController

	readonly #exportController: ExportController

	readonly #multipartUploader = new MultipartUploader<[string | null, ClientImportObject | null], null>(
		'ImportExport/Controller',
		MAX_IMPORT_FILE_SIZE,
		async (_name, data, _userData, _updateProgress, sessionCtx) => {
			let dataStr: string
			try {
				dataStr = await new Promise((resolve, reject) => {
					zlib.gunzip(data, (err, data) => {
						if (err) reject(err)
						else resolve(data?.toString() || dataStr)
					})
				})
			} catch (_e) {
				// Ignore, it is probably not compressed
				dataStr = data.toString('utf-8')
			}

			let rawObject
			try {
				// YAML parser will handle JSON too
				rawObject = yaml.parse(dataStr)
			} catch (_e) {
				return ['File is corrupted or unknown format', null]
			}

			if (rawObject.version > FILE_VERSION) {
				return ['File was saved with a newer unsupported version of Companion', null]
			}

			if (rawObject.type !== 'full' && rawObject.type !== 'page' && rawObject.type !== 'trigger_list') {
				return ['Unknown import type', null]
			}

			let object = upgradeImport(rawObject)

			// fix any db instances missing the upgradeIndex property
			if (object.instances) {
				for (const inst of Object.values(object.instances)) {
					if (inst) {
						inst.lastUpgradeIndex = inst.lastUpgradeIndex ?? -1
					}
				}
			}

			if (object.type === 'trigger_list') {
				object = {
					type: 'full',
					version: FILE_VERSION,
					companionBuild: object.companionBuild,
					triggers: object.triggers,
					triggerCollections: object.triggerCollections,
					instances: object.instances,
					connectionCollections: object.connectionCollections,
				} satisfies ExportFullv6
			}

			// Store the object on the client
			sessionCtx.pendingImport = {
				object,
				timeout: null, // TODO
			}

			// Build a minimal object to send back to the client
			const clientObject: ClientImportObject = {
				type: object.type,
				instances: {},
				controls: 'pages' in object,
				customVariables: 'custom_variables' in object,
				surfaces: 'surfaces' in object,
				triggers: 'triggers' in object,
				imageLibrary: 'imageLibrary' in object,
			}

			for (const [instanceId, instance] of Object.entries(object.instances || {})) {
				if (!instance || instanceId === 'internal' || instanceId === 'bitfocus-companion') continue

				clientObject.instances[instanceId] = {
					instance_type: instance.instance_type,
					moduleVersionId: instance.moduleVersionId ?? null,
					label: instance.label,
					sortOrder: instance.sortOrder,
				}
			}

			function simplifyPageForClient(pageInfo: ExportPageContentv6): ClientPageInfo {
				return {
					name: pageInfo.name,
					gridSize: find_smallest_grid_for_page(pageInfo),
				}
			}

			if (object.type === 'page') {
				clientObject.page = simplifyPageForClient(object.page)
				clientObject.oldPageNumber = object.oldPageNumber || 1
			} else {
				if (object.pages) {
					clientObject.pages = Object.fromEntries(
						Object.entries(object.pages).map(([id, pageInfo]) => [id, simplifyPageForClient(pageInfo)])
					)
				}

				// Simplify triggers
				if (object.triggers) {
					clientObject.triggers = {}

					for (const [id, trigger] of Object.entries(object.triggers)) {
						clientObject.triggers[id] = {
							name: trigger.options.name,
						}
					}
				}
			}

			// rest is done from browser
			return [null, clientObject]
		}
	)

	/**
	 * If there is a current import task that clients should be aware of, this will be set
	 */
	#currentImportTask: 'reset' | 'import' | null = null

	readonly #taskEvents = new EventEmitter<{ taskChange: [status: 'reset' | 'import' | null] }>()

	constructor(
		appInfo: AppInfo,
		apiRouter: express.Router,
		db: DataDatabase,
		controls: ControlsController,
		graphics: GraphicsController,
		instance: InstanceController,
		internalModule: InternalController,
		page: PageController,
		surfaces: SurfaceController,
		userconfig: DataUserConfig,
		variablesController: VariablesController
	) {
		this.#controlsController = controls
		this.#graphicsController = graphics
		this.#instancesController = instance
		this.#internalModule = internalModule
		this.#pagesController = page
		this.#surfacesController = surfaces
		this.#userConfigController = userconfig
		this.#variablesController = variablesController

		this.#taskEvents.setMaxListeners(0)

		this.#exportController = new ExportController(
			appInfo,
			apiRouter,
			controls,
			graphics,
			instance,
			page.store,
			surfaces,
			userconfig,
			variablesController
		)

		// Initialize the backup controller
		this.#backupController = new BackupController(
			appInfo,
			db,
			this.#userConfigController,
			variablesController.values,
			this.#exportController
		)

		// Initialize with current user config for backups
		const backupRules = this.#userConfigController.getKey('backups')
		this.#backupController.initializeWithConfig(backupRules || [])
	}

	async #checkOrRunImportTask<T>(newTaskType: 'reset' | 'import', executeFn: () => Promise<T>): Promise<T> {
		if (this.#currentImportTask) throw new Error('Another operation is in progress')

		this.#currentImportTask = newTaskType
		this.#taskEvents.emit('taskChange', this.#currentImportTask)

		try {
			return await executeFn()
		} finally {
			this.#currentImportTask = null
			this.#taskEvents.emit('taskChange', this.#currentImportTask)
		}
	}

	createTrpcRouter() {
		const self = this
		return router({
			prepareImport: this.#multipartUploader.createTrpcRouter(),
			backupRules: this.#backupController.createTrpcRouter(),

			importExportTaskStatus: publicProcedure.subscription(async function* ({ signal }) {
				const changes = toIterable(self.#taskEvents, 'taskChange', signal)

				yield self.#currentImportTask

				for await (const [change] of changes) {
					yield change
				}
			}),

			abort: publicProcedure.mutation(async ({ ctx }) => {
				// Clear the pending import
				delete ctx.pendingImport
			}),

			resetConfiguration: publicProcedure.input(zodClientResetSelection).mutation(async ({ input, ctx }) => {
				// Make sure no import is pending
				delete ctx.pendingImport

				return this.#checkOrRunImportTask('reset', async () => {
					return this.#reset(input)
				})
			}),

			controlPreview: publicProcedure
				.input(
					z.object({
						location: zodLocation,
					})
				)
				.query(async ({ input, ctx }) => {
					const importObject = ctx.pendingImport?.object
					if (!importObject) return null

					let importPage: ExportPageContentv6 | undefined
					if (importObject.type === 'page') {
						importPage = importObject.page
					} else if (importObject.type === 'full') {
						importPage = importObject.pages?.[input.location.pageNumber]
					}
					if (!importPage) return null

					const controlObj = importPage.controls?.[input.location.row]?.[input.location.column]
					if (!controlObj) return null

					const res = await this.#graphicsController.drawPreview({
						...controlObj.style,
						style: controlObj.type,
					})
					return res?.style ? (res?.asDataUrl ?? null) : null
				}),

			importSinglePage: publicProcedure
				.input(
					z.object({
						targetPage: z.number().int().min(1),
						sourcePage: z.number().int().min(1),
						connectionIdRemapping: z.record(z.string(), z.string().optional()),
					})
				)
				.mutation(async ({ input, ctx }) => {
					return this.#checkOrRunImportTask('import', async () => {
						const data = ctx.pendingImport?.object
						if (!data) throw new Error('No in-progress import object')

						let topage = input.targetPage
						let frompage = input.sourcePage

						if (topage === -1) {
							// Add a new page at the end
							const currentPageCount = this.#pagesController.store.getPageCount()
							topage = currentPageCount + 1
							this.#pagesController.insertPages(topage, ['Importing Page'])
						} else {
							const oldPageInfo = this.#pagesController.store.getPageInfo(topage, false)
							if (!oldPageInfo) throw new Error('Invalid target page')
						}

						let pageInfo: ExportPageContentv6 | undefined

						if (data.type === 'full' && data.pages) {
							pageInfo = data.pages[frompage]

							// continue below
						} else if (data.type === 'page') {
							pageInfo = data.page

							frompage = data.oldPageNumber || 1

							// continue below
						} else {
							throw new Error('Cannot import page ')
						}

						if (!pageInfo) throw new Error(`No matching page to import`)

						// Setup the new instances
						const instanceIdMap = this.#importInstances(data.instances, input.connectionIdRemapping)

						// Cleanup the old page
						const discardedControlIds = this.#pagesController.resetPage(topage)
						for (const controlId of discardedControlIds) {
							this.#controlsController.deleteControl(controlId)
						}
						this.#graphicsController.clearAllForPage(topage)

						this.#performPageImport(pageInfo, topage, instanceIdMap)

						// Report the used remap to the ui, for future imports
						const instanceRemap2: ConnectionRemappings = {}
						for (const [id, obj] of Object.entries(instanceIdMap)) {
							instanceRemap2[id] = obj.id
						}

						return instanceRemap2
					})
				}),

			importTriggers: publicProcedure
				.input(
					z.object({
						selectedTriggerIds: z.array(z.string()),
						connectionIdRemapping: z.record(z.string(), z.string().optional()),
						replaceExisting: z.boolean(),
					})
				)
				.mutation(async ({ input, ctx }) => {
					return this.#checkOrRunImportTask('import', async () => {
						const data = ctx.pendingImport?.object
						if (!data) throw new Error('No in-progress import object')

						if (data.type === 'page' || !data.triggers) throw new Error('No triggers in import')

						// Remove existing triggers
						if (input.replaceExisting) {
							const controls = this.#controlsController.getAllControls()
							for (const [controlId, control] of controls.entries()) {
								if (control.type === 'trigger') {
									this.#controlsController.deleteControl(controlId)
								}
							}
						}

						// Setup the new instances
						const instanceIdMap = this.#importInstances(data.instances, input.connectionIdRemapping)

						const idsToImport = new Set(input.selectedTriggerIds)
						for (const id of idsToImport) {
							const trigger = data.triggers[id]

							let controlId = CreateTriggerControlId(id)
							// If trigger already exists, generate a new id
							if (this.#controlsController.getControl(controlId)) controlId = CreateTriggerControlId(nanoid())

							const fixedControlObj = this.#fixupTriggerControl(trigger, instanceIdMap)
							this.#controlsController.importTrigger(controlId, fixedControlObj)
						}

						// Report the used remap to the ui, for future imports
						const instanceRemap2: ConnectionRemappings = {}
						for (const [id, obj] of Object.entries(instanceIdMap)) {
							instanceRemap2[id] = obj.id
						}

						return instanceRemap2
					})
				}),

			importFull: publicProcedure.input(zodClientImportSelection).mutation(async ({ input, ctx }) => {
				return this.#checkOrRunImportTask('import', async () => {
					const data = ctx.pendingImport?.object
					if (!data) throw new Error('No in-progress import object')

					if (data.type !== 'full') throw new Error('Invalid import object')

					// Destroy old stuff
					await this.#reset(undefined, !input || input.buttons)

					// import custom variables
					if (!input || input.customVariables) {
						if (data.customVariablesCollections) {
							this.#variablesController.custom.replaceCollections(data.customVariablesCollections)
						}

						this.#variablesController.custom.replaceDefinitions(data.custom_variables || {})
					}

					// Import connection collections if provided
					if (data.connectionCollections) {
						this.#instancesController.collections.replaceCollections(data.connectionCollections)
					}

					// Always Import instances
					const instanceIdMap = this.#importInstances(data.instances, {})

					if (data.pages && (!input || input.buttons)) {
						// Import pages
						for (const [pageNumber0, pageInfo] of Object.entries(data.pages)) {
							if (!pageInfo) continue

							const pageNumber = Number(pageNumber0)
							if (isNaN(pageNumber)) {
								this.#logger.warn(`Invalid page number: ${pageNumber0}`)
								continue
							}

							// Ensure the page exists
							const insertPageCount = pageNumber - this.#pagesController.store.getPageCount()
							if (insertPageCount > 0) {
								this.#pagesController.insertPages(
									this.#pagesController.store.getPageCount() + 1,
									new Array(insertPageCount).fill('Page')
								)
							}

							this.#performPageImport(pageInfo, pageNumber, instanceIdMap)
						}
					}

					if (!input || input.surfaces) {
						this.#surfacesController.importSurfaces(data.surfaceGroups || {}, data.surfaces || {})
					}

					if (!input || input.triggers) {
						// Import trigger collections if provided
						if (data.triggerCollections) {
							this.#controlsController.replaceTriggerCollections(data.triggerCollections)
						}

						for (const [id, trigger] of Object.entries(data.triggers || {})) {
							const controlId = CreateTriggerControlId(id)
							const fixedControlObj = this.#fixupTriggerControl(trigger, instanceIdMap)
							this.#controlsController.importTrigger(controlId, fixedControlObj)
						}
					}

					// trigger startup triggers to run
					setImmediate(() => {
						this.#controlsController.triggers.emit('startup')
					})

					// Import image library data if present
					if (!input || input.imageLibrary) {
						this.#graphicsController.imageLibrary.importImageLibrary(
							data.imageLibraryCollections || [],
							data.imageLibrary || []
						)
					}
				})
			}),
		})
	}

	#performPageImport = (
		pageInfo: ExportPageContentv6,
		topage: number,
		instanceIdMap: InstanceAppliedRemappings
	): void => {
		{
			// Ensure the configured grid size is large enough for the import
			const requiredSize = pageInfo.gridSize || find_smallest_grid_for_page(pageInfo)
			const currentSize = this.#userConfigController.getKey('gridSize')
			const updatedSize: Partial<UserConfigGridSize> = {}
			if (currentSize.minColumn > requiredSize.minColumn) updatedSize.minColumn = Number(requiredSize.minColumn)
			if (currentSize.maxColumn < requiredSize.maxColumn) updatedSize.maxColumn = Number(requiredSize.maxColumn)
			if (currentSize.minRow > requiredSize.minRow) updatedSize.minRow = Number(requiredSize.minRow)
			if (currentSize.maxRow < requiredSize.maxRow) updatedSize.maxRow = Number(requiredSize.maxRow)

			if (Object.keys(updatedSize).length > 0) {
				this.#userConfigController.setKey('gridSize', {
					...currentSize,
					...updatedSize,
				})
			}
		}

		// Import the new page
		this.#pagesController.setPageName(topage, pageInfo.name)

		const connectionLabelRemap: Record<string, string> = {}
		const connectionIdRemap: Record<string, string> = {}
		for (const [oldId, info] of Object.entries(instanceIdMap)) {
			if (info.oldLabel && info.label !== info.oldLabel) {
				connectionLabelRemap[info.oldLabel] = info.label
			}
			if (info.id && info.id !== oldId) {
				connectionIdRemap[oldId] = info.id
			}
		}
		const referencesUpdater = new VisitorReferencesUpdater(
			this.#internalModule,
			connectionLabelRemap,
			connectionIdRemap
		)

		// Import the controls
		for (const [row, rowObj] of Object.entries(pageInfo.controls)) {
			for (const [column, control] of Object.entries(rowObj)) {
				if (control) {
					// Import the control
					const fixedControlObj = this.#fixupControl(cloneDeep(control), referencesUpdater, instanceIdMap)
					if (!fixedControlObj) continue

					const location: ControlLocation = {
						pageNumber: Number(topage),
						column: Number(column),
						row: Number(row),
					}
					this.#controlsController.importControl(location, fixedControlObj)
				}
			}
		}
	}

	async #reset(config: ClientResetSelection | undefined, skipNavButtons = false): Promise<'ok'> {
		const controls = this.#controlsController.getAllControls()

		if (!config || config.buttons) {
			for (const [controlId, control] of controls.entries()) {
				if (control.type !== 'trigger') {
					this.#controlsController.deleteControl(controlId)
				}
			}

			// Reset page 1
			this.#pagesController.resetPage(1) // Note: controls were already deleted above
			if (!skipNavButtons) {
				this.#pagesController.createPageDefaultNavButtons(1)
			}
			this.#graphicsController.clearAllForPage(1)

			// Delete other pages
			const pageCount = this.#pagesController.store.getPageCount()
			for (let pageNumber = pageCount; pageNumber >= 2; pageNumber--) {
				this.#pagesController.deletePage(pageNumber) // Note: controls were already deleted above
			}

			// reset the size
			this.#userConfigController.resetKey('gridSize')
		}

		if (!config || config.connections) {
			await this.#instancesController.deleteAllInstances(true)
		}

		if (!config || config.surfaces) {
			await this.#surfacesController.reset()
		}

		if (!config || config.triggers) {
			for (const [controlId, control] of controls.entries()) {
				if (control.type === 'trigger') {
					this.#controlsController.deleteControl(controlId)
				}
			}
			this.#controlsController.discardTriggerCollections()
		}

		if (!config || config.customVariables) {
			this.#variablesController.custom.reset()
		}

		if (!config || config.userconfig) {
			this.#userConfigController.reset()
		}

		if (!config || config.imageLibrary) {
			// Reset image library
			this.#graphicsController.imageLibrary.resetImageLibrary()
		}

		return 'ok'
	}

	#importInstances(
		instances: ExportInstancesv6 | undefined,
		instanceRemapping: ConnectionRemappings
	): InstanceAppliedRemappings {
		const instanceIdMap: InstanceAppliedRemappings = {}

		if (instances) {
			const instanceEntries = Object.entries(instances).filter((ent) => !!ent[1])

			for (const [oldId, obj] of instanceEntries) {
				if (!obj || !obj.label) continue

				const remapId = instanceRemapping[oldId]
				const remapLabel = remapId ? this.#instancesController.getLabelForInstance(remapId) : undefined
				if (remapId === '_ignore') {
					// Ignore
					instanceIdMap[oldId] = { id: '_ignore', label: 'Ignore' }
				} else if (remapId && remapLabel) {
					// Reuse an existing instance
					instanceIdMap[oldId] = {
						id: remapId,
						label: remapLabel,
						lastUpgradeIndex: obj.lastUpgradeIndex,
						oldLabel: obj.label,
					}
				} else {
					// Create a new instance
					const [newId, newConfig] = this.#instancesController.addInstanceWithLabel(
						{ type: obj.instance_type },
						obj.label,
						{
							versionId: obj.moduleVersionId ?? null,
							updatePolicy: obj.updatePolicy,
							disabled: true,
							collectionId: obj.collectionId,
							sortOrder: obj.sortOrder ?? 0,
						}
					)
					if (newId && newConfig) {
						this.#instancesController.setInstanceLabelAndConfig(newId, {
							label: null,
							config: 'config' in obj ? obj.config : null,
							secrets: 'secrets' in obj ? obj.secrets : null,
							updatePolicy: null,
							upgradeIndex: obj.lastUpgradeIndex,
						})

						if (!('enabled' in obj) || obj.enabled !== false) {
							this.#instancesController.enableDisableInstance(newId, true)
						}

						instanceIdMap[oldId] = {
							id: newId,
							label: newConfig.label,
							lastUpgradeIndex: obj.lastUpgradeIndex,
							oldLabel: obj.label,
						}
					}
				}
			}
		}

		// Force the internal module mapping
		instanceIdMap['internal'] = { id: 'internal', label: 'internal' }
		instanceIdMap['bitfocus-companion'] = { id: 'internal', label: 'internal' }

		// Ensure any group references are valid
		this.#instancesController.collections.removeUnknownCollectionReferences()

		return instanceIdMap
	}

	#fixupTriggerControl(control: ExportTriggerContentv6, instanceIdMap: InstanceAppliedRemappings): TriggerModel {
		// Future: this does not feel durable

		const connectionLabelRemap: Record<string, string> = {}
		const connectionIdRemap: Record<string, string> = {}
		for (const [oldId, info] of Object.entries(instanceIdMap)) {
			if (info.oldLabel && info.label !== info.oldLabel) {
				connectionLabelRemap[info.oldLabel] = info.label
			}
			if (info.id && info.id !== oldId) {
				connectionIdRemap[oldId] = info.id
			}
		}

		const result: TriggerModel = {
			type: 'trigger',
			options: cloneDeep(control.options),
			actions: [],
			condition: [],
			events: control.events,
		}

		if (control.condition) {
			result.condition = fixupEntitiesRecursive(instanceIdMap, cloneDeep(control.condition))
		}

		if (control.actions) {
			result.actions = fixupEntitiesRecursive(instanceIdMap, cloneDeep(control.actions))
		}

		new VisitorReferencesUpdater(this.#internalModule, connectionLabelRemap, connectionIdRemap)
			.visitEntities([], result.condition.concat(result.actions))
			.visitEvents(result.events || [])

		return result
	}

	#fixupControl(
		control: ExportControlv6,
		referencesUpdater: VisitorReferencesUpdater,
		instanceIdMap: InstanceAppliedRemappings
	): SomeButtonModel | null {
		// Future: this does not feel durable

		if (control.type === 'pagenum' || control.type === 'pageup' || control.type === 'pagedown') {
			return {
				type: control.type,
			}
		}

		if (control.type === 'button') {
			return this.#fixupButtonControl(control, referencesUpdater, instanceIdMap)
		} else if (control.type === 'button-layered') {
			return this.#fixupLayeredButtonControl(control, referencesUpdater, instanceIdMap)
		} else {
			console.warn(`Unknown control type: ${control.type}`)
			return null
		}
	}

	#fixupButtonControl(
		control: ExportControlv6,
		referencesUpdater: VisitorReferencesUpdater,
		instanceIdMap: InstanceAppliedRemappings
	): NormalButtonModel {
		const result: NormalButtonModel = {
			type: 'button',
			options: cloneDeep(control.options),
			style: cloneDeep(control.style),
			feedbacks: [],
			steps: {},
			localVariables: [],
		}

		this.#fixupButtonControlBase(result, control, referencesUpdater, instanceIdMap)

		referencesUpdater.visitButtonDrawStlye(result.style)

		return result
	}

	#fixupLayeredButtonControl(
		control: ExportControlv6,
		referencesUpdater: VisitorReferencesUpdater,
		instanceIdMap: InstanceAppliedRemappings
	): LayeredButtonModel {
		const result: LayeredButtonModel = {
			type: 'button-layered',
			options: cloneDeep(control.options),
			style: cloneDeep(control.style),
			feedbacks: [],
			steps: {},
			localVariables: [],
		}

		this.#fixupButtonControlBase(result, control, referencesUpdater, instanceIdMap)

		referencesUpdater.visitDrawElements(result.style.layers)

		return result
	}

	#fixupButtonControlBase(
		result: ButtonModelBase,
		control: ExportControlv6,
		referencesUpdater: VisitorReferencesUpdater,
		instanceIdMap: InstanceAppliedRemappings
	) {
		if (control.feedbacks) {
			result.feedbacks = fixupEntitiesRecursive(instanceIdMap, cloneDeep(control.feedbacks))
		}

		if (control.localVariables) {
			result.localVariables = fixupEntitiesRecursive(instanceIdMap, cloneDeep(control.localVariables))
		}

		const allEntities: SomeEntityModel[] = [...result.feedbacks]
		if (control.steps) {
			for (const [stepId, step] of Object.entries<any>(control.steps)) {
				const newStepSets: ActionSetsModel = {
					down: [],
					up: [],
					rotate_left: undefined,
					rotate_right: undefined,
				}
				result.steps[stepId] = {
					action_sets: newStepSets,
					options: cloneDeep(step.options),
				}

				for (const [setId, action_set] of Object.entries<any>(step.action_sets)) {
					const setIdSafe = validateActionSetId(setId as any)
					if (setIdSafe === undefined) {
						this.#logger.warn(`Invalid set id: ${setId}`)
						continue
					}

					const newActions = fixupEntitiesRecursive(instanceIdMap, cloneDeep(action_set))

					newStepSets[setIdSafe] = newActions
					allEntities.push(...newActions)
				}
			}
		}

		referencesUpdater.visitEntities([], allEntities)
	}
}

type InstanceAppliedRemappings = Record<
	string,
	{ id: string; label: string; lastUpgradeIndex?: number; oldLabel?: string }
>

function fixupEntitiesRecursive(
	instanceIdMap: InstanceAppliedRemappings,
	entities: SomeEntityModel[]
): SomeEntityModel[] {
	const newEntities: SomeEntityModel[] = []
	for (const entity of entities) {
		if (!entity) continue

		const instanceInfo = instanceIdMap[entity.connectionId]
		if (!instanceInfo) continue

		let newChildren: Record<string, SomeEntityModel[]> | undefined
		if (entity.connectionId === 'internal' && entity.children) {
			newChildren = {}
			for (const [group, childEntities] of Object.entries(entity.children)) {
				if (!childEntities) continue

				newChildren[group] = fixupEntitiesRecursive(instanceIdMap, childEntities)
			}
		}

		newEntities.push({
			...entity,
			connectionId: instanceInfo.id,
			upgradeIndex: instanceInfo.lastUpgradeIndex,
			children: newChildren,
		})
	}
	return newEntities
}<|MERGE_RESOLUTION|>--- conflicted
+++ resolved
@@ -57,15 +57,11 @@
 import { FILE_VERSION } from './Constants.js'
 import { MultipartUploader } from '../Resources/MultipartUploader.js'
 import { publicProcedure, router, toIterable } from '../UI/TRPC.js'
-<<<<<<< HEAD
-=======
 import { zodLocation } from '../Preview/Graphics.js'
->>>>>>> 9f10b2d7
 import z from 'zod'
 import { EventEmitter } from 'node:events'
 import { BackupController } from './Backups.js'
 import type { DataDatabase } from '../Data/Database.js'
-import { zodLocation } from '../Preview/Graphics.js'
 
 const MAX_IMPORT_FILE_SIZE = 1024 * 1024 * 500 // 500MB. This is small enough that it can be kept in memory
 
