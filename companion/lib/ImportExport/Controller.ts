/*
 * This file is part of the Companion project
 * Copyright (c) 2018 Bitfocus AS
 * Authors: William Viker <william@bitfocus.io>, Håkon Nessjøen <haakon@bitfocus.io>
 *
 * This program is free software.
 * You should have received a copy of the MIT licence as well as the Bitfocus
 * Individual Contributor License Agreement for companion along with
 * this program.
 */

import { upgradeImport } from '../Data/Upgrade.js'
import yaml from 'yaml'
import zlib from 'node:zlib'
import type express from 'express'
import type { ExportFullv6, ExportPageContentv6 } from '@companion-app/shared/Model/ExportModel.js'
import type { AppInfo } from '../Registry.js'
import {
	type ImportOrResetType,
	zodClientImportOrResetSelection,
	type ClientImportObject,
	type ClientPageInfo,
	type ClientImportOrResetSelection,
} from '@companion-app/shared/Model/ImportExport.js'
<<<<<<< HEAD
import type { TriggerModel } from '@companion-app/shared/Model/TriggerModel.js'
import type { ActionSetsModel } from '@companion-app/shared/Model/ActionModel.js'
import type {
	ButtonModelBase,
	LayeredButtonModel,
	NormalButtonModel,
	SomeButtonModel,
} from '@companion-app/shared/Model/ButtonModel.js'
import type { ControlLocation } from '@companion-app/shared/Model/Common.js'
=======
>>>>>>> 495f25b1
import type { InstanceController } from '../Instance/Controller.js'
import type { DataUserConfig } from '../Data/UserConfig.js'
import type { VariablesController } from '../Variables/Controller.js'
import type { ControlsController } from '../Controls/Controller.js'
import type { PageController } from '../Page/Controller.js'
import type { SurfaceController } from '../Surface/Controller.js'
import type { GraphicsController } from '../Graphics/Controller.js'
import type { InternalController } from '../Internal/Controller.js'
import { ExportController } from './Export.js'
import { FILE_VERSION } from './Constants.js'
import { MultipartUploader } from '../Resources/MultipartUploader.js'
import { publicProcedure, router, toIterable } from '../UI/TRPC.js'
import { zodLocation } from '../Preview/Graphics.js'
import z from 'zod'
import { EventEmitter } from 'node:events'
import { BackupController } from './Backups.js'
import type { DataDatabase } from '../Data/Database.js'
import { ImportController } from './Import.js'
import { find_smallest_grid_for_page } from './Util.js'

const MAX_IMPORT_FILE_SIZE = 1024 * 1024 * 500 // 500MB. This is small enough that it can be kept in memory

export class ImportExportController {
	// readonly #logger = LogController.createLogger('ImportExport/Controller')

	readonly #controlsController: ControlsController
	readonly #graphicsController: GraphicsController
	readonly #instancesController: InstanceController
	readonly #pagesController: PageController
	readonly #surfacesController: SurfaceController
	readonly #userConfigController: DataUserConfig
	readonly #variablesController: VariablesController
	readonly #backupController: BackupController

	readonly #exportController: ExportController
	readonly #importController: ImportController

	readonly #multipartUploader = new MultipartUploader<[string | null, ClientImportObject | null], null>(
		'ImportExport/Controller',
		MAX_IMPORT_FILE_SIZE,
		async (_name, data, _userData, _updateProgress, sessionCtx) => {
			let dataStr: string
			try {
				dataStr = await new Promise((resolve, reject) => {
					zlib.gunzip(data, (err, data) => {
						if (err) reject(err)
						else resolve(data?.toString() || dataStr)
					})
				})
			} catch (_e) {
				// Ignore, it is probably not compressed
				dataStr = data.toString('utf-8')
			}

			let rawObject
			try {
				// YAML parser will handle JSON too
				rawObject = yaml.parse(dataStr)
			} catch (_e) {
				return ['File is corrupted or unknown format', null]
			}

			if (rawObject.version > FILE_VERSION) {
				return ['File was saved with a newer unsupported version of Companion', null]
			}

			if (rawObject.type !== 'full' && rawObject.type !== 'page' && rawObject.type !== 'trigger_list') {
				return ['Unknown import type', null]
			}

			let importObject = upgradeImport(rawObject)

			// fix any db instances missing the upgradeIndex property
			if (importObject.instances) {
				for (const connectionConfig of Object.values(importObject.instances)) {
					if (connectionConfig) {
						connectionConfig.lastUpgradeIndex = connectionConfig.lastUpgradeIndex ?? -1
					}
				}
			}

			if (importObject.type === 'trigger_list') {
				importObject = {
					type: 'full',
					version: FILE_VERSION,
					companionBuild: importObject.companionBuild,
					triggers: importObject.triggers,
					triggerCollections: importObject.triggerCollections,
					instances: importObject.instances,
					connectionCollections: importObject.connectionCollections,
				} satisfies ExportFullv6
			}

			// Store the object on the client
			sessionCtx.pendingImport = {
				object: importObject,
				timeout: null, // TODO
			}

			const importContainsKey = (key: keyof (ExportFullv6 & ExportPageContentv6)): boolean =>
				key in importObject && Object.keys(importObject[key as keyof typeof importObject] || {}).length > 0

			// Build a minimal object to send back to the client
			const clientObject: ClientImportObject = {
<<<<<<< HEAD
				type: object.type,
				instances: {},
				controls: 'pages' in object,
				customVariables: 'custom_variables' in object,
				expressionVariables: 'expressionVariables' in object,
				surfaces: 'surfaces' in object,
				triggers: 'triggers' in object,
				imageLibrary: 'imageLibrary' in object,
=======
				type: importObject.type,
				connections: {},
				buttons: 'pages' in importObject,
				customVariables: importContainsKey('custom_variables'),
				expressionVariables: importContainsKey('expressionVariables'),
				surfacesKnown: importContainsKey('surfaces') || importContainsKey('surfaceGroups'),
				surfacesInstances: importContainsKey('surfaceInstances'),
				surfacesRemote: importContainsKey('surfacesRemote'),
				triggers: null,
>>>>>>> 495f25b1
			}

			for (const [connectionId, connectionConfig] of Object.entries(importObject.instances || {})) {
				if (!connectionConfig || connectionId === 'internal' || connectionId === 'bitfocus-companion') continue

				clientObject.connections[connectionId] = {
					moduleId: connectionConfig.instance_type,
					moduleVersionId: connectionConfig.moduleVersionId ?? null,
					label: connectionConfig.label,
					sortOrder: connectionConfig.sortOrder,
				}
			}

			function simplifyPageForClient(pageInfo: ExportPageContentv6): ClientPageInfo {
				return {
					name: pageInfo.name,
					gridSize: find_smallest_grid_for_page(pageInfo),
				}
			}

			if (importObject.type === 'page') {
				clientObject.page = simplifyPageForClient(importObject.page)
				clientObject.oldPageNumber = importObject.oldPageNumber || 1
			} else {
				if (importObject.pages) {
					clientObject.pages = Object.fromEntries(
						Object.entries(importObject.pages).map(([id, pageInfo]) => [id, simplifyPageForClient(pageInfo)])
					)
				}

				// Simplify triggers
				if (importObject.triggers && Object.keys(importObject.triggers).length > 0) {
					clientObject.triggers = {}

					for (const [id, trigger] of Object.entries(importObject.triggers)) {
						clientObject.triggers[id] = {
							name: trigger.options.name,
						}
					}
				}
			}

			// rest is done from browser
			return [null, clientObject]
		}
	)

	/**
	 * If there is a current import task that clients should be aware of, this will be set
	 */
	#currentImportTask: 'reset' | 'import' | null = null

	readonly #taskEvents = new EventEmitter<{ taskChange: [status: 'reset' | 'import' | null] }>()

	constructor(
		appInfo: AppInfo,
		apiRouter: express.Router,
		db: DataDatabase,
		controls: ControlsController,
		graphics: GraphicsController,
		instance: InstanceController,
		internalModule: InternalController,
		page: PageController,
		surfaces: SurfaceController,
		userconfig: DataUserConfig,
		variablesController: VariablesController
	) {
		this.#controlsController = controls
		this.#graphicsController = graphics
		this.#instancesController = instance
		this.#pagesController = page
		this.#surfacesController = surfaces
		this.#userConfigController = userconfig
		this.#variablesController = variablesController

		this.#taskEvents.setMaxListeners(0)

		this.#exportController = new ExportController(
			appInfo,
			apiRouter,
			controls,
			graphics,
			instance,
			page.store,
			surfaces,
			userconfig,
			variablesController
		)
		this.#importController = new ImportController(
			controls,
			graphics,
			instance,
			internalModule,
			page,
			surfaces,
			userconfig,
			variablesController
		)

		// Initialize the backup controller
		this.#backupController = new BackupController(
			appInfo,
			db,
			this.#userConfigController,
			variablesController.values,
			this.#exportController
		)

		// Initialize with current user config for backups
		const backupRules = this.#userConfigController.getKey('backups')
		this.#backupController.initializeWithConfig(backupRules || [])
	}

	async #checkOrRunImportTask<T>(newTaskType: 'reset' | 'import', executeFn: () => Promise<T>): Promise<T> {
		if (this.#currentImportTask) throw new Error('Another operation is in progress')

		this.#currentImportTask = newTaskType
		this.#taskEvents.emit('taskChange', this.#currentImportTask)

		try {
			return await executeFn()
		} finally {
			this.#currentImportTask = null
			this.#taskEvents.emit('taskChange', this.#currentImportTask)
		}
	}

	createTrpcRouter() {
		const self = this
		return router({
			prepareImport: this.#multipartUploader.createTrpcRouter(),
			backupRules: this.#backupController.createTrpcRouter(),

			importExportTaskStatus: publicProcedure.subscription(async function* ({ signal }) {
				const changes = toIterable(self.#taskEvents, 'taskChange', signal)

				yield self.#currentImportTask

				for await (const [change] of changes) {
					yield change
				}
			}),

			abort: publicProcedure.mutation(async ({ ctx }) => {
				// Clear the pending import
				delete ctx.pendingImport
			}),

			resetConfiguration: publicProcedure
				.input(z.object({ config: zodClientImportOrResetSelection }))
				.mutation(async ({ input, ctx }) => {
					// Make sure no import is pending
					delete ctx.pendingImport

					return this.#checkOrRunImportTask('reset', async () => {
						return this.#reset(input.config)
					})
				}),

			controlPreview: publicProcedure
				.input(
					z.object({
						location: zodLocation,
					})
				)
				.query(async ({ input, ctx }) => {
					const importObject = ctx.pendingImport?.object
					if (!importObject) return null

					let importPage: ExportPageContentv6 | undefined
					if (importObject.type === 'page') {
						importPage = importObject.page
					} else if (importObject.type === 'full') {
						importPage = importObject.pages?.[input.location.pageNumber]
					}
					if (!importPage) return null

					const controlObj = importPage.controls?.[input.location.row]?.[input.location.column]
					if (!controlObj) return null

					const res = await this.#graphicsController.drawPreview({
						...controlObj.style,
						style: controlObj.type,
					})
					return res?.style ? (res?.asDataUrl ?? null) : null
				}),

			importSinglePage: publicProcedure
				.input(
					z.object({
						targetPage: z.number().int().min(1).or(z.literal(-1)), // -1 means add a new page at the end
						sourcePage: z.number().int().min(1),
						connectionIdRemapping: z.record(z.string(), z.string().optional()),
					})
				)
				.mutation(async ({ input, ctx }) => {
					return this.#checkOrRunImportTask('import', async () => {
						const data = ctx.pendingImport?.object
						if (!data) throw new Error('No in-progress import object')

						let topage = input.targetPage
						let frompage = input.sourcePage

						if (topage === -1) {
							// Add a new page at the end
							const currentPageCount = this.#pagesController.store.getPageCount()
							topage = currentPageCount + 1
							this.#pagesController.insertPages(topage, ['Importing Page'])
						} else {
							const oldPageInfo = this.#pagesController.store.getPageInfo(topage, false)
							if (!oldPageInfo) throw new Error('Invalid target page')
						}

<<<<<<< HEAD
						let pageInfo: ExportPageContentv6 | undefined
=======
						let pageInfo: ExportPageContentv6
>>>>>>> 495f25b1

						if (data.type === 'full' && data.pages) {
							pageInfo = data.pages[frompage]

							// continue below
						} else if (data.type === 'page') {
							pageInfo = data.page

							frompage = data.oldPageNumber || 1

							// continue below
						} else {
							throw new Error('Cannot import page ')
						}

						if (!pageInfo) throw new Error(`No matching page to import`)

						return this.#importController.importSinglePage(
							data.instances,
							input.connectionIdRemapping,
							pageInfo,
							topage
						)
					})
				}),

			importTriggers: publicProcedure
				.input(
					z.object({
						selectedTriggerIds: z.array(z.string()),
						connectionIdRemapping: z.record(z.string(), z.string().optional()),
						replaceExisting: z.boolean(),
					})
				)
				.mutation(async ({ input, ctx }) => {
					return this.#checkOrRunImportTask('import', async () => {
						const data = ctx.pendingImport?.object
						if (!data) throw new Error('No in-progress import object')

						if (data.type === 'page' || !data.triggers) throw new Error('No triggers in import')

						return this.#importController.importTriggers(
							data.instances,
							input.connectionIdRemapping,
							data.triggers,
							input.selectedTriggerIds,
							input.replaceExisting
						)
					})
				}),

			importFull: publicProcedure
				.input(z.object({ config: zodClientImportOrResetSelection }))
				.mutation(async ({ input: { config }, ctx }) => {
					return this.#checkOrRunImportTask('import', async () => {
						const isPartialReset =
							Object.values(config).some((val) => val === 'unchanged') ||
							Object.values(config.surfaces).some((val) => val === 'unchanged')

						console.log(
							`Performing full import: ${isPartialReset ? 'Partial Reset' : 'Full Reset'} Config: ${JSON.stringify(config)}`
						)
						const data = ctx.pendingImport?.object
						if (!data) throw new Error('No in-progress import object')

						if (data.type !== 'full') throw new Error('Invalid import object')

						// Destroy old stuff
						await this.#reset(config)

						// Perform the import
						this.#importController.importFull(data, config)

						// trigger startup triggers to run
						setImmediate(() => {
							this.#controlsController.triggers.emit('startup')
						})

						// Import image library data if present
						if (!config || config.imageLibrary) {
							this.#graphicsController.imageLibrary.importImageLibrary(
								data.imageLibraryCollections || [],
								data.imageLibrary || []
							)
						}
					})
				}),
		})
	}

	/**
	 * Perform a reset according to the given configuration
	 * Note: sections are reset if the corresponding value in the config is not 'unchanged'.
	 * As this function does not do any importing, `reset-and-import` is treated the same as `reset`
	 */
	async #reset(config: ClientImportOrResetSelection): Promise<'ok'> {
		const shouldReset = (value: ImportOrResetType): boolean => value !== 'unchanged'
		const isImporting = (value: ImportOrResetType): boolean => value === 'reset-and-import'

		const controls = this.#controlsController.getAllControls()

		if (shouldReset(config.buttons)) {
			for (const [controlId, control] of controls.entries()) {
				if (control.type !== 'trigger') {
					this.#controlsController.deleteControl(controlId)
				}
			}

			// Reset page 1
			this.#pagesController.resetPage(1) // Note: controls were already deleted above
			if (!isImporting(config.buttons)) {
				// If not importing buttons, recreate the nav buttons
				this.#pagesController.createPageDefaultNavButtons(1)
			}
			this.#graphicsController.clearAllForPage(1)

			// Delete other pages
			const pageCount = this.#pagesController.store.getPageCount()
			for (let pageNumber = pageCount; pageNumber >= 2; pageNumber--) {
				this.#pagesController.deletePage(pageNumber) // Note: controls were already deleted above
			}

			// reset the size
			this.#userConfigController.resetKey('gridSize')
		}

		if (shouldReset(config.connections)) {
			await this.#instancesController.deleteAllConnections(true)
		}

		if (shouldReset(config.surfaces.known)) {
			await this.#surfacesController.reset()
		}

		if (shouldReset(config.surfaces.instances)) {
			await this.#instancesController.deleteAllSurfaceInstances(true)
		}

		if (shouldReset(config.surfaces.remote)) {
			this.#surfacesController.outbound.reset()
		}

		if (shouldReset(config.triggers)) {
			for (const [controlId, control] of controls.entries()) {
				if (control.type === 'trigger') {
					this.#controlsController.deleteControl(controlId)
				}
			}
			this.#controlsController.replaceTriggerCollections([])
		}

		if (shouldReset(config.customVariables)) {
			this.#variablesController.custom.reset()
		}

		if (shouldReset(config.expressionVariables)) {
			this.#controlsController.replaceExpressionVariableCollections([])

			// Delete existing expression variables
			const existingExpressionVariables = this.#controlsController.getAllExpressionVariables()
			for (const control of existingExpressionVariables) {
				this.#controlsController.deleteControl(control.controlId)
			}
		}

		if (shouldReset(config.userconfig)) {
			this.#userConfigController.reset()
		}

		if (!config || config.imageLibrary) {
			// Reset image library
			this.#graphicsController.imageLibrary.resetImageLibrary()
		}

		return 'ok'
	}
<<<<<<< HEAD

	#createDefaultConnectionRemap(instances: ExportInstancesv6 | undefined): ConnectionRemappings {
		const remap: ConnectionRemappings = {}
		if (!instances) return remap

		for (const [oldId, obj] of Object.entries(instances)) {
			if (!obj || !obj.label) continue

			// See if there is an existing instance with the same label and type
			const existingId = this.#instancesController.getIdForLabel(obj.label)
			if (existingId && this.#instancesController.getInstanceConfig(existingId)?.instance_type === obj.instance_type) {
				remap[oldId] = existingId
			} else {
				remap[oldId] = undefined // Create a new instance
			}
		}

		return remap
	}

	#importInstances(
		instances: ExportInstancesv6 | undefined,
		instanceRemapping: ConnectionRemappings
	): InstanceAppliedRemappings {
		const instanceIdMap: InstanceAppliedRemappings = {}

		if (instances) {
			const instanceEntries = Object.entries(instances).filter((ent) => !!ent[1])

			for (const [oldId, obj] of instanceEntries) {
				if (!obj || !obj.label) continue

				const remapId = instanceRemapping[oldId]
				const remapLabel = remapId ? this.#instancesController.getLabelForInstance(remapId) : undefined
				if (remapId === '_ignore') {
					// Ignore
					instanceIdMap[oldId] = { id: '_ignore', label: 'Ignore' }
				} else if (remapId && remapLabel) {
					// Reuse an existing instance
					instanceIdMap[oldId] = {
						id: remapId,
						label: remapLabel,
						lastUpgradeIndex: obj.lastUpgradeIndex,
						oldLabel: obj.label,
					}
				} else {
					// Create a new instance
					const [newId, newConfig] = this.#instancesController.addInstanceWithLabel(
						{ type: obj.instance_type },
						obj.label,
						{
							versionId: obj.moduleVersionId ?? null,
							updatePolicy: obj.updatePolicy,
							disabled: true,
							collectionId: obj.collectionId,
							sortOrder: obj.sortOrder ?? 0,
						}
					)
					if (newId && newConfig) {
						this.#instancesController.setInstanceLabelAndConfig(newId, {
							label: null,
							config: 'config' in obj ? obj.config : null,
							secrets: 'secrets' in obj ? obj.secrets : null,
							updatePolicy: null,
							upgradeIndex: obj.lastUpgradeIndex,
						})

						if (!('enabled' in obj) || obj.enabled !== false) {
							this.#instancesController.enableDisableInstance(newId, true)
						}

						instanceIdMap[oldId] = {
							id: newId,
							label: newConfig.label,
							lastUpgradeIndex: obj.lastUpgradeIndex,
							oldLabel: obj.label,
						}
					}
				}
			}
		}

		// Force the internal module mapping
		instanceIdMap['internal'] = { id: 'internal', label: 'internal' }
		instanceIdMap['bitfocus-companion'] = { id: 'internal', label: 'internal' }

		// Ensure any group references are valid
		this.#instancesController.collections.removeUnknownCollectionReferences()

		return instanceIdMap
	}

	#fixupTriggerControl(control: ExportTriggerContentv6, instanceIdMap: InstanceAppliedRemappings): TriggerModel {
		// Future: this does not feel durable

		const connectionLabelRemap: Record<string, string> = {}
		const connectionIdRemap: Record<string, string> = {}
		for (const [oldId, info] of Object.entries(instanceIdMap)) {
			if (info.oldLabel && info.label !== info.oldLabel) {
				connectionLabelRemap[info.oldLabel] = info.label
			}
			if (info.id && info.id !== oldId) {
				connectionIdRemap[oldId] = info.id
			}
		}

		const result: TriggerModel = {
			type: 'trigger',
			options: cloneDeep(control.options),
			actions: [],
			condition: [],
			events: control.events,
			localVariables: [],
		}

		if (control.condition) {
			result.condition = fixupEntitiesRecursive(instanceIdMap, cloneDeep(control.condition))
		}

		if (control.actions) {
			result.actions = fixupEntitiesRecursive(instanceIdMap, cloneDeep(control.actions))
		}

		if (control.localVariables) {
			result.localVariables = fixupEntitiesRecursive(instanceIdMap, cloneDeep(control.localVariables))
		}

		new VisitorReferencesUpdater(this.#internalModule, connectionLabelRemap, connectionIdRemap)
			.visitEntities([], result.condition.concat(result.actions))
			.visitEvents(result.events || [])

		return result
	}

	#fixupExpressionVariableControl(
		control: ExpressionVariableModel,
		instanceIdMap: InstanceAppliedRemappings
	): ExpressionVariableModel {
		// Future: this does not feel durable

		const connectionLabelRemap: Record<string, string> = {}
		const connectionIdRemap: Record<string, string> = {}
		for (const [oldId, info] of Object.entries(instanceIdMap)) {
			if (info.oldLabel && info.label !== info.oldLabel) {
				connectionLabelRemap[info.oldLabel] = info.label
			}
			if (info.id && info.id !== oldId) {
				connectionIdRemap[oldId] = info.id
			}
		}

		const result: ExpressionVariableModel = {
			type: 'expression-variable',
			options: cloneDeep(control.options),
			entity: null,
			localVariables: [],
		}

		if (control.entity) {
			result.entity = fixupEntitiesRecursive(instanceIdMap, [cloneDeep(control.entity)])[0]
		}

		if (control.localVariables) {
			result.localVariables = fixupEntitiesRecursive(instanceIdMap, cloneDeep(control.localVariables))
		}

		const visitor = new VisitorReferencesUpdater(
			this.#internalModule,
			connectionLabelRemap,
			connectionIdRemap
		).visitEntities([], result.localVariables)
		if (result.entity) visitor.visitEntities([], [result.entity])

		return result
	}

	#fixupControl(
		control: ExportControlv6,
		referencesUpdater: VisitorReferencesUpdater,
		instanceIdMap: InstanceAppliedRemappings
	): SomeButtonModel | null {
		// Future: this does not feel durable

		if (control.type === 'pagenum' || control.type === 'pageup' || control.type === 'pagedown') {
			return {
				type: control.type,
			}
		}

		if (control.type === 'button') {
			return this.#fixupButtonControl(control, referencesUpdater, instanceIdMap)
		} else if (control.type === 'button-layered') {
			return this.#fixupLayeredButtonControl(control, referencesUpdater, instanceIdMap)
		} else {
			console.warn(`Unknown control type: ${control.type}`)
			return null
		}
	}

	#fixupButtonControl(
		control: ExportControlv6,
		referencesUpdater: VisitorReferencesUpdater,
		instanceIdMap: InstanceAppliedRemappings
	): NormalButtonModel {
		const result: NormalButtonModel = {
			type: 'button',
			options: cloneDeep(control.options),
			style: cloneDeep(control.style),
			feedbacks: [],
			steps: {},
			localVariables: [],
		}

		this.#fixupButtonControlBase(result, control, referencesUpdater, instanceIdMap)

		referencesUpdater.visitButtonDrawStyle(result.style)

		return result
	}

	#fixupLayeredButtonControl(
		control: ExportControlv6,
		referencesUpdater: VisitorReferencesUpdater,
		instanceIdMap: InstanceAppliedRemappings
	): LayeredButtonModel {
		const result: LayeredButtonModel = {
			type: 'button-layered',
			options: cloneDeep(control.options),
			style: cloneDeep(control.style),
			feedbacks: [],
			steps: {},
			localVariables: [],
		}

		this.#fixupButtonControlBase(result, control, referencesUpdater, instanceIdMap)

		referencesUpdater.visitDrawElements(result.style.layers)

		return result
	}

	#fixupButtonControlBase(
		result: ButtonModelBase,
		control: ExportControlv6,
		referencesUpdater: VisitorReferencesUpdater,
		instanceIdMap: InstanceAppliedRemappings
	) {
		if (control.feedbacks) {
			result.feedbacks = fixupEntitiesRecursive(instanceIdMap, cloneDeep(control.feedbacks))
		}

		if (control.localVariables) {
			result.localVariables = fixupEntitiesRecursive(instanceIdMap, cloneDeep(control.localVariables))
		}

		const allEntities: SomeEntityModel[] = [...result.feedbacks, ...result.localVariables]
		if (control.steps) {
			for (const [stepId, step] of Object.entries<any>(control.steps)) {
				const newStepSets: ActionSetsModel = {
					down: [],
					up: [],
					rotate_left: undefined,
					rotate_right: undefined,
				}
				result.steps[stepId] = {
					action_sets: newStepSets,
					options: cloneDeep(step.options),
				}

				for (const [setId, action_set] of Object.entries<any>(step.action_sets)) {
					const setIdSafe = validateActionSetId(setId as any)
					if (setIdSafe === undefined) {
						this.#logger.warn(`Invalid set id: ${setId}`)
						continue
					}

					const newActions = fixupEntitiesRecursive(instanceIdMap, cloneDeep(action_set))

					newStepSets[setIdSafe] = newActions
					allEntities.push(...newActions)
				}
			}
		}

		referencesUpdater.visitEntities([], allEntities)
	}
}

type InstanceAppliedRemappings = Record<
	string,
	{ id: string; label: string; lastUpgradeIndex?: number; oldLabel?: string }
>

function fixupEntitiesRecursive(
	instanceIdMap: InstanceAppliedRemappings,
	entities: SomeEntityModel[]
): SomeEntityModel[] {
	const newEntities: SomeEntityModel[] = []
	for (const entity of entities) {
		if (!entity) continue

		const instanceInfo = instanceIdMap[entity.connectionId]
		if (!instanceInfo) continue

		let newChildren: Record<string, SomeEntityModel[]> | undefined
		if (entity.connectionId === 'internal' && entity.children) {
			newChildren = {}
			for (const [group, childEntities] of Object.entries(entity.children)) {
				if (!childEntities) continue

				newChildren[group] = fixupEntitiesRecursive(instanceIdMap, childEntities)
			}
		}

		newEntities.push({
			...entity,
			connectionId: instanceInfo.id,
			upgradeIndex: instanceInfo.lastUpgradeIndex,
			children: newChildren,
		})
	}
	return newEntities
=======
>>>>>>> 495f25b1
}<|MERGE_RESOLUTION|>--- conflicted
+++ resolved
@@ -22,18 +22,6 @@
 	type ClientPageInfo,
 	type ClientImportOrResetSelection,
 } from '@companion-app/shared/Model/ImportExport.js'
-<<<<<<< HEAD
-import type { TriggerModel } from '@companion-app/shared/Model/TriggerModel.js'
-import type { ActionSetsModel } from '@companion-app/shared/Model/ActionModel.js'
-import type {
-	ButtonModelBase,
-	LayeredButtonModel,
-	NormalButtonModel,
-	SomeButtonModel,
-} from '@companion-app/shared/Model/ButtonModel.js'
-import type { ControlLocation } from '@companion-app/shared/Model/Common.js'
-=======
->>>>>>> 495f25b1
 import type { InstanceController } from '../Instance/Controller.js'
 import type { DataUserConfig } from '../Data/UserConfig.js'
 import type { VariablesController } from '../Variables/Controller.js'
@@ -138,16 +126,6 @@
 
 			// Build a minimal object to send back to the client
 			const clientObject: ClientImportObject = {
-<<<<<<< HEAD
-				type: object.type,
-				instances: {},
-				controls: 'pages' in object,
-				customVariables: 'custom_variables' in object,
-				expressionVariables: 'expressionVariables' in object,
-				surfaces: 'surfaces' in object,
-				triggers: 'triggers' in object,
-				imageLibrary: 'imageLibrary' in object,
-=======
 				type: importObject.type,
 				connections: {},
 				buttons: 'pages' in importObject,
@@ -157,7 +135,7 @@
 				surfacesInstances: importContainsKey('surfaceInstances'),
 				surfacesRemote: importContainsKey('surfacesRemote'),
 				triggers: null,
->>>>>>> 495f25b1
+				imageLibrary: importContainsKey('imageLibrary'),
 			}
 
 			for (const [connectionId, connectionConfig] of Object.entries(importObject.instances || {})) {
@@ -371,11 +349,7 @@
 							if (!oldPageInfo) throw new Error('Invalid target page')
 						}
 
-<<<<<<< HEAD
-						let pageInfo: ExportPageContentv6 | undefined
-=======
 						let pageInfo: ExportPageContentv6
->>>>>>> 495f25b1
 
 						if (data.type === 'full' && data.pages) {
 							pageInfo = data.pages[frompage]
@@ -453,14 +427,6 @@
 						setImmediate(() => {
 							this.#controlsController.triggers.emit('startup')
 						})
-
-						// Import image library data if present
-						if (!config || config.imageLibrary) {
-							this.#graphicsController.imageLibrary.importImageLibrary(
-								data.imageLibraryCollections || [],
-								data.imageLibrary || []
-							)
-						}
 					})
 				}),
 		})
@@ -545,336 +511,11 @@
 			this.#userConfigController.reset()
 		}
 
-		if (!config || config.imageLibrary) {
+		if (shouldReset(config.imageLibrary)) {
 			// Reset image library
 			this.#graphicsController.imageLibrary.resetImageLibrary()
 		}
 
 		return 'ok'
 	}
-<<<<<<< HEAD
-
-	#createDefaultConnectionRemap(instances: ExportInstancesv6 | undefined): ConnectionRemappings {
-		const remap: ConnectionRemappings = {}
-		if (!instances) return remap
-
-		for (const [oldId, obj] of Object.entries(instances)) {
-			if (!obj || !obj.label) continue
-
-			// See if there is an existing instance with the same label and type
-			const existingId = this.#instancesController.getIdForLabel(obj.label)
-			if (existingId && this.#instancesController.getInstanceConfig(existingId)?.instance_type === obj.instance_type) {
-				remap[oldId] = existingId
-			} else {
-				remap[oldId] = undefined // Create a new instance
-			}
-		}
-
-		return remap
-	}
-
-	#importInstances(
-		instances: ExportInstancesv6 | undefined,
-		instanceRemapping: ConnectionRemappings
-	): InstanceAppliedRemappings {
-		const instanceIdMap: InstanceAppliedRemappings = {}
-
-		if (instances) {
-			const instanceEntries = Object.entries(instances).filter((ent) => !!ent[1])
-
-			for (const [oldId, obj] of instanceEntries) {
-				if (!obj || !obj.label) continue
-
-				const remapId = instanceRemapping[oldId]
-				const remapLabel = remapId ? this.#instancesController.getLabelForInstance(remapId) : undefined
-				if (remapId === '_ignore') {
-					// Ignore
-					instanceIdMap[oldId] = { id: '_ignore', label: 'Ignore' }
-				} else if (remapId && remapLabel) {
-					// Reuse an existing instance
-					instanceIdMap[oldId] = {
-						id: remapId,
-						label: remapLabel,
-						lastUpgradeIndex: obj.lastUpgradeIndex,
-						oldLabel: obj.label,
-					}
-				} else {
-					// Create a new instance
-					const [newId, newConfig] = this.#instancesController.addInstanceWithLabel(
-						{ type: obj.instance_type },
-						obj.label,
-						{
-							versionId: obj.moduleVersionId ?? null,
-							updatePolicy: obj.updatePolicy,
-							disabled: true,
-							collectionId: obj.collectionId,
-							sortOrder: obj.sortOrder ?? 0,
-						}
-					)
-					if (newId && newConfig) {
-						this.#instancesController.setInstanceLabelAndConfig(newId, {
-							label: null,
-							config: 'config' in obj ? obj.config : null,
-							secrets: 'secrets' in obj ? obj.secrets : null,
-							updatePolicy: null,
-							upgradeIndex: obj.lastUpgradeIndex,
-						})
-
-						if (!('enabled' in obj) || obj.enabled !== false) {
-							this.#instancesController.enableDisableInstance(newId, true)
-						}
-
-						instanceIdMap[oldId] = {
-							id: newId,
-							label: newConfig.label,
-							lastUpgradeIndex: obj.lastUpgradeIndex,
-							oldLabel: obj.label,
-						}
-					}
-				}
-			}
-		}
-
-		// Force the internal module mapping
-		instanceIdMap['internal'] = { id: 'internal', label: 'internal' }
-		instanceIdMap['bitfocus-companion'] = { id: 'internal', label: 'internal' }
-
-		// Ensure any group references are valid
-		this.#instancesController.collections.removeUnknownCollectionReferences()
-
-		return instanceIdMap
-	}
-
-	#fixupTriggerControl(control: ExportTriggerContentv6, instanceIdMap: InstanceAppliedRemappings): TriggerModel {
-		// Future: this does not feel durable
-
-		const connectionLabelRemap: Record<string, string> = {}
-		const connectionIdRemap: Record<string, string> = {}
-		for (const [oldId, info] of Object.entries(instanceIdMap)) {
-			if (info.oldLabel && info.label !== info.oldLabel) {
-				connectionLabelRemap[info.oldLabel] = info.label
-			}
-			if (info.id && info.id !== oldId) {
-				connectionIdRemap[oldId] = info.id
-			}
-		}
-
-		const result: TriggerModel = {
-			type: 'trigger',
-			options: cloneDeep(control.options),
-			actions: [],
-			condition: [],
-			events: control.events,
-			localVariables: [],
-		}
-
-		if (control.condition) {
-			result.condition = fixupEntitiesRecursive(instanceIdMap, cloneDeep(control.condition))
-		}
-
-		if (control.actions) {
-			result.actions = fixupEntitiesRecursive(instanceIdMap, cloneDeep(control.actions))
-		}
-
-		if (control.localVariables) {
-			result.localVariables = fixupEntitiesRecursive(instanceIdMap, cloneDeep(control.localVariables))
-		}
-
-		new VisitorReferencesUpdater(this.#internalModule, connectionLabelRemap, connectionIdRemap)
-			.visitEntities([], result.condition.concat(result.actions))
-			.visitEvents(result.events || [])
-
-		return result
-	}
-
-	#fixupExpressionVariableControl(
-		control: ExpressionVariableModel,
-		instanceIdMap: InstanceAppliedRemappings
-	): ExpressionVariableModel {
-		// Future: this does not feel durable
-
-		const connectionLabelRemap: Record<string, string> = {}
-		const connectionIdRemap: Record<string, string> = {}
-		for (const [oldId, info] of Object.entries(instanceIdMap)) {
-			if (info.oldLabel && info.label !== info.oldLabel) {
-				connectionLabelRemap[info.oldLabel] = info.label
-			}
-			if (info.id && info.id !== oldId) {
-				connectionIdRemap[oldId] = info.id
-			}
-		}
-
-		const result: ExpressionVariableModel = {
-			type: 'expression-variable',
-			options: cloneDeep(control.options),
-			entity: null,
-			localVariables: [],
-		}
-
-		if (control.entity) {
-			result.entity = fixupEntitiesRecursive(instanceIdMap, [cloneDeep(control.entity)])[0]
-		}
-
-		if (control.localVariables) {
-			result.localVariables = fixupEntitiesRecursive(instanceIdMap, cloneDeep(control.localVariables))
-		}
-
-		const visitor = new VisitorReferencesUpdater(
-			this.#internalModule,
-			connectionLabelRemap,
-			connectionIdRemap
-		).visitEntities([], result.localVariables)
-		if (result.entity) visitor.visitEntities([], [result.entity])
-
-		return result
-	}
-
-	#fixupControl(
-		control: ExportControlv6,
-		referencesUpdater: VisitorReferencesUpdater,
-		instanceIdMap: InstanceAppliedRemappings
-	): SomeButtonModel | null {
-		// Future: this does not feel durable
-
-		if (control.type === 'pagenum' || control.type === 'pageup' || control.type === 'pagedown') {
-			return {
-				type: control.type,
-			}
-		}
-
-		if (control.type === 'button') {
-			return this.#fixupButtonControl(control, referencesUpdater, instanceIdMap)
-		} else if (control.type === 'button-layered') {
-			return this.#fixupLayeredButtonControl(control, referencesUpdater, instanceIdMap)
-		} else {
-			console.warn(`Unknown control type: ${control.type}`)
-			return null
-		}
-	}
-
-	#fixupButtonControl(
-		control: ExportControlv6,
-		referencesUpdater: VisitorReferencesUpdater,
-		instanceIdMap: InstanceAppliedRemappings
-	): NormalButtonModel {
-		const result: NormalButtonModel = {
-			type: 'button',
-			options: cloneDeep(control.options),
-			style: cloneDeep(control.style),
-			feedbacks: [],
-			steps: {},
-			localVariables: [],
-		}
-
-		this.#fixupButtonControlBase(result, control, referencesUpdater, instanceIdMap)
-
-		referencesUpdater.visitButtonDrawStyle(result.style)
-
-		return result
-	}
-
-	#fixupLayeredButtonControl(
-		control: ExportControlv6,
-		referencesUpdater: VisitorReferencesUpdater,
-		instanceIdMap: InstanceAppliedRemappings
-	): LayeredButtonModel {
-		const result: LayeredButtonModel = {
-			type: 'button-layered',
-			options: cloneDeep(control.options),
-			style: cloneDeep(control.style),
-			feedbacks: [],
-			steps: {},
-			localVariables: [],
-		}
-
-		this.#fixupButtonControlBase(result, control, referencesUpdater, instanceIdMap)
-
-		referencesUpdater.visitDrawElements(result.style.layers)
-
-		return result
-	}
-
-	#fixupButtonControlBase(
-		result: ButtonModelBase,
-		control: ExportControlv6,
-		referencesUpdater: VisitorReferencesUpdater,
-		instanceIdMap: InstanceAppliedRemappings
-	) {
-		if (control.feedbacks) {
-			result.feedbacks = fixupEntitiesRecursive(instanceIdMap, cloneDeep(control.feedbacks))
-		}
-
-		if (control.localVariables) {
-			result.localVariables = fixupEntitiesRecursive(instanceIdMap, cloneDeep(control.localVariables))
-		}
-
-		const allEntities: SomeEntityModel[] = [...result.feedbacks, ...result.localVariables]
-		if (control.steps) {
-			for (const [stepId, step] of Object.entries<any>(control.steps)) {
-				const newStepSets: ActionSetsModel = {
-					down: [],
-					up: [],
-					rotate_left: undefined,
-					rotate_right: undefined,
-				}
-				result.steps[stepId] = {
-					action_sets: newStepSets,
-					options: cloneDeep(step.options),
-				}
-
-				for (const [setId, action_set] of Object.entries<any>(step.action_sets)) {
-					const setIdSafe = validateActionSetId(setId as any)
-					if (setIdSafe === undefined) {
-						this.#logger.warn(`Invalid set id: ${setId}`)
-						continue
-					}
-
-					const newActions = fixupEntitiesRecursive(instanceIdMap, cloneDeep(action_set))
-
-					newStepSets[setIdSafe] = newActions
-					allEntities.push(...newActions)
-				}
-			}
-		}
-
-		referencesUpdater.visitEntities([], allEntities)
-	}
-}
-
-type InstanceAppliedRemappings = Record<
-	string,
-	{ id: string; label: string; lastUpgradeIndex?: number; oldLabel?: string }
->
-
-function fixupEntitiesRecursive(
-	instanceIdMap: InstanceAppliedRemappings,
-	entities: SomeEntityModel[]
-): SomeEntityModel[] {
-	const newEntities: SomeEntityModel[] = []
-	for (const entity of entities) {
-		if (!entity) continue
-
-		const instanceInfo = instanceIdMap[entity.connectionId]
-		if (!instanceInfo) continue
-
-		let newChildren: Record<string, SomeEntityModel[]> | undefined
-		if (entity.connectionId === 'internal' && entity.children) {
-			newChildren = {}
-			for (const [group, childEntities] of Object.entries(entity.children)) {
-				if (!childEntities) continue
-
-				newChildren[group] = fixupEntitiesRecursive(instanceIdMap, childEntities)
-			}
-		}
-
-		newEntities.push({
-			...entity,
-			connectionId: instanceInfo.id,
-			upgradeIndex: instanceInfo.lastUpgradeIndex,
-			children: newChildren,
-		})
-	}
-	return newEntities
-=======
->>>>>>> 495f25b1
 }