/*
 * This file is part of the Companion project
 * Copyright (c) 2018 Bitfocus AS
 * Authors: William Viker <william@bitfocus.io>, Håkon Nessjøen <haakon@bitfocus.io>
 *
 * This program is free software.
 * You should have received a copy of the MIT licence as well as the Bitfocus
 * Individual Contributor License Agreement for companion along with
 * this program.
 */

import { upgradeImport } from '../Data/Upgrade.js'
import { cloneDeep } from 'lodash-es'
import { CreateTriggerControlId, validateActionSetId } from '@companion-app/shared/ControlId.js'
import yaml from 'yaml'
import zlib from 'node:zlib'
import LogController from '../Log/Controller.js'
import { VisitorReferencesUpdater } from '../Resources/Visitors/ReferencesUpdater.js'
import { nanoid } from 'nanoid'
import type express from 'express'
import type {
	ExportControlv6,
	ExportFullv6,
	ExportInstancesv6,
	ExportPageContentv6,
	ExportTriggerContentv6,
} from '@companion-app/shared/Model/ExportModel.js'
import type { UserConfigGridSize } from '@companion-app/shared/Model/UserConfigModel.js'
import type { AppInfo } from '../Registry.js'
import {
	zodClientImportSelection,
	zodClientResetSelection,
	type ClientImportObject,
	type ClientPageInfo,
	type ClientResetSelection,
	type ConnectionRemappings,
} from '@companion-app/shared/Model/ImportExport.js'
import type { TriggerModel } from '@companion-app/shared/Model/TriggerModel.js'
import type { ActionSetsModel } from '@companion-app/shared/Model/ActionModel.js'
import type {
	ButtonModelBase,
	LayeredButtonModel,
	NormalButtonModel,
	SomeButtonModel,
} from '@companion-app/shared/Model/ButtonModel.js'
import type { ControlLocation } from '@companion-app/shared/Model/Common.js'
import type { InstanceController } from '../Instance/Controller.js'
import type { DataUserConfig } from '../Data/UserConfig.js'
import type { VariablesController } from '../Variables/Controller.js'
import type { ControlsController } from '../Controls/Controller.js'
import type { PageController } from '../Page/Controller.js'
import type { SurfaceController } from '../Surface/Controller.js'
import type { GraphicsController } from '../Graphics/Controller.js'
import type { InternalController } from '../Internal/Controller.js'
import type { SomeEntityModel } from '@companion-app/shared/Model/EntityModel.js'
import { ExportController } from './Export.js'
import { FILE_VERSION } from './Constants.js'
import { MultipartUploader } from '../Resources/MultipartUploader.js'
import { publicProcedure, router, toIterable } from '../UI/TRPC.js'
import { zodLocation } from '../Preview/Graphics.js'
import z from 'zod'
import { EventEmitter } from 'node:events'
import { BackupController } from './Backups.js'
import type { DataDatabase } from '../Data/Database.js'
import { SurfaceConfig, SurfaceGroupConfig } from '@companion-app/shared/Model/Surfaces.js'

const MAX_IMPORT_FILE_SIZE = 1024 * 1024 * 500 // 500MB. This is small enough that it can be kept in memory

const find_smallest_grid_for_page = (pageInfo: ExportPageContentv6): UserConfigGridSize => {
	const gridSize: UserConfigGridSize = {
		minColumn: 0,
		maxColumn: 7,
		minRow: 0,
		maxRow: 3,
	}

	// Scan through the data in the export, to find the minimum possible grid size
	for (const [row0, rowObj] of Object.entries(pageInfo.controls || {})) {
		const row = Number(row0)
		let foundControl = false

		for (const column0 of Object.keys(rowObj)) {
			const column = Number(column0)

			if (!rowObj[column]) continue
			foundControl = true

			if (column < gridSize.minColumn) gridSize.minColumn = column
			if (column > gridSize.maxColumn) gridSize.maxColumn = column
		}

		if (foundControl) {
			if (row < gridSize.minRow) gridSize.minRow = row
			if (row > gridSize.maxRow) gridSize.maxRow = row
		}
	}

	return gridSize
}

export class ImportExportController {
	readonly #logger = LogController.createLogger('ImportExport/Controller')

	readonly #controlsController: ControlsController
	readonly #graphicsController: GraphicsController
	readonly #instancesController: InstanceController
	readonly #internalModule: InternalController
	readonly #pagesController: PageController
	readonly #surfacesController: SurfaceController
	readonly #userConfigController: DataUserConfig
	readonly #variablesController: VariablesController
	readonly #backupController: BackupController

	readonly #exportController: ExportController

	readonly #multipartUploader = new MultipartUploader<[string | null, ClientImportObject | null], null>(
		'ImportExport/Controller',
		MAX_IMPORT_FILE_SIZE,
		async (_name, data, _userData, _updateProgress, sessionCtx) => {
			let dataStr: string
			try {
				dataStr = await new Promise((resolve, reject) => {
					zlib.gunzip(data, (err, data) => {
						if (err) reject(err)
						else resolve(data?.toString() || dataStr)
					})
				})
			} catch (_e) {
				// Ignore, it is probably not compressed
				dataStr = data.toString('utf-8')
			}

			let rawObject
			try {
				// YAML parser will handle JSON too
				rawObject = yaml.parse(dataStr)
			} catch (_e) {
				return ['File is corrupted or unknown format', null]
			}

			if (rawObject.version > FILE_VERSION) {
				return ['File was saved with a newer unsupported version of Companion', null]
			}

			if (rawObject.type !== 'full' && rawObject.type !== 'page' && rawObject.type !== 'trigger_list') {
				return ['Unknown import type', null]
			}

			let object = upgradeImport(rawObject)

			// fix any db instances missing the upgradeIndex property
			if (object.instances) {
				for (const inst of Object.values(object.instances)) {
					if (inst) {
						inst.lastUpgradeIndex = inst.lastUpgradeIndex ?? -1
					}
				}
			}

			if (object.type === 'trigger_list') {
				object = {
					type: 'full',
					version: FILE_VERSION,
					companionBuild: object.companionBuild,
					triggers: object.triggers,
					triggerCollections: object.triggerCollections,
					instances: object.instances,
					connectionCollections: object.connectionCollections,
				} satisfies ExportFullv6
			}

			// Store the object on the client
			sessionCtx.pendingImport = {
				object,
				timeout: null, // TODO
			}

			// Build a minimal object to send back to the client
			const clientObject: ClientImportObject = {
				type: object.type,
				instances: {},
				controls: 'pages' in object,
				customVariables: 'custom_variables' in object,
				surfaces: 'surfaces' in object,
				triggers: 'triggers' in object,
				imageLibrary: 'imageLibrary' in object,
			}

			for (const [instanceId, instance] of Object.entries(object.instances || {})) {
				if (!instance || instanceId === 'internal' || instanceId === 'bitfocus-companion') continue

				clientObject.instances[instanceId] = {
					instance_type: instance.instance_type,
					moduleVersionId: instance.moduleVersionId ?? null,
					label: instance.label,
					sortOrder: instance.sortOrder,
				}
			}

			function simplifyPageForClient(pageInfo: ExportPageContentv6): ClientPageInfo {
				return {
					name: pageInfo.name,
					gridSize: find_smallest_grid_for_page(pageInfo),
				}
			}

			if (object.type === 'page') {
				clientObject.page = simplifyPageForClient(object.page)
				clientObject.oldPageNumber = object.oldPageNumber || 1
			} else {
				if (object.pages) {
					clientObject.pages = Object.fromEntries(
						Object.entries(object.pages).map(([id, pageInfo]) => [id, simplifyPageForClient(pageInfo)])
					)
				}

				// Simplify triggers
				if (object.triggers) {
					clientObject.triggers = {}

					for (const [id, trigger] of Object.entries(object.triggers)) {
						clientObject.triggers[id] = {
							name: trigger.options.name,
						}
					}
				}
			}

			// rest is done from browser
			return [null, clientObject]
		}
	)

	/**
	 * If there is a current import task that clients should be aware of, this will be set
	 */
	#currentImportTask: 'reset' | 'import' | null = null

	readonly #taskEvents = new EventEmitter<{ taskChange: [status: 'reset' | 'import' | null] }>()

	constructor(
		appInfo: AppInfo,
		apiRouter: express.Router,
		db: DataDatabase,
		controls: ControlsController,
		graphics: GraphicsController,
		instance: InstanceController,
		internalModule: InternalController,
		page: PageController,
		surfaces: SurfaceController,
		userconfig: DataUserConfig,
		variablesController: VariablesController
	) {
		this.#controlsController = controls
		this.#graphicsController = graphics
		this.#instancesController = instance
		this.#internalModule = internalModule
		this.#pagesController = page
		this.#surfacesController = surfaces
		this.#userConfigController = userconfig
		this.#variablesController = variablesController

		this.#taskEvents.setMaxListeners(0)

		this.#exportController = new ExportController(
			appInfo,
			apiRouter,
			controls,
			graphics,
			instance,
			page.store,
			surfaces,
			userconfig,
			variablesController
		)

		// Initialize the backup controller
		this.#backupController = new BackupController(
			appInfo,
			db,
			this.#userConfigController,
			variablesController.values,
			this.#exportController
		)

		// Initialize with current user config for backups
		const backupRules = this.#userConfigController.getKey('backups')
		this.#backupController.initializeWithConfig(backupRules || [])
	}

	async #checkOrRunImportTask<T>(newTaskType: 'reset' | 'import', executeFn: () => Promise<T>): Promise<T> {
		if (this.#currentImportTask) throw new Error('Another operation is in progress')

		this.#currentImportTask = newTaskType
		this.#taskEvents.emit('taskChange', this.#currentImportTask)

		try {
			return await executeFn()
		} finally {
			this.#currentImportTask = null
			this.#taskEvents.emit('taskChange', this.#currentImportTask)
		}
	}

	createTrpcRouter() {
		const self = this
		return router({
			prepareImport: this.#multipartUploader.createTrpcRouter(),
			backupRules: this.#backupController.createTrpcRouter(),

			importExportTaskStatus: publicProcedure.subscription(async function* ({ signal }) {
				const changes = toIterable(self.#taskEvents, 'taskChange', signal)

				yield self.#currentImportTask

				for await (const [change] of changes) {
					yield change
				}
			}),

			abort: publicProcedure.mutation(async ({ ctx }) => {
				// Clear the pending import
				delete ctx.pendingImport
			}),

			resetConfiguration: publicProcedure.input(zodClientResetSelection).mutation(async ({ input, ctx }) => {
				// Make sure no import is pending
				delete ctx.pendingImport

				return this.#checkOrRunImportTask('reset', async () => {
					return this.#reset(input)
				})
			}),

			controlPreview: publicProcedure
				.input(
					z.object({
						location: zodLocation,
					})
				)
				.query(async ({ input, ctx }) => {
					const importObject = ctx.pendingImport?.object
					if (!importObject) return null

					let importPage: ExportPageContentv6 | undefined
					if (importObject.type === 'page') {
						importPage = importObject.page
					} else if (importObject.type === 'full') {
						importPage = importObject.pages?.[input.location.pageNumber]
					}
					if (!importPage) return null

					const controlObj = importPage.controls?.[input.location.row]?.[input.location.column]
					if (!controlObj) return null

					const res = await this.#graphicsController.drawPreview({
						...controlObj.style,
						style: controlObj.type,
					})
					return res?.style ? (res?.asDataUrl ?? null) : null
				}),

			importSinglePage: publicProcedure
				.input(
					z.object({
						targetPage: z.number().int().min(1),
						sourcePage: z.number().int().min(1),
						connectionIdRemapping: z.record(z.string(), z.string().optional()),
					})
				)
				.mutation(async ({ input, ctx }) => {
					return this.#checkOrRunImportTask('import', async () => {
						const data = ctx.pendingImport?.object
						if (!data) throw new Error('No in-progress import object')

						let topage = input.targetPage
						let frompage = input.sourcePage

						if (topage === -1) {
							// Add a new page at the end
							const currentPageCount = this.#pagesController.store.getPageCount()
							topage = currentPageCount + 1
							this.#pagesController.insertPages(topage, ['Importing Page'])
						} else {
							const oldPageInfo = this.#pagesController.store.getPageInfo(topage, false)
							if (!oldPageInfo) throw new Error('Invalid target page')
						}

						let pageInfo: ExportPageContentv6 | undefined

						if (data.type === 'full' && data.pages) {
							pageInfo = data.pages[frompage]

							// continue below
						} else if (data.type === 'page') {
							pageInfo = data.page

							frompage = data.oldPageNumber || 1

							// continue below
						} else {
							throw new Error('Cannot import page ')
						}

						if (!pageInfo) throw new Error(`No matching page to import`)

						// Setup the new instances
						const instanceIdMap = this.#importInstances(data.instances, input.connectionIdRemapping)

						// Cleanup the old page
						const discardedControlIds = this.#pagesController.resetPage(topage)
						for (const controlId of discardedControlIds) {
							this.#controlsController.deleteControl(controlId)
						}
						this.#graphicsController.clearAllForPage(topage)

						this.#performPageImport(pageInfo, topage, instanceIdMap)

						// Report the used remap to the ui, for future imports
						const instanceRemap2: ConnectionRemappings = {}
						for (const [id, obj] of Object.entries(instanceIdMap)) {
							instanceRemap2[id] = obj.id
						}

						return instanceRemap2
					})
				}),

			importTriggers: publicProcedure
				.input(
					z.object({
						selectedTriggerIds: z.array(z.string()),
						connectionIdRemapping: z.record(z.string(), z.string().optional()),
						replaceExisting: z.boolean(),
					})
				)
				.mutation(async ({ input, ctx }) => {
					return this.#checkOrRunImportTask('import', async () => {
						const data = ctx.pendingImport?.object
						if (!data) throw new Error('No in-progress import object')

						if (data.type === 'page' || !data.triggers) throw new Error('No triggers in import')

						// Remove existing triggers
						if (input.replaceExisting) {
							const controls = this.#controlsController.getAllControls()
							for (const [controlId, control] of controls.entries()) {
								if (control.type === 'trigger') {
									this.#controlsController.deleteControl(controlId)
								}
							}
						}

						// Setup the new instances
						const instanceIdMap = this.#importInstances(data.instances, input.connectionIdRemapping)

						const idsToImport = new Set(input.selectedTriggerIds)
						for (const id of idsToImport) {
							const trigger = data.triggers[id]

							let controlId = CreateTriggerControlId(id)
							// If trigger already exists, generate a new id
							if (this.#controlsController.getControl(controlId)) controlId = CreateTriggerControlId(nanoid())

							const fixedControlObj = this.#fixupTriggerControl(trigger, instanceIdMap)
							this.#controlsController.importTrigger(controlId, fixedControlObj)
						}

						// Report the used remap to the ui, for future imports
						const instanceRemap2: ConnectionRemappings = {}
						for (const [id, obj] of Object.entries(instanceIdMap)) {
							instanceRemap2[id] = obj.id
						}

						return instanceRemap2
					})
				}),

			importFull: publicProcedure
				.input(z.object({ config: zodClientImportSelection.nullable(), fullReset: z.boolean() }))
				.mutation(async ({ input: { config, fullReset }, ctx }) => {
					return this.#checkOrRunImportTask('import', async () => {
						const data = ctx.pendingImport?.object
						if (!data) throw new Error('No in-progress import object')

						if (data.type !== 'full') throw new Error('Invalid import object')

						const resetArg = fullReset || !config ? null : { ...config, connections: true, userconfig: false }

						// Destroy old stuff
						await this.#reset(resetArg, !config || config.buttons)

						// import custom variables
						if (!config || config.customVariables) {
							if (data.customVariablesCollections) {
								this.#variablesController.custom.replaceCollections(data.customVariablesCollections)
							}

							this.#variablesController.custom.replaceDefinitions(data.custom_variables || {})
						}

						// Import connection collections if provided
						if (data.connectionCollections) {
							this.#instancesController.collections.replaceCollections(data.connectionCollections)
						}

						// Always Import instances
						const instanceIdMap = this.#importInstances(data.instances, {})

						if (data.pages && (!config || config.buttons)) {
							// Import pages
							for (const [pageNumber0, pageInfo] of Object.entries(data.pages)) {
								if (!pageInfo) continue

								const pageNumber = Number(pageNumber0)
								if (isNaN(pageNumber)) {
									this.#logger.warn(`Invalid page number: ${pageNumber0}`)
									continue
								}

								// Ensure the page exists
								const insertPageCount = pageNumber - this.#pagesController.store.getPageCount()
								if (insertPageCount > 0) {
									this.#pagesController.insertPages(
										this.#pagesController.store.getPageCount() + 1,
										new Array(insertPageCount).fill('Page')
									)
								}

								this.#performPageImport(pageInfo, pageNumber, instanceIdMap)
							}
						}

						if (!config || config.surfaces) {
							const surfaces = data.surfaces as Record<number, SurfaceConfig>
							const surfaceGroups = data.surfaceGroups as Record<number, SurfaceGroupConfig>
							const getPageId = (val: number) =>
								this.#pagesController.store.getPageId(val) ?? this.#pagesController.store.getFirstPageId()
							const fixPageId = (groupConfig: SurfaceGroupConfig) => {
								if ('last_page' in groupConfig) {
									groupConfig.last_page_id = getPageId(groupConfig.last_page!)
									delete groupConfig.last_page
								}
								if ('startup_page' in groupConfig) {
									groupConfig.startup_page_id = getPageId(groupConfig.startup_page!)
									delete groupConfig.startup_page
								}
							}

							// Convert external page refs, i.e. page numbers, to internal ids.
							for (const surface of Object.values(surfaces)) {
								fixPageId(surface.groupConfig)
							}
							for (const groupConfig of Object.values(surfaceGroups)) {
								fixPageId(groupConfig)
							}
							this.#surfacesController.importSurfaces(data.surfaceGroups || {}, data.surfaces || {})
						}

						if (!config || config.triggers) {
							// Import trigger collections if provided
							if (data.triggerCollections) {
								this.#controlsController.replaceTriggerCollections(data.triggerCollections)
							}

							for (const [id, trigger] of Object.entries(data.triggers || {})) {
								const controlId = CreateTriggerControlId(id)
								const fixedControlObj = this.#fixupTriggerControl(trigger, instanceIdMap)
								this.#controlsController.importTrigger(controlId, fixedControlObj)
							}
						}

						// trigger startup triggers to run
						setImmediate(() => {
							this.#controlsController.triggers.emit('startup')
						})
					})
<<<<<<< HEAD

					// Import image library data if present
					if (!input || input.imageLibrary) {
						this.#graphicsController.imageLibrary.importImageLibrary(
							data.imageLibraryCollections || [],
							data.imageLibrary || []
						)
					}
				})
			}),
=======
				}),
>>>>>>> 30c62539
		})
	}

	#performPageImport = (
		pageInfo: ExportPageContentv6,
		topage: number,
		instanceIdMap: InstanceAppliedRemappings
	): void => {
		{
			// Ensure the configured grid size is large enough for the import
			const requiredSize = pageInfo.gridSize || find_smallest_grid_for_page(pageInfo)
			const currentSize = this.#userConfigController.getKey('gridSize')
			const updatedSize: Partial<UserConfigGridSize> = {}
			if (currentSize.minColumn > requiredSize.minColumn) updatedSize.minColumn = Number(requiredSize.minColumn)
			if (currentSize.maxColumn < requiredSize.maxColumn) updatedSize.maxColumn = Number(requiredSize.maxColumn)
			if (currentSize.minRow > requiredSize.minRow) updatedSize.minRow = Number(requiredSize.minRow)
			if (currentSize.maxRow < requiredSize.maxRow) updatedSize.maxRow = Number(requiredSize.maxRow)

			if (Object.keys(updatedSize).length > 0) {
				this.#userConfigController.setKey('gridSize', {
					...currentSize,
					...updatedSize,
				})
			}
		}

		// Import the new page
		this.#pagesController.setPageName(topage, pageInfo.name)

		const connectionLabelRemap: Record<string, string> = {}
		const connectionIdRemap: Record<string, string> = {}
		for (const [oldId, info] of Object.entries(instanceIdMap)) {
			if (info.oldLabel && info.label !== info.oldLabel) {
				connectionLabelRemap[info.oldLabel] = info.label
			}
			if (info.id && info.id !== oldId) {
				connectionIdRemap[oldId] = info.id
			}
		}
		const referencesUpdater = new VisitorReferencesUpdater(
			this.#internalModule,
			connectionLabelRemap,
			connectionIdRemap
		)

		// Import the controls
		for (const [row, rowObj] of Object.entries(pageInfo.controls)) {
			for (const [column, control] of Object.entries(rowObj)) {
				if (control) {
					// Import the control
					const fixedControlObj = this.#fixupControl(cloneDeep(control), referencesUpdater, instanceIdMap)
					if (!fixedControlObj) continue

					const location: ControlLocation = {
						pageNumber: Number(topage),
						column: Number(column),
						row: Number(row),
					}
					this.#controlsController.importControl(location, fixedControlObj)
				}
			}
		}
	}

	async #reset(config: ClientResetSelection | null, skipNavButtons = false): Promise<'ok'> {
		const controls = this.#controlsController.getAllControls()

		if (!config || config.buttons) {
			for (const [controlId, control] of controls.entries()) {
				if (control.type !== 'trigger') {
					this.#controlsController.deleteControl(controlId)
				}
			}

			// Reset page 1
			this.#pagesController.resetPage(1) // Note: controls were already deleted above
			if (!skipNavButtons) {
				this.#pagesController.createPageDefaultNavButtons(1)
			}
			this.#graphicsController.clearAllForPage(1)

			// Delete other pages
			const pageCount = this.#pagesController.store.getPageCount()
			for (let pageNumber = pageCount; pageNumber >= 2; pageNumber--) {
				this.#pagesController.deletePage(pageNumber) // Note: controls were already deleted above
			}

			// reset the size
			this.#userConfigController.resetKey('gridSize')
		}

		if (!config || config.connections) {
			await this.#instancesController.deleteAllInstances(true)
		}

		if (!config || config.surfaces) {
			await this.#surfacesController.reset()
		}

		if (!config || config.triggers) {
			for (const [controlId, control] of controls.entries()) {
				if (control.type === 'trigger') {
					this.#controlsController.deleteControl(controlId)
				}
			}
			this.#controlsController.discardTriggerCollections()
		}

		if (!config || config.customVariables) {
			this.#variablesController.custom.reset()
		}

		if (!config || config.userconfig) {
			this.#userConfigController.reset()
		}

		if (!config || config.imageLibrary) {
			// Reset image library
			this.#graphicsController.imageLibrary.resetImageLibrary()
		}

		return 'ok'
	}

	#importInstances(
		instances: ExportInstancesv6 | undefined,
		instanceRemapping: ConnectionRemappings
	): InstanceAppliedRemappings {
		const instanceIdMap: InstanceAppliedRemappings = {}

		if (instances) {
			const instanceEntries = Object.entries(instances).filter((ent) => !!ent[1])

			for (const [oldId, obj] of instanceEntries) {
				if (!obj || !obj.label) continue

				const remapId = instanceRemapping[oldId]
				const remapLabel = remapId ? this.#instancesController.getLabelForInstance(remapId) : undefined
				if (remapId === '_ignore') {
					// Ignore
					instanceIdMap[oldId] = { id: '_ignore', label: 'Ignore' }
				} else if (remapId && remapLabel) {
					// Reuse an existing instance
					instanceIdMap[oldId] = {
						id: remapId,
						label: remapLabel,
						lastUpgradeIndex: obj.lastUpgradeIndex,
						oldLabel: obj.label,
					}
				} else {
					// Create a new instance
					const [newId, newConfig] = this.#instancesController.addInstanceWithLabel(
						{ type: obj.instance_type },
						obj.label,
						{
							versionId: obj.moduleVersionId ?? null,
							updatePolicy: obj.updatePolicy,
							disabled: true,
							collectionId: obj.collectionId,
							sortOrder: obj.sortOrder ?? 0,
						}
					)
					if (newId && newConfig) {
						this.#instancesController.setInstanceLabelAndConfig(newId, {
							label: null,
							config: 'config' in obj ? obj.config : null,
							secrets: 'secrets' in obj ? obj.secrets : null,
							updatePolicy: null,
							upgradeIndex: obj.lastUpgradeIndex,
						})

						if (!('enabled' in obj) || obj.enabled !== false) {
							this.#instancesController.enableDisableInstance(newId, true)
						}

						instanceIdMap[oldId] = {
							id: newId,
							label: newConfig.label,
							lastUpgradeIndex: obj.lastUpgradeIndex,
							oldLabel: obj.label,
						}
					}
				}
			}
		}

		// Force the internal module mapping
		instanceIdMap['internal'] = { id: 'internal', label: 'internal' }
		instanceIdMap['bitfocus-companion'] = { id: 'internal', label: 'internal' }

		// Ensure any group references are valid
		this.#instancesController.collections.removeUnknownCollectionReferences()

		return instanceIdMap
	}

	#fixupTriggerControl(control: ExportTriggerContentv6, instanceIdMap: InstanceAppliedRemappings): TriggerModel {
		// Future: this does not feel durable

		const connectionLabelRemap: Record<string, string> = {}
		const connectionIdRemap: Record<string, string> = {}
		for (const [oldId, info] of Object.entries(instanceIdMap)) {
			if (info.oldLabel && info.label !== info.oldLabel) {
				connectionLabelRemap[info.oldLabel] = info.label
			}
			if (info.id && info.id !== oldId) {
				connectionIdRemap[oldId] = info.id
			}
		}

		const result: TriggerModel = {
			type: 'trigger',
			options: cloneDeep(control.options),
			actions: [],
			condition: [],
			events: control.events,
		}

		if (control.condition) {
			result.condition = fixupEntitiesRecursive(instanceIdMap, cloneDeep(control.condition))
		}

		if (control.actions) {
			result.actions = fixupEntitiesRecursive(instanceIdMap, cloneDeep(control.actions))
		}

		new VisitorReferencesUpdater(this.#internalModule, connectionLabelRemap, connectionIdRemap)
			.visitEntities([], result.condition.concat(result.actions))
			.visitEvents(result.events || [])

		return result
	}

	#fixupControl(
		control: ExportControlv6,
		referencesUpdater: VisitorReferencesUpdater,
		instanceIdMap: InstanceAppliedRemappings
	): SomeButtonModel | null {
		// Future: this does not feel durable

		if (control.type === 'pagenum' || control.type === 'pageup' || control.type === 'pagedown') {
			return {
				type: control.type,
			}
		}

		if (control.type === 'button') {
			return this.#fixupButtonControl(control, referencesUpdater, instanceIdMap)
		} else if (control.type === 'button-layered') {
			return this.#fixupLayeredButtonControl(control, referencesUpdater, instanceIdMap)
		} else {
			console.warn(`Unknown control type: ${control.type}`)
			return null
		}
	}

	#fixupButtonControl(
		control: ExportControlv6,
		referencesUpdater: VisitorReferencesUpdater,
		instanceIdMap: InstanceAppliedRemappings
	): NormalButtonModel {
		const result: NormalButtonModel = {
			type: 'button',
			options: cloneDeep(control.options),
			style: cloneDeep(control.style),
			feedbacks: [],
			steps: {},
			localVariables: [],
		}

		this.#fixupButtonControlBase(result, control, referencesUpdater, instanceIdMap)

		referencesUpdater.visitButtonDrawStlye(result.style)

		return result
	}

	#fixupLayeredButtonControl(
		control: ExportControlv6,
		referencesUpdater: VisitorReferencesUpdater,
		instanceIdMap: InstanceAppliedRemappings
	): LayeredButtonModel {
		const result: LayeredButtonModel = {
			type: 'button-layered',
			options: cloneDeep(control.options),
			style: cloneDeep(control.style),
			feedbacks: [],
			steps: {},
			localVariables: [],
		}

		this.#fixupButtonControlBase(result, control, referencesUpdater, instanceIdMap)

		referencesUpdater.visitDrawElements(result.style.layers)

		return result
	}

	#fixupButtonControlBase(
		result: ButtonModelBase,
		control: ExportControlv6,
		referencesUpdater: VisitorReferencesUpdater,
		instanceIdMap: InstanceAppliedRemappings
	) {
		if (control.feedbacks) {
			result.feedbacks = fixupEntitiesRecursive(instanceIdMap, cloneDeep(control.feedbacks))
		}

		if (control.localVariables) {
			result.localVariables = fixupEntitiesRecursive(instanceIdMap, cloneDeep(control.localVariables))
		}

		const allEntities: SomeEntityModel[] = [...result.feedbacks, ...result.localVariables]
		if (control.steps) {
			for (const [stepId, step] of Object.entries<any>(control.steps)) {
				const newStepSets: ActionSetsModel = {
					down: [],
					up: [],
					rotate_left: undefined,
					rotate_right: undefined,
				}
				result.steps[stepId] = {
					action_sets: newStepSets,
					options: cloneDeep(step.options),
				}

				for (const [setId, action_set] of Object.entries<any>(step.action_sets)) {
					const setIdSafe = validateActionSetId(setId as any)
					if (setIdSafe === undefined) {
						this.#logger.warn(`Invalid set id: ${setId}`)
						continue
					}

					const newActions = fixupEntitiesRecursive(instanceIdMap, cloneDeep(action_set))

					newStepSets[setIdSafe] = newActions
					allEntities.push(...newActions)
				}
			}
		}

		referencesUpdater.visitEntities([], allEntities)
	}
}

type InstanceAppliedRemappings = Record<
	string,
	{ id: string; label: string; lastUpgradeIndex?: number; oldLabel?: string }
>

function fixupEntitiesRecursive(
	instanceIdMap: InstanceAppliedRemappings,
	entities: SomeEntityModel[]
): SomeEntityModel[] {
	const newEntities: SomeEntityModel[] = []
	for (const entity of entities) {
		if (!entity) continue

		const instanceInfo = instanceIdMap[entity.connectionId]
		if (!instanceInfo) continue

		let newChildren: Record<string, SomeEntityModel[]> | undefined
		if (entity.connectionId === 'internal' && entity.children) {
			newChildren = {}
			for (const [group, childEntities] of Object.entries(entity.children)) {
				if (!childEntities) continue

				newChildren[group] = fixupEntitiesRecursive(instanceIdMap, childEntities)
			}
		}

		newEntities.push({
			...entity,
			connectionId: instanceInfo.id,
			upgradeIndex: instanceInfo.lastUpgradeIndex,
			children: newChildren,
		})
	}
	return newEntities
}<|MERGE_RESOLUTION|>--- conflicted
+++ resolved
@@ -574,21 +574,16 @@
 						setImmediate(() => {
 							this.#controlsController.triggers.emit('startup')
 						})
+
+						// Import image library data if present
+						if (!config || config.imageLibrary) {
+							this.#graphicsController.imageLibrary.importImageLibrary(
+								data.imageLibraryCollections || [],
+								data.imageLibrary || []
+							)
+						}
 					})
-<<<<<<< HEAD
-
-					// Import image library data if present
-					if (!input || input.imageLibrary) {
-						this.#graphicsController.imageLibrary.importImageLibrary(
-							data.imageLibraryCollections || [],
-							data.imageLibrary || []
-						)
-					}
-				})
-			}),
-=======
 				}),
->>>>>>> 30c62539
 		})
 	}
 
