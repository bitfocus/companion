/*
 * This file is part of the Companion project
 * Copyright (c) 2018 Bitfocus AS
 * Authors: William Viker <william@bitfocus.io>, Håkon Nessjøen <haakon@bitfocus.io>
 *
 * This program is free software.
 * You should have received a copy of the MIT licence as well as the Bitfocus
 * Individual Contributor License Agreement for companion along with
 * this program.
 */

import { upgradeImport } from '../Data/Upgrade.js'
import { cloneDeep } from 'lodash-es'
import { CreateTriggerControlId, validateActionSetId } from '@companion-app/shared/ControlId.js'
import yaml from 'yaml'
import zlib from 'node:zlib'
import { compareExportedInstances } from '@companion-app/shared/Import.js'
<<<<<<< HEAD
import LogController from '../Log/Controller.js'
import { VisitorReferencesUpdater } from '../Resources/Visitors/ReferencesUpdater.js'
=======
import { ReferencesVisitors } from '../Resources/Visitors/ReferencesVisitors.js'
import LogController from '../Log/Controller.js'
>>>>>>> c2bcc9db
import { nanoid } from 'nanoid'
import type express from 'express'
import type {
	ExportControlv6,
	ExportFullv6,
	ExportInstancesv6,
	ExportPageContentv6,
	ExportPageModelv6,
	ExportTriggerContentv6,
} from '@companion-app/shared/Model/ExportModel.js'
import type { UserConfigGridSize } from '@companion-app/shared/Model/UserConfigModel.js'
import type { AppInfo } from '../Registry.js'
import type {
	ClientImportObject,
	ClientPageInfo,
	ClientResetSelection,
	ConnectionRemappings,
} from '@companion-app/shared/Model/ImportExport.js'
import type { ClientSocket, UIHandler } from '../UI/Handler.js'
import type { TriggerModel } from '@companion-app/shared/Model/TriggerModel.js'
import type { ActionSetsModel } from '@companion-app/shared/Model/ActionModel.js'
import type {
	ButtonModelBase,
	LayeredButtonModel,
	NormalButtonModel,
	SomeButtonModel,
} from '@companion-app/shared/Model/ButtonModel.js'
import type { ControlLocation } from '@companion-app/shared/Model/Common.js'
import type { InstanceController } from '../Instance/Controller.js'
import type { DataUserConfig } from '../Data/UserConfig.js'
import type { VariablesController } from '../Variables/Controller.js'
import type { ControlsController } from '../Controls/Controller.js'
import type { PageController } from '../Page/Controller.js'
import type { SurfaceController } from '../Surface/Controller.js'
import type { GraphicsController } from '../Graphics/Controller.js'
import type { InternalController } from '../Internal/Controller.js'
import type { SomeEntityModel } from '@companion-app/shared/Model/EntityModel.js'
import { ExportController } from './Export.js'
import { FILE_VERSION } from './Constants.js'
<<<<<<< HEAD
=======
import { MultipartUploader } from '../Resources/MultipartUploader.js'

const MAX_IMPORT_FILE_SIZE = 1024 * 1024 * 500 // 500MB. This is small enough that it can be kept in memory
>>>>>>> c2bcc9db

const find_smallest_grid_for_page = (pageInfo: ExportPageContentv6): UserConfigGridSize => {
	const gridSize: UserConfigGridSize = {
		minColumn: 0,
		maxColumn: 7,
		minRow: 0,
		maxRow: 3,
	}

	// Scan through the data in the export, to find the minimum possible grid size
	for (const [row0, rowObj] of Object.entries(pageInfo.controls || {})) {
		const row = Number(row0)
		let foundControl = false

		for (const column0 of Object.keys(rowObj)) {
			const column = Number(column0)

			if (!rowObj[column]) continue
			foundControl = true

			if (column < gridSize.minColumn) gridSize.minColumn = column
			if (column > gridSize.maxColumn) gridSize.maxColumn = column
		}

		if (foundControl) {
			if (row < gridSize.minRow) gridSize.minRow = row
			if (row > gridSize.maxRow) gridSize.maxRow = row
		}
	}

	return gridSize
}

export class ImportExportController {
	readonly #logger = LogController.createLogger('ImportExport/Controller')

	readonly #io: UIHandler
	readonly #controlsController: ControlsController
	readonly #graphicsController: GraphicsController
	readonly #instancesController: InstanceController
	readonly #internalModule: InternalController
	readonly #pagesController: PageController
	readonly #surfacesController: SurfaceController
	readonly #userConfigController: DataUserConfig
	readonly #variablesController: VariablesController

	readonly #exportController: ExportController

<<<<<<< HEAD
=======
	readonly #multipartUploader = new MultipartUploader((sessionId) => {
		this.#logger.info(`Config import session "${sessionId}" timed out`)
		// this.#io.emitToAll('loadsave:prepare-import:progress', sessionId, null)
	})

>>>>>>> c2bcc9db
	/**
	 * If there is a current import task that clients should be aware of, this will be set
	 */
	#currentImportTask: 'reset' | 'import' | null = null

	constructor(
		appInfo: AppInfo,
		apiRouter: express.Router,
		io: UIHandler,
		controls: ControlsController,
		graphics: GraphicsController,
		instance: InstanceController,
		internalModule: InternalController,
		page: PageController,
		surfaces: SurfaceController,
		userconfig: DataUserConfig,
		variablesController: VariablesController
	) {
		this.#io = io
		this.#controlsController = controls
		this.#graphicsController = graphics
		this.#instancesController = instance
		this.#internalModule = internalModule
		this.#pagesController = page
		this.#surfacesController = surfaces
		this.#userConfigController = userconfig
		this.#variablesController = variablesController

		this.#exportController = new ExportController(
			appInfo,
			apiRouter,
			controls,
			instance,
			page,
			surfaces,
			userconfig,
			variablesController
		)
	}

	async #checkOrRunImportTask<T>(newTaskType: 'reset' | 'import', executeFn: () => Promise<T>): Promise<T> {
		if (this.#currentImportTask) throw new Error('Another operation is in progress')

		this.#currentImportTask = newTaskType
		this.#io.emitToAll('load-save:task', this.#currentImportTask)

		try {
			return await executeFn()
		} finally {
			this.#currentImportTask = null
			this.#io.emitToAll('load-save:task', this.#currentImportTask)
		}
	}

	/**
	 * Setup a new socket client's events
	 */
	clientConnect(client: ClientSocket): void {
		this.#exportController.clientConnect(client)

		if (this.#currentImportTask) {
			// Inform about in progress task
			client.emit('load-save:task', this.#currentImportTask)
		}

		let clientPendingImport: ClientPendingImport | null = null

		client.onPromise('loadsave:abort', () => {
			if (clientPendingImport) {
				// TODO - stop timer
				clientPendingImport = null
			}

			return true
		})

		client.onPromise('loadsave:prepare-import:start', async (name, size) => {
			this.#logger.info(`Starting upload of import file ${name} (${size} bytes)`)

			if (size > MAX_IMPORT_FILE_SIZE) throw new Error('Import too large to upload')

			const sessionId = this.#multipartUploader.initSession(name, size)
			if (sessionId === null) return null

			this.#io.emitToAll('loadsave:prepare-import:progress', sessionId, 0)

			return sessionId
		})
		client.onPromise('loadsave:prepare-import:chunk', async (sessionId, offset, data) => {
			this.#logger.silly(`Upload import file chunk ${sessionId} (@${offset} = ${data.length} bytes)`)

			const progress = this.#multipartUploader.addChunk(sessionId, offset, data)
			if (progress === null) return false

			this.#io.emitToAll('loadsave:prepare-import:progress', sessionId, progress / 2)

			return true
		})
		client.onPromise('loadsave:prepare-import:cancel', async (sessionId) => {
			this.#logger.silly(`Canel import file upload ${sessionId}`)

			this.#multipartUploader.cancelSession(sessionId)
		})
		client.onPromise('loadsave:prepare-import:complete', async (sessionId, checksum) => {
			this.#logger.silly(`Attempt import file complete ${sessionId}`)

			const dataBytes = this.#multipartUploader.completeSession(sessionId, checksum)
			if (dataBytes === null) return ['File is corrupted or unknown format']

			this.#logger.info(`Importing config ${sessionId} (${dataBytes.length} bytes)`)

			this.#io.emitToAll('loadsave:prepare-import:progress', sessionId, 0.5)

			let dataStr: string
			try {
				dataStr = await new Promise((resolve, reject) => {
					zlib.gunzip(dataBytes, (err, data) => {
						if (err) reject(err)
						else resolve(data?.toString() || dataStr)
					})
				})
			} catch (e) {
				// Ignore, it is probably not compressed
				dataStr = dataBytes.toString()
			}

			let rawObject
			try {
				// YAML parser will handle JSON too
				rawObject = yaml.parse(dataStr)
			} catch (e) {
				return ['File is corrupted or unknown format']
			}

			if (rawObject.version > FILE_VERSION) {
				return ['File was saved with a newer unsupported version of Companion']
			}

			if (rawObject.type !== 'full' && rawObject.type !== 'page' && rawObject.type !== 'trigger_list') {
				return ['Unknown import type']
			}

			let object = upgradeImport(rawObject)

			// fix any db instances missing the upgradeIndex property
			if (object.instances) {
				for (const inst of Object.values(object.instances)) {
					if (inst) {
						inst.lastUpgradeIndex = inst.lastUpgradeIndex ?? -1
					}
				}
			}

			if (object.type === 'trigger_list') {
				object = {
					type: 'full',
					version: FILE_VERSION,
					triggers: object.triggers,
					instances: object.instances,
				} satisfies ExportFullv6
			}

			// Store the object on the client
			clientPendingImport = {
				object,
				timeout: null, // TODO
			}

			// Build a minimal object to send back to the client
			const clientObject: ClientImportObject = {
				type: object.type,
				instances: {},
				controls: 'pages' in object,
				customVariables: 'custom_variables' in object,
				surfaces: 'surfaces' in object,
				triggers: 'triggers' in object,
			}

			for (const [instanceId, instance] of Object.entries(object.instances || {})) {
				if (!instance || instanceId === 'internal' || instanceId === 'bitfocus-companion') continue

				clientObject.instances[instanceId] = {
					instance_type: instance.instance_type,
					moduleVersionId: instance.moduleVersionId ?? null,
					label: instance.label,
					sortOrder: instance.sortOrder,
				}
			}

			function simplifyPageForClient(pageInfo: ExportPageContentv6): ClientPageInfo {
				return {
					name: pageInfo.name,
					gridSize: find_smallest_grid_for_page(pageInfo),
				}
			}

			if (object.type === 'page') {
				clientObject.page = simplifyPageForClient(object.page)
				clientObject.oldPageNumber = object.oldPageNumber || 1
			} else {
				if (object.pages) {
					clientObject.pages = Object.fromEntries(
						Object.entries(object.pages).map(([id, pageInfo]) => [id, simplifyPageForClient(pageInfo)])
					)
				}

				// Simplify triggers
				if (object.triggers) {
					clientObject.triggers = {}

					for (const [id, trigger] of Object.entries(object.triggers)) {
						clientObject.triggers[id] = {
							name: trigger.options.name,
						}
					}
				}
			}

			// rest is done from browser
			return [null, clientObject]
		})

		client.onPromise('loadsave:control-preview', async (location) => {
			const importObject = clientPendingImport?.object
			if (!importObject) return null

			let importPage: ExportPageContentv6 | undefined
			if (importObject.type === 'page') {
				importPage = importObject.page
			} else if (importObject.type === 'full') {
				importPage = importObject.pages?.[location.pageNumber]
			}
			if (!importPage) return null

			const controlObj = importPage.controls?.[location.row]?.[location.column]
			if (!controlObj) return null

			const res = await this.#graphicsController.drawPreview({
				...controlObj.style,
				style: controlObj.type,
			})
			return !!res?.style ? (res?.asDataUrl ?? null) : null
		})

		client.onPromise('loadsave:reset', (config) => {
			if (!config) throw new Error('Missing reset config')

			return this.#checkOrRunImportTask('reset', async () => {
				return this.#reset(config)
			})
		})

		client.onPromise('loadsave:import-full', async (config) => {
			return this.#checkOrRunImportTask('import', async () => {
				const data = clientPendingImport?.object
				if (!data) throw new Error('No in-progress import object')

				if (data.type !== 'full') throw new Error('Invalid import object')

				// Destroy old stuff
				await this.#reset(undefined, !config || config.buttons)

				// import custom variables
				if (!config || config.customVariables) {
					this.#variablesController.custom.replaceDefinitions(data.custom_variables || {})
				}

				// Always Import instances
				const instanceIdMap = this.#importInstances(data.instances, {})

				if (data.pages && (!config || config.buttons)) {
					// Import pages
					for (const [pageNumber0, pageInfo] of Object.entries(data.pages)) {
						if (!pageInfo) continue

						const pageNumber = Number(pageNumber0)
						if (isNaN(pageNumber)) {
							this.#logger.warn(`Invalid page number: ${pageNumber0}`)
							continue
						}

						// Ensure the page exists
						const insertPageCount = pageNumber - this.#pagesController.getPageCount()
						if (insertPageCount > 0) {
							this.#pagesController.insertPages(
								this.#pagesController.getPageCount() + 1,
								new Array(insertPageCount).fill('Page')
							)
						}

						doPageImport(pageInfo, pageNumber, instanceIdMap)
					}
				}

				if (!config || config.surfaces) {
					this.#surfacesController.importSurfaces(data.surfaceGroups || {}, data.surfaces || {})
				}

				if (!config || config.triggers) {
					for (const [id, trigger] of Object.entries(data.triggers || {})) {
						const controlId = CreateTriggerControlId(id)
						const fixedControlObj = this.#fixupTriggerControl(trigger, instanceIdMap)
						this.#controlsController.importTrigger(controlId, fixedControlObj)
					}
				}

				// trigger startup triggers to run
				setImmediate(() => {
					this.#controlsController.triggers.emit('startup')
				})
			})
		})

		const doPageImport = (
			pageInfo: ExportPageContentv6,
			topage: number,
			instanceIdMap: InstanceAppliedRemappings
		): void => {
			{
				// Ensure the configured grid size is large enough for the import
				const requiredSize = pageInfo.gridSize || find_smallest_grid_for_page(pageInfo)
				const currentSize = this.#userConfigController.getKey('gridSize')
				const updatedSize: Partial<UserConfigGridSize> = {}
				if (currentSize.minColumn > requiredSize.minColumn) updatedSize.minColumn = Number(requiredSize.minColumn)
				if (currentSize.maxColumn < requiredSize.maxColumn) updatedSize.maxColumn = Number(requiredSize.maxColumn)
				if (currentSize.minRow > requiredSize.minRow) updatedSize.minRow = Number(requiredSize.minRow)
				if (currentSize.maxRow < requiredSize.maxRow) updatedSize.maxRow = Number(requiredSize.maxRow)

				if (Object.keys(updatedSize).length > 0) {
					this.#userConfigController.setKey('gridSize', {
						...currentSize,
						...updatedSize,
					})
				}
			}

			// Import the new page
			this.#pagesController.setPageName(topage, pageInfo.name)

			const connectionLabelRemap: Record<string, string> = {}
			const connectionIdRemap: Record<string, string> = {}
			for (const [oldId, info] of Object.entries(instanceIdMap)) {
				if (info.oldLabel && info.label !== info.oldLabel) {
					connectionLabelRemap[info.oldLabel] = info.label
				}
				if (info.id && info.id !== oldId) {
					connectionIdRemap[oldId] = info.id
				}
			}
			const referencesUpdater = new VisitorReferencesUpdater(
				this.#internalModule,
				connectionLabelRemap,
				connectionIdRemap
			)

			// Import the controls
			for (const [row, rowObj] of Object.entries(pageInfo.controls)) {
				for (const [column, control] of Object.entries(rowObj)) {
					if (control) {
						// Import the control
						const fixedControlObj = this.#fixupControl(cloneDeep(control), referencesUpdater, instanceIdMap)
						if (!fixedControlObj) continue

						const location: ControlLocation = {
							pageNumber: Number(topage),
							column: Number(column),
							row: Number(row),
						}
						this.#controlsController.importControl(location, fixedControlObj)
					}
				}
			}
		}

		client.onPromise('loadsave:import-page', async (topage, frompage, instanceRemapping) => {
			return this.#checkOrRunImportTask('import', async () => {
				const data = clientPendingImport?.object
				if (!data) throw new Error('No in-progress import object')

				if (topage === -1) {
					// Add a new page at the end
					const currentPageCount = this.#pagesController.getPageCount()
					topage = currentPageCount + 1
					this.#pagesController.insertPages(topage, ['Importing Page'])
				} else {
					const oldPageInfo = this.#pagesController.getPageInfo(topage, false)
					if (!oldPageInfo) throw new Error('Invalid target page')
				}

				let pageInfo: ExportPageContentv6 | undefined

				if (data.type === 'full' && data.pages) {
					pageInfo = data.pages[frompage]

					// continue below
				} else if (data.type === 'page') {
					pageInfo = data.page

					frompage = data.oldPageNumber || 1

					// continue below
				} else {
					throw new Error('Cannot import page ')
				}

				if (!pageInfo) throw new Error(`No matching page to import`)

				// Setup the new instances
				const instanceIdMap = this.#importInstances(data.instances, instanceRemapping)

				// Cleanup the old page
				const discardedControlIds = this.#pagesController.resetPage(topage)
				for (const controlId of discardedControlIds) {
					this.#controlsController.deleteControl(controlId)
				}
				this.#graphicsController.clearAllForPage(topage)

				doPageImport(pageInfo, topage, instanceIdMap)

				// Report the used remap to the ui, for future imports
				const instanceRemap2: ConnectionRemappings = {}
				for (const [id, obj] of Object.entries(instanceIdMap)) {
					instanceRemap2[id] = obj.id
				}

				return instanceRemap2
			})
		})

		client.onPromise('loadsave:import-triggers', async (idsToImport0, instanceRemapping, replaceExisting) => {
			return this.#checkOrRunImportTask('import', async () => {
				const data = clientPendingImport?.object
				if (!data) throw new Error('No in-progress import object')

				if (data.type === 'page' || !data.triggers) throw new Error('No triggers in import')

				// Remove existing triggers
				if (replaceExisting) {
					const controls = this.#controlsController.getAllControls()
					for (const [controlId, control] of controls.entries()) {
						if (control.type === 'trigger') {
							this.#controlsController.deleteControl(controlId)
						}
					}
				}

				// Setup the new instances
				const instanceIdMap = this.#importInstances(data.instances, instanceRemapping)

				const idsToImport = new Set(idsToImport0)
				for (const id of idsToImport) {
					const trigger = data.triggers[id]

					let controlId = CreateTriggerControlId(id)
					// If trigger already exists, generate a new id
					if (this.#controlsController.getControl(controlId)) controlId = CreateTriggerControlId(nanoid())

					const fixedControlObj = this.#fixupTriggerControl(trigger, instanceIdMap)
					this.#controlsController.importTrigger(controlId, fixedControlObj)
				}

				// Report the used remap to the ui, for future imports
				const instanceRemap2: ConnectionRemappings = {}
				for (const [id, obj] of Object.entries(instanceIdMap)) {
					instanceRemap2[id] = obj.id
				}

				return instanceRemap2
			})
		})
	}

	async #reset(config: ClientResetSelection | undefined, skipNavButtons = false): Promise<'ok'> {
		const controls = this.#controlsController.getAllControls()

		if (!config || config.buttons) {
			for (const [controlId, control] of controls.entries()) {
				if (control.type !== 'trigger') {
					this.#controlsController.deleteControl(controlId)
				}
			}

			// Reset page 1
			this.#pagesController.resetPage(1) // Note: controls were already deleted above
			if (!skipNavButtons) {
				this.#pagesController.createPageDefaultNavButtons(1)
			}
			this.#graphicsController.clearAllForPage(1)

			// Delete other pages
			const pageCount = this.#pagesController.getPageCount()
			for (let pageNumber = pageCount; pageNumber >= 2; pageNumber--) {
				this.#pagesController.deletePage(pageNumber) // Note: controls were already deleted above
			}

			// reset the size
			this.#userConfigController.resetKey('gridSize')
		}

		if (!config || config.connections) {
			await this.#instancesController.deleteAllInstances(true)
		}

		if (!config || config.surfaces) {
			await this.#surfacesController.reset()
		}

		if (!config || config.triggers) {
			for (const [controlId, control] of controls.entries()) {
				if (control.type === 'trigger') {
					this.#controlsController.deleteControl(controlId)
				}
			}
			this.#controlsController.discardTriggerCollections()
		}

		if (!config || config.customVariables) {
			this.#variablesController.custom.reset()
		}

		if (!config || config.userconfig) {
			this.#userConfigController.reset()
		}

		return 'ok'
	}

	#importInstances(
		instances: ExportInstancesv6 | undefined,
		instanceRemapping: ConnectionRemappings
	): InstanceAppliedRemappings {
		const instanceIdMap: InstanceAppliedRemappings = {}

		if (instances) {
			const instanceEntries = Object.entries(instances)
				.filter((ent) => !!ent[1])
				.sort(compareExportedInstances)

			for (const [oldId, obj] of instanceEntries) {
				if (!obj) continue

				const remapId = instanceRemapping[oldId]
				const remapConfig = remapId ? this.#instancesController.getInstanceConfig(remapId) : undefined
				if (remapId === '_ignore') {
					// Ignore
					instanceIdMap[oldId] = { id: '_ignore', label: 'Ignore' }
				} else if (remapId && remapConfig?.label) {
					// Reuse an existing instance
					instanceIdMap[oldId] = {
						id: remapId,
						label: remapConfig.label,
						lastUpgradeIndex: obj.lastUpgradeIndex,
						oldLabel: obj.label,
					}
				} else {
					// Create a new instance
					const [newId, newConfig] = this.#instancesController.addInstanceWithLabel(
						{ type: obj.instance_type },
						obj.label,
						obj.moduleVersionId ?? null,
						obj.updatePolicy,
						true
					)
					if (newId && newConfig) {
						this.#instancesController.setInstanceLabelAndConfig(newId, null, 'config' in obj ? obj.config : null, null)

						if (!('enabled' in obj) || obj.enabled !== false) {
							this.#instancesController.enableDisableInstance(newId, true)
						}

						instanceIdMap[oldId] = {
							id: newId,
							label: newConfig.label,
							lastUpgradeIndex: obj.lastUpgradeIndex,
							oldLabel: obj.label,
						}
					}
				}
			}
		}

		// Force the internal module mapping
		instanceIdMap['internal'] = { id: 'internal', label: 'internal' }
		instanceIdMap['bitfocus-companion'] = { id: 'internal', label: 'internal' }

		// Ensure any group references are valid
		this.#instancesController.collections.removeUnknownCollectionReferences()

		return instanceIdMap
	}

	#fixupTriggerControl(control: ExportTriggerContentv6, instanceIdMap: InstanceAppliedRemappings): TriggerModel {
		// Future: this does not feel durable

		const connectionLabelRemap: Record<string, string> = {}
		const connectionIdRemap: Record<string, string> = {}
		for (const [oldId, info] of Object.entries(instanceIdMap)) {
			if (info.oldLabel && info.label !== info.oldLabel) {
				connectionLabelRemap[info.oldLabel] = info.label
			}
			if (info.id && info.id !== oldId) {
				connectionIdRemap[oldId] = info.id
			}
		}

		const result: TriggerModel = {
			type: 'trigger',
			options: cloneDeep(control.options),
			actions: [],
			condition: [],
			events: control.events,
		}

		if (control.condition) {
			result.condition = fixupEntitiesRecursive(instanceIdMap, cloneDeep(control.condition))
		}

		if (control.actions) {
			result.actions = fixupEntitiesRecursive(instanceIdMap, cloneDeep(control.actions))
		}

		new VisitorReferencesUpdater(this.#internalModule, connectionLabelRemap, connectionIdRemap)
			.visitEntities([], result.condition.concat(result.actions))
			.visitEvents(result.events || [])

		return result
	}

	#fixupControl(
		control: ExportControlv6,
		referencesUpdater: VisitorReferencesUpdater,
		instanceIdMap: InstanceAppliedRemappings
	): SomeButtonModel | null {
		// Future: this does not feel durable

		if (control.type === 'pagenum' || control.type === 'pageup' || control.type === 'pagedown') {
			return {
				type: control.type,
			}
		}

		if (control.type === 'button') {
			return this.#fixupButtonControl(control, referencesUpdater, instanceIdMap)
		} else if (control.type === 'button-layered') {
			return this.#fixupLayeredButtonControl(control, referencesUpdater, instanceIdMap)
		} else {
			console.warn(`Unknown control type: ${control.type}`)
			return null
		}
	}

	#fixupButtonControl(
		control: ExportControlv6,
		referencesUpdater: VisitorReferencesUpdater,
		instanceIdMap: InstanceAppliedRemappings
	): NormalButtonModel {
		const result: NormalButtonModel = {
			type: 'button',
			options: cloneDeep(control.options),
			style: cloneDeep(control.style),
			feedbacks: [],
			steps: {},
			localVariables: [],
		}

		this.#fixupButtonControlBase(result, control, referencesUpdater, instanceIdMap)

		referencesUpdater.visitButtonDrawStlye(result.style)

		return result
	}

	#fixupLayeredButtonControl(
		control: ExportControlv6,
		referencesUpdater: VisitorReferencesUpdater,
		instanceIdMap: InstanceAppliedRemappings
	): LayeredButtonModel {
		const result: LayeredButtonModel = {
			type: 'button-layered',
			options: cloneDeep(control.options),
			style: cloneDeep(control.style),
			feedbacks: [],
			steps: {},
			localVariables: [],
		}

		this.#fixupButtonControlBase(result, control, referencesUpdater, instanceIdMap)

		referencesUpdater.visitDrawElements(result.style.layers)

		return result
	}

	#fixupButtonControlBase(
		result: ButtonModelBase,
		control: ExportControlv6,
		referencesUpdater: VisitorReferencesUpdater,
		instanceIdMap: InstanceAppliedRemappings
	) {
		if (control.feedbacks) {
			result.feedbacks = fixupEntitiesRecursive(instanceIdMap, cloneDeep(control.feedbacks))
		}

		if (control.localVariables) {
			result.localVariables = fixupEntitiesRecursive(instanceIdMap, cloneDeep(control.localVariables))
		}

		const allEntities: SomeEntityModel[] = [...result.feedbacks]
		if (control.steps) {
			for (const [stepId, step] of Object.entries<any>(control.steps)) {
				const newStepSets: ActionSetsModel = {
					down: [],
					up: [],
					rotate_left: undefined,
					rotate_right: undefined,
				}
				result.steps[stepId] = {
					action_sets: newStepSets,
					options: cloneDeep(step.options),
				}

				for (const [setId, action_set] of Object.entries<any>(step.action_sets)) {
					const setIdSafe = validateActionSetId(setId as any)
					if (setIdSafe === undefined) {
						this.#logger.warn(`Invalid set id: ${setId}`)
						continue
					}

					const newActions = fixupEntitiesRecursive(instanceIdMap, cloneDeep(action_set) as any)

					newStepSets[setIdSafe] = newActions
					allEntities.push(...newActions)
				}
			}
		}

		referencesUpdater.visitEntities([], allEntities)
	}
}

type InstanceAppliedRemappings = Record<
	string,
	{ id: string; label: string; lastUpgradeIndex?: number; oldLabel?: string }
>

type ClientPendingImport = {
	object: ExportFullv6 | ExportPageModelv6
	timeout: null
}

function fixupEntitiesRecursive(
	instanceIdMap: InstanceAppliedRemappings,
	entities: SomeEntityModel[]
): SomeEntityModel[] {
	const newEntities: SomeEntityModel[] = []
	for (const entity of entities) {
		if (!entity) continue

		const instanceInfo = instanceIdMap[entity.connectionId]
		if (!instanceInfo) continue

		let newChildren: Record<string, SomeEntityModel[]> | undefined
		if (entity.connectionId === 'internal' && entity.children) {
			newChildren = {}
			for (const [group, childEntities] of Object.entries(entity.children)) {
				if (!childEntities) continue

				newChildren[group] = fixupEntitiesRecursive(instanceIdMap, childEntities)
			}
		}

		newEntities.push({
			...entity,
			connectionId: instanceInfo.id,
			upgradeIndex: instanceInfo.lastUpgradeIndex,
			children: newChildren,
		})
	}
	return newEntities
}<|MERGE_RESOLUTION|>--- conflicted
+++ resolved
@@ -15,13 +15,8 @@
 import yaml from 'yaml'
 import zlib from 'node:zlib'
 import { compareExportedInstances } from '@companion-app/shared/Import.js'
-<<<<<<< HEAD
 import LogController from '../Log/Controller.js'
 import { VisitorReferencesUpdater } from '../Resources/Visitors/ReferencesUpdater.js'
-=======
-import { ReferencesVisitors } from '../Resources/Visitors/ReferencesVisitors.js'
-import LogController from '../Log/Controller.js'
->>>>>>> c2bcc9db
 import { nanoid } from 'nanoid'
 import type express from 'express'
 import type {
@@ -61,12 +56,9 @@
 import type { SomeEntityModel } from '@companion-app/shared/Model/EntityModel.js'
 import { ExportController } from './Export.js'
 import { FILE_VERSION } from './Constants.js'
-<<<<<<< HEAD
-=======
 import { MultipartUploader } from '../Resources/MultipartUploader.js'
 
 const MAX_IMPORT_FILE_SIZE = 1024 * 1024 * 500 // 500MB. This is small enough that it can be kept in memory
->>>>>>> c2bcc9db
 
 const find_smallest_grid_for_page = (pageInfo: ExportPageContentv6): UserConfigGridSize => {
 	const gridSize: UserConfigGridSize = {
@@ -115,14 +107,11 @@
 
 	readonly #exportController: ExportController
 
-<<<<<<< HEAD
-=======
 	readonly #multipartUploader = new MultipartUploader((sessionId) => {
 		this.#logger.info(`Config import session "${sessionId}" timed out`)
 		// this.#io.emitToAll('loadsave:prepare-import:progress', sessionId, null)
 	})
 
->>>>>>> c2bcc9db
 	/**
 	 * If there is a current import task that clients should be aware of, this will be set
 	 */
