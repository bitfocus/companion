--- conflicted
+++ resolved
@@ -135,329 +135,6 @@
 		this.#userConfigController = userconfig
 		this.#variablesController = variablesController
 
-<<<<<<< HEAD
-		const generate_export_for_referenced_instances = (
-			referencedConnectionIds: Set<string>,
-			referencedConnectionLabels: Set<string>,
-			minimalExport = false
-		): ExportInstancesv6 => {
-			const instancesExport: ExportInstancesv6 = {}
-
-			referencedConnectionIds.delete('internal') // Ignore the internal module
-			for (const connectionId of referencedConnectionIds) {
-				instancesExport[connectionId] = this.#instancesController.exportInstance(connectionId, minimalExport)
-			}
-
-			referencedConnectionLabels.delete('internal') // Ignore the internal module
-			for (const label of referencedConnectionLabels) {
-				const connectionId = this.#instancesController.getIdForLabel(label)
-				if (connectionId) {
-					instancesExport[connectionId] = this.#instancesController.exportInstance(connectionId, minimalExport)
-				}
-			}
-
-			return instancesExport
-		}
-
-		//Parse variables and generate filename based on export type
-		const generateFilename = (filename: string, exportType: string, fileExt: string): string => {
-			//If the user isn't using their default file name, don't append any extra info in file name since it was a manual choice
-			const useDefault = filename == this.#userConfigController.getKey('default_export_filename')
-			const parsedName = this.#variablesController.values.parseVariables(filename, null).text
-
-			return parsedName && parsedName !== 'undefined'
-				? `${parsedName}${exportType && useDefault ? '_' + exportType : ''}.${fileExt}`
-				: `${os.hostname()}_${getTimestamp()}_${exportType}.${fileExt}`
-		}
-
-		const generate_export_for_triggers = (triggerControls: ControlTrigger[]): ExportTriggersListv6 => {
-			const triggersExport: ExportTriggerContentv6 = {}
-			const referencedConnectionIds = new Set<string>()
-			const referencedConnectionLabels = new Set<string>()
-			for (const control of triggerControls) {
-				const parsedId = ParseControlId(control.controlId)
-				if (parsedId?.type === 'trigger') {
-					triggersExport[parsedId.trigger] = control.toJSON(false)
-
-					control.collectReferencedConnections(referencedConnectionIds, referencedConnectionLabels)
-				}
-			}
-
-			const instancesExport = generate_export_for_referenced_instances(
-				referencedConnectionIds,
-				referencedConnectionLabels
-			)
-
-			return {
-				type: 'trigger_list',
-				version: FILE_VERSION,
-				triggers: triggersExport,
-				instances: instancesExport,
-			}
-		}
-
-		apiRouter.get('/export/triggers/all', (req, res, next) => {
-			const triggerControls = this.#controlsController.getAllTriggers()
-			const exp = generate_export_for_triggers(triggerControls)
-
-			const filename = generateFilename(String(req.query.filename), 'trigger_list', 'companionconfig')
-
-			downloadBlob(this.#logger, res, next, exp, filename, parseDownloadFormat(req.query.format))
-		})
-
-		apiRouter.get('/export/triggers/single/:id', (req, res, next) => {
-			const control = this.#controlsController.getTrigger(req.params.id)
-			if (control) {
-				const exp = generate_export_for_triggers([control])
-
-				const triggerName = control.options.name.toLowerCase().replace(/\W/, '')
-				const filename = generateFilename(String(req.query.filename), `trigger_${triggerName}`, 'companionconfig')
-
-				downloadBlob(this.#logger, res, next, exp, filename, parseDownloadFormat(req.query.format))
-			} else {
-				next()
-			}
-		})
-
-		apiRouter.get('/export/page/:page', (req, res, next) => {
-			const page = Number(req.params.page)
-			if (isNaN(page)) {
-				next()
-			} else {
-				const pageInfo = this.#pagesController.getPageInfo(page, true)
-				if (!pageInfo) throw new Error(`Page "${page}" not found!`)
-
-				const referencedConnectionIds = new Set<string>()
-				const referencedConnectionLabels = new Set<string>()
-
-				const pageExport = generatePageExportInfo(pageInfo, referencedConnectionIds, referencedConnectionLabels)
-
-				const instancesExport = generate_export_for_referenced_instances(
-					referencedConnectionIds,
-					referencedConnectionLabels
-				)
-
-				// Export file protocol version
-				const exp: ExportPageModelv6 = {
-					version: FILE_VERSION,
-					type: 'page',
-					page: pageExport,
-					instances: instancesExport,
-					oldPageNumber: page,
-				}
-
-				const filename = generateFilename(String(req.query.filename), `page${page}`, 'companionconfig')
-
-				downloadBlob(this.#logger, res, next, exp, filename, parseDownloadFormat(req.query.format))
-			}
-		})
-
-		const generatePageExportInfo = (
-			pageInfo: PageModel,
-			referencedConnectionIds: Set<string>,
-			referencedConnectionLabels: Set<string>
-		): ExportPageContentv6 => {
-			const pageExport: ExportPageContentv6 = {
-				name: pageInfo.name,
-				controls: {},
-				gridSize: this.#userConfigController.getKey('gridSize'),
-			}
-
-			for (const [row, rowObj] of Object.entries(pageInfo.controls)) {
-				for (const [column, controlId] of Object.entries(rowObj)) {
-					const control = this.#controlsController.getControl(controlId)
-					if (controlId && control && control.type !== 'trigger') {
-						if (!pageExport.controls[Number(row)]) pageExport.controls[Number(row)] = {}
-						pageExport.controls[Number(row)][Number(column)] = control.toJSON(false)
-
-						control.collectReferencedConnections(referencedConnectionIds, referencedConnectionLabels)
-					}
-				}
-			}
-
-			return pageExport
-		}
-
-		const generateCustomExport = (config: ClientExportSelection | null): ExportFullv6 => {
-			// Export file protocol version
-			const exp: ExportFullv6 = {
-				version: FILE_VERSION,
-				type: 'full',
-			}
-
-			const rawControls = this.#controlsController.getAllControls()
-
-			const referencedConnectionIds = new Set<string>()
-			const referencedConnectionLabels = new Set<string>()
-
-			if (!config || !isFalsey(config.buttons)) {
-				exp.pages = {}
-
-				const pageInfos = this.#pagesController.getAll()
-				for (const [pageNumber, rawPageInfo] of Object.entries(pageInfos)) {
-					exp.pages[Number(pageNumber)] = generatePageExportInfo(
-						rawPageInfo,
-						referencedConnectionIds,
-						referencedConnectionLabels
-					)
-				}
-			}
-
-			if (!config || !isFalsey(config.triggers)) {
-				const triggersExport: ExportTriggerContentv6 = {}
-				for (const control of rawControls.values()) {
-					if (control.type === 'trigger') {
-						const parsedId = ParseControlId(control.controlId)
-						if (parsedId?.type === 'trigger') {
-							triggersExport[parsedId.trigger] = control.toJSON(false)
-
-							control.collectReferencedConnections(referencedConnectionIds, referencedConnectionLabels)
-						}
-					}
-				}
-				exp.triggers = triggersExport
-			}
-
-			if (!config || !isFalsey(config.customVariables)) {
-				exp.custom_variables = this.#variablesController.custom.getDefinitions()
-			}
-
-			if (!config || !isFalsey(config.connections)) {
-				// TODO: whether to include secrets should be configurable. Perhaps these should be encrypted too?
-				exp.instances = this.#instancesController.exportAll(false)
-			} else {
-				exp.instances = generate_export_for_referenced_instances(
-					referencedConnectionIds,
-					referencedConnectionLabels,
-					true
-				)
-			}
-
-			if (!config || !isFalsey(config.surfaces)) {
-				exp.surfaces = this.#surfacesController.exportAll()
-				exp.surfaceGroups = this.#surfacesController.exportAllGroups()
-			}
-
-			return exp
-		}
-
-		apiRouter.get('/export/custom', (req, res, next) => {
-			// @ts-expect-error
-			const exp = generateCustomExport(req.query)
-
-			const filename = generateFilename(String(req.query.filename), '', 'companionconfig')
-
-			downloadBlob(this.#logger, res, next, exp, filename, parseDownloadFormat(req.query.format))
-		})
-
-		apiRouter.get('/export/full', (req, res, next) => {
-			const exp = generateCustomExport(null)
-
-			const filename = generateFilename(
-				String(this.#userConfigController.getKey('default_export_filename')),
-				'full_config',
-				'companionconfig'
-			)
-
-			downloadBlob(this.#logger, res, next, exp, filename, parseDownloadFormat(req.query.format))
-		})
-
-		apiRouter.get('/export/log', (_req, res, _next) => {
-			const logs = LogController.getAllLines()
-
-			const filename = generateFilename(
-				String(this.#userConfigController.getKey('default_export_filename')),
-				'companion_log',
-				'csv'
-			)
-
-			res.status(200)
-			res.set({
-				'Content-Type': 'text/csv',
-				'Content-Disposition': attachmentWithFilename(filename),
-			})
-
-			const csvOut = csvStringify([
-				['Date', 'Module', 'Type', 'Log'],
-				...logs.map((line) => [new Date(line.time).toISOString(), line.source, line.level, line.message]),
-			])
-
-			res.end(csvOut)
-		})
-
-		apiRouter.get('/export/support', (_req, res, _next) => {
-			// Export support zip
-			const archive = archiver('zip', { zlib: { level: 9 } })
-
-			archive.on('error', (err) => {
-				console.log(err)
-			})
-
-			//on stream closed we can end the request
-			archive.on('end', () => {
-				this.#logger.debug(`Support export wrote ${+archive.pointer()} bytes`)
-			})
-
-			//set the archive name
-			const filename = generateFilename(
-				String(this.#userConfigController.getKey('default_export_filename')),
-				'companion-config',
-				'zip'
-			)
-			res.attachment(filename)
-
-			//this is the streaming magic
-			archive.pipe(res)
-
-			archive.glob(
-				'*',
-				{
-					cwd: this.#appInfo.configDir,
-					nodir: true,
-					ignore: [
-						'cloud', // Ignore companion-cloud credentials
-					],
-				},
-				{}
-			)
-
-			// Add the logs if found
-			const logsDir = path.join(this.#appInfo.configDir, '../logs')
-			if (fs.existsSync(logsDir)) {
-				archive.glob(
-					'*',
-					{
-						cwd: logsDir,
-						nodir: true,
-					},
-					{
-						prefix: 'logs',
-					}
-				)
-			}
-
-			{
-				const logs = LogController.getAllLines()
-
-				let out = `"Date","Module","Type","Log"\r\n`
-				for (const line of logs) {
-					out += `${new Date(line.time).toISOString()},"${line.source}","${line.level}","${line.message}"\r\n`
-				}
-
-				archive.append(out, { name: 'log.csv' })
-			}
-
-			try {
-				const payload = compileUpdatePayload(this.#appInfo)
-				let out = JSON.stringify(payload)
-				archive.append(out, { name: 'user.json' })
-			} catch (e) {
-				this.#logger.debug(`Support bundle append user: ${e}`)
-			}
-
-			archive.finalize()
-		})
-=======
 		this.#exportController = new ExportController(
 			appInfo,
 			apiRouter,
@@ -468,7 +145,6 @@
 			userconfig,
 			variablesController
 		)
->>>>>>> 8fd1c104
 	}
 
 	async #checkOrRunImportTask<T>(newTaskType: 'reset' | 'import', executeFn: () => Promise<T>): Promise<T> {
@@ -978,22 +654,13 @@
 						true
 					)
 					if (newId && newConfig) {
-<<<<<<< HEAD
 						this.#instancesController.setInstanceLabelAndConfig(newId, {
 							label: null,
 							config: 'config' in obj ? obj.config : null,
 							secrets: 'secrets' in obj ? obj.secrets : null,
 							updatePolicy: null,
+							upgradeIndex: obj.lastUpgradeIndex,
 						})
-=======
-						this.#instancesController.setInstanceLabelAndConfig(
-							newId,
-							null,
-							'config' in obj ? obj.config : null,
-							null,
-							obj.lastUpgradeIndex
-						)
->>>>>>> 8fd1c104
 
 						if (!('enabled' in obj) || obj.enabled !== false) {
 							this.#instancesController.enableDisableInstance(newId, true)
