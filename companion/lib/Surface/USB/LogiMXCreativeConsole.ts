--- conflicted
+++ resolved
@@ -98,7 +98,6 @@
 				if (control.feedbackType === 'lcd') {
 					if (control.pixelSize.width === 0 || control.pixelSize.height === 0) {
 						return
-<<<<<<< HEAD
 					}
 
 					let newbuffer: Uint8Array
@@ -107,28 +106,12 @@
 							control.pixelSize.width,
 							control.pixelSize.height,
 							this.config.rotation,
-							imageRs.PixelFormat.Rgb
+							'rgb'
 						)
 					} catch (e: any) {
 						this.#logger.debug(`scale image failed: ${e}\n${e.stack}`)
 						this.emit('remove')
 						return
-=======
-					} else {
-						try {
-							newbuffer = await transformButtonImage(
-								render,
-								this.config.rotation,
-								control.pixelSize.width,
-								control.pixelSize.height,
-								'rgb'
-							)
-						} catch (e: any) {
-							this.#logger.debug(`scale image failed: ${e}\n${e.stack}`)
-							this.emit('remove')
-							return
-						}
->>>>>>> ae481426
 					}
 
 					const maxAttempts = 3
