/*
 * This file is part of the Companion project
 * Copyright (c) 2025 Dorian Meid
 * Authors: Dorian Meid <dnmeid@gmx.net>
 *
 * This program is free software.
 * You should have received a copy of the MIT licence as well as the Bitfocus
 * Individual Contributor License Agreement for companion along with
 * this program.
 */

import { EventEmitter } from 'events'
import { Device, HIDAsync } from 'node-hid'
import util from 'util'
import jpg from '@julusian/jpeg-turbo'
import LogController, { Logger } from '../../Log/Controller.js'
import { ImageWriteQueue } from '../../Resources/ImageWriteQueue.js'
import { offsetRotation } from '../../Resources/Util.js'
import {
	BrightnessConfigField,
	LockConfigFields,
	OffsetConfigFields,
	RotationConfigField,
} from '../CommonConfigFields.js'
import type { CompanionSurfaceConfigField, GridSize } from '@companion-app/shared/Model/Surfaces.js'
import type { DrawButtonItem, SurfacePanel, SurfacePanelEvents, SurfacePanelInfo } from '../Types.js'

const setTimeoutPromise = util.promisify(setTimeout)

export class SurfaceUSBMiraboxStreamDock extends EventEmitter<SurfacePanelEvents> implements SurfacePanel {
	public logger: Logger

	config: Record<string, any> = {}

	readonly #streamDock: StreamDock

	readonly #writeQueue: ImageWriteQueue<string, [DrawButtonItem]>

	readonly info: SurfacePanelInfo
	readonly gridSize: GridSize

	constructor(devicePath: string, streamDock: StreamDock) {
		super()

		this.logger = LogController.createLogger(`Surface/USB/MiraboxStreamDock/${devicePath}`)

		this.config = {
			brightness: 100,
			rotation: 0,
		}

		this.#streamDock = streamDock

		this.logger.debug(`Adding Mirabox ${this.#streamDock.productName} device: ${devicePath}`)

		const configFields: CompanionSurfaceConfigField[] = [
			...OffsetConfigFields,
			BrightnessConfigField,
			RotationConfigField,
			...LockConfigFields,
		]

		// if (streamDock.productName.includes('N4')) {
		// 	configFields.push({
		// 		id: 'layout',
		// 		label: 'Mapping of bottom rows',
		// 		type: 'dropdown',
		// 		choices: [
		// 			{
		// 				id: '1234',
		// 				label: 'Map to columns 1,2,3,4. Swipe is 5'
		// 			},
		// 			{
		// 				id: '1245',
		// 				label: 'Map to columns 1,2,4,5. Swipe is 3'
		// 			},
		// 		],
		// 		default: '1234',
		// 	})
		// }

		this.info = {
			type: `Mirabox ${this.#streamDock.productName}`,
			devicePath: devicePath,
			configFields,
			deviceId: '', // set in #init()
			location: undefined, // set later
		}

		this.gridSize = {
			columns: this.#streamDock.columns,
			rows: this.#streamDock.rows,
		}

		this.#writeQueue = new ImageWriteQueue(this.logger, async (_id, drawItem) => {
			const output = this.#streamDock.outputs.find((control) => {
				if (control.row !== drawItem.y) return false
				if (control.column === drawItem.x) return true
				return false
			})
			if (!output) return

			if (output.type === 'lcd') {
				if (output.resolutionx < 1 || output.resolutiony < 1) {
					return
<<<<<<< HEAD
				}

				let newbuffer: Uint8Array
				try {
					newbuffer = await drawItem.defaultRender.drawNative(
						output.resolutionx,
						output.resolutiony,
						offsetRotation(this.config.rotation, 180),
						imageRs.PixelFormat.Rgb
					)
				} catch (e: any) {
					this.logger.debug(`scale image failed: ${e}\n${e.stack}`)
					this.emit('remove')
					return
=======
				} else {
					try {
						newbuffer = await transformButtonImage(
							render,
							offsetRotation(this.config.rotation, this.#streamDock.iconRotation), // was set to 180
							output.resolutionx,
							output.resolutiony,
							'rgb'
						)
					} catch (e: any) {
						this.logger.debug(`scale image failed: ${e}\n${e.stack}`)
						this.emit('remove')
						return
					}
>>>>>>> ae481426
				}

				const maxAttempts = 3
				for (let attempts = 1; attempts <= maxAttempts; attempts++) {
					try {
						await this.#streamDock.setKeyImage(output.column, output.row, Buffer.from(newbuffer))
						return
					} catch (e) {
						if (attempts == maxAttempts) {
							this.logger.debug(`fillImage failed after ${attempts} attempts: ${e}`)
							this.emit('remove')
							return
						}
						await setTimeoutPromise(20)
					}
				}
			}
		})

		this.#streamDock.on('error', (error) => {
			this.logger.error(`Error: ${error}`)
			this.emit('remove')
		})

		this.#streamDock.on('down', (control) => {
			this.emit('click', control.column, control.row, true)
		})

		this.#streamDock.on('up', (control) => {
			this.emit('click', control.column, control.row, false)
		})

		this.#streamDock.on('push', (control) => {
			this.emit('click', control.column, control.row, true)
			setTimeout(() => this.emit('click', control.column, control.row, false), 8)
		})

		this.#streamDock.on('rotate', (control, amount) => {
			this.emit('rotate', control.column, control.row, amount > 0)
		})
	}

	async #init() {
		this.info.deviceId = `streamdock:${this.#streamDock.serialNumber}`

		// Make sure the first clear happens properly
		await this.#streamDock.clearPanel()
	}

	/**
	 * Open a Stream Dock
	 */
	static async create(devicePath: string): Promise<SurfaceUSBMiraboxStreamDock> {
		const device = await HIDAsync.open(devicePath).catch(() => {
			throw new Error('Device not found')
		})

		// if (!device) {
		// 	throw('Device not found')
		// }
		const info = await device.getDeviceInfo()
		const streamDock = new StreamDock(info, device)

		await streamDock.wakeScreen()
		await streamDock.clearPanel()

		try {
			const self = new SurfaceUSBMiraboxStreamDock(devicePath, streamDock)

			let errorDuringInit: any = null
			const tmpErrorHandler = (error: any) => {
				errorDuringInit = errorDuringInit || error
			}

			// Ensure that any hid error during the init call don't cause a crash
			self.on('error', tmpErrorHandler)

			await self.#init()

			if (errorDuringInit) throw errorDuringInit
			self.off('error', tmpErrorHandler)

			return self
		} catch (e) {
			await streamDock.close().catch(() => null)

			throw e
		}
	}

	/**
	 * Process the information from the GUI and what is saved in database
	 * @returns false when nothing happens
	 */
	setConfig(config: Record<string, any>, force: boolean = false): void {
		if ((force || this.config.brightness != config.brightness) && config.brightness !== undefined) {
			this.#streamDock.setBrightness(config.brightness).catch((e) => {
				this.logger.debug(`Set brightness failed: ${e}`)
			})
		}
		// if ((force || this.config.layout != config.layout) && config.layout !== undefined) {
		// 	//this.#streamDock.setLayout(config.layout)
		// }

		this.config = config
	}

	quit(): void {
		this.#streamDock
			.clearPanel()
			.catch((e) => {
				this.logger.debug(`Clear deck failed: ${e}`)
			})
			.then(async () => {
				//close after the clear has been sent
				await this.#streamDock.close()
			})
			.catch(() => {
				// Ignore error
			})
	}

	clearDeck(): void {
		this.logger.silly('StreamDock.clearPanel()')

		this.#streamDock.clearPanel().catch((e) => {
			this.logger.debug(`Clear deck failed: ${e}`)
		})
	}

	/**
	 * Draw a button
	 */
	draw(item: DrawButtonItem): void {
		this.#writeQueue.queue(`${item.x}_${item.y}`, item)
	}
}

interface StreamDockModelDefinition {
	productName: string
	iconRotation: number
	inputs: any[]
	outputs: any[]
}

/**
 * Class Definition for the Mirabox Stream Dock
 *
 */
class StreamDock extends EventEmitter {
	static models = {
		'293V3': {
			productName: 'Stream Dock 293V3',
			pid: 0x1001,
			iconRotation: 180,

			inputs: [
				{
					type: 'button',
					id: 0x01,
					row: 0,
					column: 0,
					name: 'Button 1',
				},
				{
					type: 'button',
					id: 0x02,
					row: 0,
					column: 1,
					name: 'Button 2',
				},
				{
					type: 'button',
					id: 0x03,
					row: 0,
					column: 2,
					name: 'Button 3',
				},
				{
					type: 'button',
					id: 0x04,
					row: 0,
					column: 3,
					name: 'Button 4',
				},
				{
					type: 'button',
					id: 0x05,
					row: 0,
					column: 4,
					name: 'Button 5',
				},
				{
					type: 'button',
					id: 0x06,
					row: 1,
					column: 0,
					name: 'Button 6',
				},
				{
					type: 'button',
					id: 0x07,
					row: 1,
					column: 1,
					name: 'Button 7',
				},
				{
					type: 'button',
					id: 0x08,
					row: 1,
					column: 2,
					name: 'Button 8',
				},
				{
					type: 'button',
					id: 0x09,
					row: 1,
					column: 3,
					name: 'Button 9',
				},
				{
					type: 'button',
					id: 0x0a,
					row: 1,
					column: 4,
					name: 'Button 10',
				},
				{
					type: 'button',
					id: 0x0b,
					row: 2,
					column: 0,
					name: 'Button 11',
				},
				{
					type: 'button',
					id: 0x0c,
					row: 2,
					column: 1,
					name: 'Button 12',
				},
				{
					type: 'button',
					id: 0x0d,
					row: 2,
					column: 2,
					name: 'Button 13',
				},
				{
					type: 'button',
					id: 0x0e,
					row: 2,
					column: 3,
					name: 'Button 14',
				},
				{
					type: 'button',
					id: 0x0f,
					row: 2,
					column: 4,
					name: 'Button 15',
				},
			],
			outputs: [
				{
					type: 'lcd',
					id: 0x0b,
					row: 0,
					column: 0,
					name: 'LCD 1',
					resolutionx: 112,
					resolutiony: 112,
				},
				{
					type: 'lcd',
					id: 0x0c,
					row: 0,
					column: 1,
					name: 'LCD 2',
					resolutionx: 112,
					resolutiony: 112,
				},
				{
					type: 'lcd',
					id: 0x0d,
					row: 0,
					column: 2,
					name: 'LCD 3',
					resolutionx: 112,
					resolutiony: 112,
				},
				{
					type: 'lcd',
					id: 0x0e,
					row: 0,
					column: 3,
					name: 'LCD 4',
					resolutionx: 112,
					resolutiony: 112,
				},
				{
					type: 'lcd',
					id: 0x0f,
					row: 0,
					column: 4,
					name: 'LCD 5',
					resolutionx: 112,
					resolutiony: 112,
				},
				{
					type: 'lcd',
					id: 0x06,
					row: 1,
					column: 0,
					name: 'LCD 6',
					resolutionx: 112,
					resolutiony: 112,
				},
				{
					type: 'lcd',
					id: 0x07,
					row: 1,
					column: 1,
					name: 'LCD 7',
					resolutionx: 112,
					resolutiony: 112,
				},
				{
					type: 'lcd',
					id: 0x08,
					row: 1,
					column: 2,
					name: 'LCD 8',
					resolutionx: 112,
					resolutiony: 112,
				},
				{
					type: 'lcd',
					id: 0x09,
					row: 1,
					column: 3,
					name: 'LCD 9',
					resolutionx: 112,
					resolutiony: 112,
				},
				{
					type: 'lcd',
					id: 0x0a,
					row: 1,
					column: 4,
					name: 'LCD 10',
					resolutionx: 112,
					resolutiony: 112,
				},
				{
					type: 'lcd',
					id: 0x01,
					row: 2,
					column: 0,
					name: 'LCD 11',
					resolutionx: 112,
					resolutiony: 112,
				},
				{
					type: 'lcd',
					id: 0x02,
					row: 2,
					column: 1,
					name: 'LCD 12',
					resolutionx: 112,
					resolutiony: 112,
				},
				{
					type: 'lcd',
					id: 0x03,
					row: 2,
					column: 2,
					name: 'LCD 13',
					resolutionx: 112,
					resolutiony: 112,
				},
				{
					type: 'lcd',
					id: 0x04,
					row: 2,
					column: 3,
					name: 'LCD 14',
					resolutionx: 112,
					resolutiony: 112,
				},
				{
					type: 'lcd',
					id: 0x05,
					row: 2,
					column: 4,
					name: 'LCD 15',
					resolutionx: 112,
					resolutiony: 112,
				},
			],
		},
		'N4-1234': {
			productName: 'Stream Dock N4',
			pid: 0x1002,
			iconRotation: 180,
			inputs: [
				{
					type: 'button',
					id: 0x01,
					row: 0,
					column: 0,
					name: 'Button 1',
				},
				{
					type: 'button',
					id: 0x02,
					row: 0,
					column: 1,
					name: 'Button 2',
				},
				{
					type: 'button',
					id: 0x03,
					row: 0,
					column: 2,
					name: 'Button 3',
				},
				{
					type: 'button',
					id: 0x04,
					row: 0,
					column: 3,
					name: 'Button 4',
				},
				{
					type: 'button',
					id: 0x05,
					row: 0,
					column: 4,
					name: 'Button 5',
				},
				{
					type: 'button',
					id: 0x06,
					row: 1,
					column: 0,
					name: 'Button 6',
				},
				{
					type: 'button',
					id: 0x07,
					row: 1,
					column: 1,
					name: 'Button 7',
				},
				{
					type: 'button',
					id: 0x08,
					row: 1,
					column: 2,
					name: 'Button 8',
				},
				{
					type: 'button',
					id: 0x09,
					row: 1,
					column: 3,
					name: 'Button 9',
				},
				{
					type: 'button',
					id: 0x0a,
					row: 1,
					column: 4,
					name: 'Button 10',
				},
				{
					type: 'push',
					id: 0x40,
					row: 2,
					column: 0,
					name: 'Softbutton 1',
				},
				{
					type: 'push',
					id: 0x41,
					row: 2,
					column: 1,
					name: 'Softbutton 2',
				},
				{
					type: 'push',
					id: 0x42,
					row: 2,
					column: 2,
					name: 'Softbutton 3',
				},
				{
					type: 'push',
					id: 0x43,
					row: 2,
					column: 3,
					name: 'Softbutton 4',
				},
				{
					type: 'push',
					id: 0x37,
					row: 3,
					column: 0,
					name: 'Rotary encoder 1',
				},
				{
					type: 'rotateLeft',
					id: 0xa0,
					row: 3,
					column: 0,
					name: 'Rotary encoder 1',
				},
				{
					type: 'rotateRight',
					id: 0xa1,
					row: 3,
					column: 0,
					name: 'Rotary encoder 1',
				},
				{
					type: 'push',
					id: 0x35,
					row: 3,
					column: 1,
					name: 'Rotary encoder 2',
				},
				{
					type: 'rotateLeft',
					id: 0x50,
					row: 3,
					column: 1,
					name: 'Rotary encoder 2',
				},
				{
					type: 'rotateRight',
					id: 0x51,
					row: 3,
					column: 1,
					name: 'Rotary encoder 2',
				},
				{
					type: 'push',
					id: 0x33,
					row: 3,
					column: 2,
					name: 'Rotary encoder 3',
				},
				{
					type: 'rotateLeft',
					id: 0x90,
					row: 3,
					column: 2,
					name: 'Rotary encoder 3',
				},
				{
					type: 'rotateRight',
					id: 0x91,
					row: 3,
					column: 2,
					name: 'Rotary encoder 3',
				},
				{
					type: 'push',
					id: 0x36,
					row: 3,
					column: 3,
					name: 'Rotary encoder 4',
				},
				{
					type: 'rotateLeft',
					id: 0x70,
					row: 3,
					column: 3,
					name: 'Rotary encoder 3',
				},
				{
					type: 'rotateRight',
					id: 0x71,
					row: 3,
					column: 3,
					name: 'Rotary encoder 3',
				},
				{
					type: 'swipeLeft',
					id: 0x38,
					row: 2,
					column: 4,
					name: 'LCD Strip',
				},
				{
					type: 'swipeRight',
					id: 0x39,
					row: 2,
					column: 4,
					name: 'LCD Strip',
				},
			],
			outputs: [
				{
					type: 'lcd',
					id: 0x0b,
					row: 0,
					column: 0,
					name: 'LCD 1',
					resolutionx: 112,
					resolutiony: 112,
				},
				{
					type: 'lcd',
					id: 0x0c,
					row: 0,
					column: 1,
					name: 'LCD 2',
					resolutionx: 112,
					resolutiony: 112,
				},
				{
					type: 'lcd',
					id: 0x0d,
					row: 0,
					column: 2,
					name: 'LCD 3',
					resolutionx: 112,
					resolutiony: 112,
				},
				{
					type: 'lcd',
					id: 0x0e,
					row: 0,
					column: 3,
					name: 'LCD 4',
					resolutionx: 112,
					resolutiony: 112,
				},
				{
					type: 'lcd',
					id: 0x0f,
					row: 0,
					column: 4,
					name: 'LCD 5',
					resolutionx: 112,
					resolutiony: 112,
				},
				{
					type: 'lcd',
					id: 0x06,
					row: 1,
					column: 0,
					name: 'LCD 6',
					resolutionx: 112,
					resolutiony: 112,
				},
				{
					type: 'lcd',
					id: 0x07,
					row: 1,
					column: 1,
					name: 'LCD 7',
					resolutionx: 112,
					resolutiony: 112,
				},
				{
					type: 'lcd',
					id: 0x08,
					row: 1,
					column: 2,
					name: 'LCD 8',
					resolutionx: 112,
					resolutiony: 112,
				},
				{
					type: 'lcd',
					id: 0x09,
					row: 1,
					column: 3,
					name: 'LCD 9',
					resolutionx: 112,
					resolutiony: 112,
				},
				{
					type: 'lcd',
					id: 0x0a,
					row: 1,
					column: 4,
					name: 'LCD 10',
					resolutionx: 112,
					resolutiony: 112,
				},
				{
					type: 'lcd',
					id: 0x01,
					row: 2,
					column: 0,
					name: 'Strip 1',
					resolutionx: 176,
					resolutiony: 124,
				},
				{
					type: 'lcd',
					id: 0x02,
					row: 2,
					column: 1,
					name: 'Strip 2',
					resolutionx: 176,
					resolutiony: 124,
				},
				{
					type: 'lcd',
					id: 0x03,
					row: 2,
					column: 2,
					name: 'Strip 3',
					resolutionx: 176,
					resolutiony: 124,
				},
				{
					type: 'lcd',
					id: 0x04,
					row: 2,
					column: 3,
					name: 'Strip 4',
					resolutionx: 176,
					resolutiony: 124,
				},
			],
		},
		'N4-1245': {
			productName: 'Stream Dock N4',
			pid: 0x1002,
			iconRotation: 180,
			inputs: [
				{
					type: 'button',
					id: 0x01,
					row: 0,
					column: 0,
					name: 'Button 1',
				},
				{
					type: 'button',
					id: 0x02,
					row: 0,
					column: 1,
					name: 'Button 2',
				},
				{
					type: 'button',
					id: 0x03,
					row: 0,
					column: 2,
					name: 'Button 3',
				},
				{
					type: 'button',
					id: 0x04,
					row: 0,
					column: 3,
					name: 'Button 4',
				},
				{
					type: 'button',
					id: 0x05,
					row: 0,
					column: 4,
					name: 'Button 5',
				},
				{
					type: 'button',
					id: 0x06,
					row: 1,
					column: 0,
					name: 'Button 6',
				},
				{
					type: 'button',
					id: 0x07,
					row: 1,
					column: 1,
					name: 'Button 7',
				},
				{
					type: 'button',
					id: 0x08,
					row: 1,
					column: 2,
					name: 'Button 8',
				},
				{
					type: 'button',
					id: 0x09,
					row: 1,
					column: 3,
					name: 'Button 9',
				},
				{
					type: 'button',
					id: 0x0a,
					row: 1,
					column: 4,
					name: 'Button 10',
				},
				{
					type: 'push',
					id: 0x40,
					row: 2,
					column: 0,
					name: 'Softbutton 1',
				},
				{
					type: 'push',
					id: 0x41,
					row: 2,
					column: 1,
					name: 'Softbutton 2',
				},
				{
					type: 'push',
					id: 0x42,
					row: 2,
					column: 3,
					name: 'Softbutton 3',
				},
				{
					type: 'push',
					id: 0x43,
					row: 2,
					column: 4,
					name: 'Softbutton 4',
				},
				{
					type: 'push',
					id: 0x37,
					row: 3,
					column: 0,
					name: 'Rotary encoder 1',
				},
				{
					type: 'rotateLeft',
					id: 0xa0,
					row: 3,
					column: 0,
					name: 'Rotary encoder 1',
				},
				{
					type: 'rotateRight',
					id: 0xa1,
					row: 3,
					column: 0,
					name: 'Rotary encoder 1',
				},
				{
					type: 'push',
					id: 0x35,
					row: 3,
					column: 1,
					name: 'Rotary encoder 2',
				},
				{
					type: 'rotateLeft',
					id: 0x50,
					row: 3,
					column: 1,
					name: 'Rotary encoder 2',
				},
				{
					type: 'rotateRight',
					id: 0x51,
					row: 3,
					column: 1,
					name: 'Rotary encoder 2',
				},
				{
					type: 'push',
					id: 0x33,
					row: 3,
					column: 3,
					name: 'Rotary encoder 3',
				},
				{
					type: 'rotateLeft',
					id: 0x90,
					row: 3,
					column: 3,
					name: 'Rotary encoder 3',
				},
				{
					type: 'rotateRight',
					id: 0x91,
					row: 3,
					column: 3,
					name: 'Rotary encoder 3',
				},
				{
					type: 'push',
					id: 0x36,
					row: 3,
					column: 4,
					name: 'Rotary encoder 4',
				},
				{
					type: 'rotateLeft',
					id: 0x70,
					row: 3,
					column: 4,
					name: 'Rotary encoder 3',
				},
				{
					type: 'rotateRight',
					id: 0x71,
					row: 3,
					column: 4,
					name: 'Rotary encoder 3',
				},
				{
					type: 'swipeLeft',
					id: 0x38,
					row: 2,
					column: 2,
					name: 'LCD Strip',
				},
				{
					type: 'swipeRight',
					id: 0x39,
					row: 2,
					column: 2,
					name: 'LCD Strip',
				},
			],
			outputs: [
				{
					type: 'lcd',
					id: 0x0b,
					row: 0,
					column: 0,
					name: 'LCD 1',
					resolutionx: 112,
					resolutiony: 112,
				},
				{
					type: 'lcd',
					id: 0x0c,
					row: 0,
					column: 1,
					name: 'LCD 2',
					resolutionx: 112,
					resolutiony: 112,
				},
				{
					type: 'lcd',
					id: 0x0d,
					row: 0,
					column: 2,
					name: 'LCD 3',
					resolutionx: 112,
					resolutiony: 112,
				},
				{
					type: 'lcd',
					id: 0x0e,
					row: 0,
					column: 3,
					name: 'LCD 4',
					resolutionx: 112,
					resolutiony: 112,
				},
				{
					type: 'lcd',
					id: 0x0f,
					row: 0,
					column: 4,
					name: 'LCD 5',
					resolutionx: 112,
					resolutiony: 112,
				},
				{
					type: 'lcd',
					id: 0x06,
					row: 1,
					column: 0,
					name: 'LCD 6',
					resolutionx: 112,
					resolutiony: 112,
				},
				{
					type: 'lcd',
					id: 0x07,
					row: 1,
					column: 1,
					name: 'LCD 7',
					resolutionx: 112,
					resolutiony: 112,
				},
				{
					type: 'lcd',
					id: 0x08,
					row: 1,
					column: 2,
					name: 'LCD 8',
					resolutionx: 112,
					resolutiony: 112,
				},
				{
					type: 'lcd',
					id: 0x09,
					row: 1,
					column: 3,
					name: 'LCD 9',
					resolutionx: 112,
					resolutiony: 112,
				},
				{
					type: 'lcd',
					id: 0x0a,
					row: 1,
					column: 4,
					name: 'LCD 10',
					resolutionx: 112,
					resolutiony: 112,
				},
				{
					type: 'lcd',
					id: 0x01,
					row: 2,
					column: 0,
					name: 'Strip 1',
					resolutionx: 176,
					resolutiony: 124,
				},
				{
					type: 'lcd',
					id: 0x02,
					row: 2,
					column: 1,
					name: 'Strip 2',
					resolutionx: 176,
					resolutiony: 124,
				},
				{
					type: 'lcd',
					id: 0x03,
					row: 2,
					column: 3,
					name: 'Strip 3',
					resolutionx: 176,
					resolutiony: 124,
				},
				{
					type: 'lcd',
					id: 0x04,
					row: 2,
					column: 4,
					name: 'Strip 4',
					resolutionx: 176,
					resolutiony: 124,
				},
			],
		},
		'HSV 293S': {
			productName: 'Stream Dock HSV 293S',
			iconRotation: 90,
			pid: 0x1014,

			inputs: [
				{
					type: 'button',
					id: 0x0d,
					row: 0,
					column: 0,
					name: 'Button 1',
				},
				{
					type: 'button',
					id: 0x0a,
					row: 0,
					column: 1,
					name: 'Button 2',
				},
				{
					type: 'button',
					id: 0x07,
					row: 0,
					column: 2,
					name: 'Button 3',
				},
				{
					type: 'button',
					id: 0x04,
					row: 0,
					column: 3,
					name: 'Button 4',
				},
				{
					type: 'button',
					id: 0x01,
					row: 0,
					column: 4,
					name: 'Button 5',
				},
				{
					type: 'button',
					id: 0x0e,
					row: 1,
					column: 0,
					name: 'Button 6',
				},
				{
					type: 'button',
					id: 0x0b,
					row: 1,
					column: 1,
					name: 'Button 7',
				},
				{
					type: 'button',
					id: 0x08,
					row: 1,
					column: 2,
					name: 'Button 8',
				},
				{
					type: 'button',
					id: 0x05,
					row: 1,
					column: 3,
					name: 'Button 9',
				},
				{
					type: 'button',
					id: 0x02,
					row: 1,
					column: 4,
					name: 'Button 10',
				},
				{
					type: 'button',
					id: 0x0f,
					row: 2,
					column: 0,
					name: 'Button 11',
				},
				{
					type: 'button',
					id: 0x0c,
					row: 2,
					column: 1,
					name: 'Button 12',
				},
				{
					type: 'button',
					id: 0x09,
					row: 2,
					column: 2,
					name: 'Button 13',
				},
				{
					type: 'button',
					id: 0x06,
					row: 2,
					column: 3,
					name: 'Button 14',
				},
				{
					type: 'button',
					id: 0x03,
					row: 2,
					column: 4,
					name: 'Button 15',
				},
				{
					type: 'push',
					id: 0x10,
					row: 0,
					column: 5,
					name: 'Softbutton 1',
				},
				{
					type: 'push',
					id: 0x11,
					row: 1,
					column: 5,
					name: 'Softbutton 2',
				},
				{
					type: 'push',
					id: 0x12,
					row: 2,
					column: 5,
					name: 'Softbutton 3',
				},
			],
			outputs: [
				{
					type: 'lcd',
					id: 0x0d,
					row: 0,
					column: 0,
					name: 'LCD 1',
					resolutionx: 100,
					resolutiony: 100,
				},
				{
					type: 'lcd',
					id: 0x0a,
					row: 0,
					column: 1,
					name: 'LCD 2',
					resolutionx: 100,
					resolutiony: 100,
				},
				{
					type: 'lcd',
					id: 0x07,
					row: 0,
					column: 2,
					name: 'LCD 3',
					resolutionx: 100,
					resolutiony: 100,
				},
				{
					type: 'lcd',
					id: 0x04,
					row: 0,
					column: 3,
					name: 'LCD 4',
					resolutionx: 100,
					resolutiony: 100,
				},
				{
					type: 'lcd',
					id: 0x01,
					row: 0,
					column: 4,
					name: 'LCD 5',
					resolutionx: 100,
					resolutiony: 100,
				},
				{
					type: 'lcd',
					id: 0x0e,
					row: 1,
					column: 0,
					name: 'LCD 6',
					resolutionx: 100,
					resolutiony: 100,
				},
				{
					type: 'lcd',
					id: 0x0b,
					row: 1,
					column: 1,
					name: 'LCD 7',
					resolutionx: 100,
					resolutiony: 100,
				},
				{
					type: 'lcd',
					id: 0x08,
					row: 1,
					column: 2,
					name: 'LCD 8',
					resolutionx: 100,
					resolutiony: 100,
				},
				{
					type: 'lcd',
					id: 0x05,
					row: 1,
					column: 3,
					name: 'LCD 9',
					resolutionx: 100,
					resolutiony: 100,
				},
				{
					type: 'lcd',
					id: 0x02,
					row: 1,
					column: 4,
					name: 'LCD 10',
					resolutionx: 100,
					resolutiony: 100,
				},
				{
					type: 'lcd',
					id: 0x0f,
					row: 2,
					column: 0,
					name: 'LCD 11',
					resolutionx: 100,
					resolutiony: 100,
				},
				{
					type: 'lcd',
					id: 0x0c,
					row: 2,
					column: 1,
					name: 'LCD 12',
					resolutionx: 100,
					resolutiony: 100,
				},
				{
					type: 'lcd',
					id: 0x09,
					row: 2,
					column: 2,
					name: 'LCD 13',
					resolutionx: 100,
					resolutiony: 100,
				},
				{
					type: 'lcd',
					id: 0x06,
					row: 2,
					column: 3,
					name: 'LCD 14',
					resolutionx: 100,
					resolutiony: 100,
				},
				{
					type: 'lcd',
					id: 0x03,
					row: 2,
					column: 4,
					name: 'LCD 15',
					resolutionx: 100,
					resolutiony: 100,
				},

				{
					type: 'lcd',
					id: 0x10,
					row: 0,
					column: 5,
					name: 'Strip 1',
					resolutionx: 80,
					resolutiony: 80,
				},
				{
					type: 'lcd',
					id: 0x11,
					row: 1,
					column: 5,
					name: 'Strip 2',
					resolutionx: 80,
					resolutiony: 80,
				},
				{
					type: 'lcd',
					id: 0x12,
					row: 2,
					column: 5,
					name: 'Strip 3',
					resolutionx: 80,
					resolutiony: 80,
				},
			],
		},
	}

	private static cmdPrefix = [0x43, 0x52, 0x54, 0, 0]
	private static packetSize = 1024

	private info: Device
	private device: HIDAsync
	private model: StreamDockModelDefinition = {
		productName: 'Unknown Stream Dock',
		iconRotation: 180,
		inputs: [],
		outputs: [],
	}

	constructor(deviceInfo: Device, device: HIDAsync) {
		super()

		this.info = deviceInfo
		this.device = device

		this.device.on('error', (error) => {
			console.error(`Stream Dock Error: ${error}`)
			this.emit('error', error)
		})

		if (this.info.productId === 0x1005 || this.info.productId === 0x1006) {
			// modelType = '293V3'
			this.model = StreamDock.models['293V3']
		} else if (this.info.productId === 0x1001 || this.info.productId === 0x1007) {
			// modelType = 'N4'
			this.model = StreamDock.models['N4-1234']
		} else if (this.info.productId === 0x1014) {
			this.model = StreamDock.models['HSV 293S']
		} else {
			// this.modelType = 'Unknown'
			this.emit('remove')
		}

		this.device.on('data', (data) => {
			// console.log(`received data ${Array.from(data).slice(0,16).map(d => (d as number).toString(16))}`)
			if (data.length >= 11) {
				const functionRaw = data[9]
				const parameterRaw = data[10]

				const action = this.model.inputs.find((input) => {
					return input.id === functionRaw
				})

				if (action) {
					if (action.type === 'button') {
						if (parameterRaw === 0x00) {
							this.emit('up', action)
						} else {
							this.emit('down', action)
						}
					} else if (action.type === 'push') {
						this.emit('push', action)
					} else if (action.type === 'rotateLeft') {
						this.emit('rotate', action, -1)
					} else if (action.type === 'rotateRight') {
						this.emit('rotate', action, 1)
					} else if (action.type === 'swipeLeft') {
						this.emit('rotate', action, -1)
					} else if (action.type === 'swipeRight') {
						this.emit('rotate', action, 1)
					} else {
						console.error(`Unknown action received: ${parameterRaw} from ${this.info.path}`)
					}
				}
			}
		})
	}

	/**
	 * Sends a command to the device async
	 *
	 * The command will be packetized in packages of packetSize bytes. Smaller commands are zero-padded, larger commands are chunked. The packets might be written interrupted by other writes.
	 * @param data the data to be sent
	 * @param prefix optional prefix. If not set, the default prefix will be used
	 */
	async sendCmd(data: Buffer | Array<number>, prefix = StreamDock.cmdPrefix) {
		if (!Buffer.isBuffer(data)) {
			data = Buffer.from(data)
		}

		const prefixbuffer = Buffer.from(prefix)
		// const writebuffer = Buffer.concat([prefixbuffer, data], StreamDock.packetSize)
		const writebuffer = Buffer.concat([Buffer.from([0]), prefixbuffer, data], StreamDock.packetSize + 1)

		// if (writebuffer.byteLength != StreamDock.packetSize) {
		if (writebuffer.byteLength != StreamDock.packetSize + 1) {
			console.error(
				`Data length problem while sending packet to stream dock. Should be ${StreamDock.packetSize}B, but is ${writebuffer.byteLength}B. Payload size is ${data.length}B and prefix is [${prefix.join(',')}] `
			)
		}
		await this.writeRaw(writebuffer).catch((e) => {
			throw new Error('Sending command to Stream Dock failed ' + e)
		})

		if (data.byteLength + prefixbuffer.byteLength > StreamDock.packetSize) {
			const remain = data.subarray(StreamDock.packetSize - prefixbuffer.byteLength)
			await this.sendCmd(remain, []).catch((e) => {
				console.error('Sending remaining data to Stream Dock failed ' + e)
			})
		}
	}

	/**
	 * Sends a command to the device sync
	 *
	 * The command will be packetized in packages of packetSize bytes. Smaller commands are zero-padded, larger commands are chunked.
	 * @param data the data to be sent
	 * @param prefix optional prefix. If not set, the default prefix will be used
	 */
	async sendCmdSync(data: Buffer | Array<number>, prefix = StreamDock.cmdPrefix): Promise<void> {
		if (!Buffer.isBuffer(data)) {
			data = Buffer.from(data)
		}

		const prefixbuffer = Buffer.from(prefix)
		// const writebuffer = Buffer.concat([prefixbuffer, data], StreamDock.packetSize)
		const writebuffer = Buffer.concat([Buffer.from([0]), prefixbuffer, data], StreamDock.packetSize + 1)

		// if (writebuffer.byteLength != StreamDock.packetSize) {
		if (writebuffer.byteLength != StreamDock.packetSize + 1) {
			console.error(
				`Data length problem while sending packet to stream dock. Should be ${StreamDock.packetSize}B, but is ${writebuffer.byteLength}B. Payload size is ${data.length}B and prefix is [${prefix.join(',')}] `
			)
		}
		let sendpr: Promise<void> | undefined
		const writepr = this.writeRaw(writebuffer)

		if (data.byteLength + prefixbuffer.byteLength > StreamDock.packetSize) {
			const remain = data.subarray(StreamDock.packetSize - prefixbuffer.byteLength)
			sendpr = this.sendCmdSync(remain, [])
		}

		if (sendpr instanceof Promise) {
			return sendpr
		}

		if (writepr instanceof Promise) {
			return writepr
		}

		throw new Error('Unknown error during sync send')
	}

	/**
	 * Sets the different layout variations of the stream dock N4
	 * @param layout
	 */
	setLayout(layout: '1234' | '1245') {
		if (this.model?.productName === 'Stream Dock N4') {
			const newmodel = StreamDock.models[`N4-${layout}`]
			if (newmodel !== undefined) {
				this.model = newmodel
			}
		}
	}

	get serialNumber() {
		return this.info.serialNumber
	}

	get productName() {
		return this.model.productName ?? 'Unknown'
	}

	/**
	 * The amount of columns found in the surface
	 */
	get columns() {
		return (
			Math.max(
				...this.model.inputs.map((input) => input.column),
				...this.model.outputs.map((output) => output.column)
			) + 1
		)
	}

	/**
	 * The amount of rows found in the surface
	 */
	get rows() {
		return (
			Math.max(...this.model.inputs.map((input) => input.row), ...this.model.outputs.map((output) => output.row)) + 1
		)
	}

	get outputs() {
		return this.model.outputs
	}

	get iconRotation() {
		return this.model.iconRotation
	}

	async writeRaw(data: Buffer | Array<number>): Promise<void> {
		const written = await this.device.write(data).catch(() => {
			throw new Error('Write to Stream Dock failed!')
		})
		if (typeof written === 'number' && written !== data.length) {
			throw new Error('Write to Stream Dock failed')
		}
	}

	async wakeScreen() {
		await this.sendCmd([0x44, 0x49, 0x53]).catch((e) => {
			console.error('Sending wake screen to Stream Dock failed ' + e)
		})
	}

	async clearPanel() {
		await this.sendCmd([0x43, 0x4c, 0x45, 0, 0, 0, 0xff]).catch((e) => {
			console.error('Sending clear panel to Stream Dock failed ' + e)
		})
	}

	async refresh() {
		await this.sendCmd([0x53, 0x54, 0x50]).catch((e) => {
			console.error('Sending refresh to Stream Dock failed ' + e)
		})
	}

	async setBrightness(value: number) {
		const clamped = Math.max(Math.min(value, 100), 0)
		const y = Math.pow(clamped / 100, 0.75)

		const brightness = Math.round(y * 100)

		await this.sendCmd([0x4c, 0x49, 0x47, 0, 0, brightness]).catch((e) => {
			console.error('Sending brightness to Stream Dock failed ' + e)
		})
	}

	async setKeyImage(column: number, row: number, imageBuffer: Buffer) {
		const output = this.outputs.find((output) => output.row === row && output.column === column)

		if (!output) return

		// console.log('sending image', column, row, output.id)

		let imgData: Buffer = Buffer.from([])
		let size = 0xffffff
		let quality: number

		for (quality = 90; quality > 11; quality -= 10) {
			// 90% quality will fit almost all images in the 10k limit
			const options = {
				format: jpg.FORMAT_RGB,
				width: output.resolutionx,
				height: output.resolutiony,
				subsampling: jpg.SAMP_422,
				quality,
			}

			try {
				imgData = jpg.compressSync(imageBuffer, options)
			} catch (error) {
				console.error(`compressing jpg at position ${row}/${column} failed`, error)
			}

			// console.log('imgData', Array.from(imgData).map(d => d.toString(16).padStart(2, '0')).join(' '))

			size = imgData.byteLength
			if (size <= 10240) break
		}

		if (size > 10240) {
			imgData = imgData.subarray(0, 10240)
			console.error(
				`Streamdock image at position ${row}/${column} could not be compressed to 10KB or less, truncating to 10KB`
			)
		}

		// console.log(`image ${row}/${column} size ${size}B compression ${quality}%`)

		this.sendCmdSync([
			0x42,
			0x41,
			0x54,
			(size >> 24) & 0xff,
			(size >> 16) & 0xff,
			(size >> 8) & 0xff,
			size & 0xff,
			output.id,
		]).catch((e) => {
			console.error('Sending set image command to Stream Dock failed ' + e)
		})
		this.sendCmdSync(imgData, []).catch((e) => {
			console.error('Sending image data to Stream Dock failed ' + e)
		})
		await this.refresh()
	}

	async clearKeyImage(keyId: number) {
		await this.sendCmd([0x43, 0x4c, 0x45, 0, 0, 0, keyId]).catch((e) => {
			console.error('Sending clear key image to Stream Dock failed ' + e)
		})
	}

	async sendHeartbeat() {
		await this.sendCmd([0x43, 0x4f, 0x4e, 0x4e, 0x45, 0x43, 0x54]).catch((e) => {
			console.error('Sending heartbeat to Stream Dock failed ' + e)
		})
	}

	async close() {
		await this.sendCmd([0x43, 0x4c, 0x45, 0, 0, 0x44, 0x43]).catch((e) => {
			console.error('Sending close to Stream Dock failed ' + e)
		})
		await this.device.close()
	}
}<|MERGE_RESOLUTION|>--- conflicted
+++ resolved
@@ -103,7 +103,6 @@
 			if (output.type === 'lcd') {
 				if (output.resolutionx < 1 || output.resolutiony < 1) {
 					return
-<<<<<<< HEAD
 				}
 
 				let newbuffer: Uint8Array
@@ -111,29 +110,13 @@
 					newbuffer = await drawItem.defaultRender.drawNative(
 						output.resolutionx,
 						output.resolutiony,
-						offsetRotation(this.config.rotation, 180),
-						imageRs.PixelFormat.Rgb
+						offsetRotation(this.config.rotation, this.#streamDock.iconRotation), // was set to 180
+						'rgb'
 					)
 				} catch (e: any) {
 					this.logger.debug(`scale image failed: ${e}\n${e.stack}`)
 					this.emit('remove')
 					return
-=======
-				} else {
-					try {
-						newbuffer = await transformButtonImage(
-							render,
-							offsetRotation(this.config.rotation, this.#streamDock.iconRotation), // was set to 180
-							output.resolutionx,
-							output.resolutiony,
-							'rgb'
-						)
-					} catch (e: any) {
-						this.logger.debug(`scale image failed: ${e}\n${e.stack}`)
-						this.emit('remove')
-						return
-					}
->>>>>>> ae481426
 				}
 
 				const maxAttempts = 3
