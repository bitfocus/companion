/*
 * This file is part of the Companion project
 * Copyright (c) 2023 Bitfocus AS
 * Authors: Dorian Meid <dnmeid@gmx.net>
 *
 * This program is free software.
 * You should have received a copy of the MIT licence as well as the Bitfocus
 * Individual Contributor License Agreement for companion along with
 * this program.
 */

import { EventEmitter } from 'events'
import {
	LoupedeckBufferFormat,
	LoupedeckControlInfo,
	LoupedeckDevice,
	LoupedeckDisplayId,
	openLoupedeck,
} from '@loupedeck/node'
import { convertPanelIndexToXY } from '../Util.js'
import { ImageWriteQueue } from '../../Resources/ImageWriteQueue.js'
import imageRs from '@julusian/image-rs'
import LogController, { Logger } from '../../Log/Controller.js'
import {
	OffsetConfigFields,
	BrightnessConfigField,
	RotationConfigField,
	LockConfigFields,
} from '../CommonConfigFields.js'
import { colorToRgb } from './Util.js'
import type { CompanionSurfaceConfigField, GridSize } from '@companion-app/shared/Model/Surfaces.js'
import type { DrawButtonItem, SurfacePanel, SurfacePanelEvents, SurfacePanelInfo } from '../Types.js'

interface DisplayInfo {
	lcdCols: number
	lcdRows: number
	lcdXOffset: number
	lcdYOffset: number
}

interface ModelInfo {
	totalCols: number
	totalRows: number
	displays: Record<string, DisplayInfo>
	encoders: Array<[x: number, y: number]>
	buttons: Array<[x: number, y: number]>
}

/**
 * Convert a loupedeck control to x/y coordinates
 */
function buttonToXY(modelInfo: ModelInfo, info: LoupedeckControlInfo): [x: number, y: number] | undefined {
	const index = modelInfo.buttons[info.index]
	if (info.type === 'button' && index !== undefined) {
		return index
	}

	return undefined
}
/**
 * Convert a loupedeck lcd x/y coordinate to companion x/y coordinates
 */
const translateTouchKeyIndex = (displayInfo: DisplayInfo, key: number): number => {
	const x = key % displayInfo.lcdCols
	const y = Math.floor(key / displayInfo.lcdCols)
	return y * 8 + x + displayInfo.lcdXOffset + displayInfo.lcdYOffset * 8
}

/**
 * Convert a loupedeck control to x/y coordinates
 */
function rotaryToXY(modelInfo: ModelInfo, info: LoupedeckControlInfo): [x: number, y: number] | undefined {
	const index = modelInfo.encoders[info.index]
	if (info.type === 'rotary' && index !== undefined) {
		return index
	}

	return undefined
}

const configFields: CompanionSurfaceConfigField[] = [
	...OffsetConfigFields,
	BrightnessConfigField,
	RotationConfigField,
	...LockConfigFields,
]

export class SurfaceUSBLoupedeckCt extends EventEmitter<SurfacePanelEvents> implements SurfacePanel {
	readonly #logger: Logger

	/**
	 * Loupdeck device handle
	 */
	readonly #loupedeck: LoupedeckDevice

	/**
	 * Information about the current loupedeck model
	 */
	readonly #modelInfo: ModelInfo

	readonly #writeQueue: ImageWriteQueue<number, [DrawButtonItem]>

	config: Record<string, any>

	readonly info: SurfacePanelInfo
	readonly gridSize: GridSize

	constructor(devicePath: string, loupedeck: LoupedeckDevice, modelInfo: ModelInfo, serialNumber: string) {
		super()

		this.#logger = LogController.createLogger(`Surface/USB/Loupedeck/${devicePath}`)

		this.#loupedeck = loupedeck
		this.#modelInfo = modelInfo

		this.config = {
			brightness: 100,
		}

		this.#logger.debug(`Adding Loupedeck CT device ${devicePath}`)

		this.info = {
			type: `Loupedeck CT`,
			devicePath: devicePath,
			configFields: configFields,
			deviceId: `loupedeck:${serialNumber}`,
		}

		this.gridSize = {
			columns: 8,
			rows: 7,
		}

		this.#loupedeck.on('error', (error) => {
			this.#logger.error(`error: ${error}`)
			this.emit('remove')
		})

		this.#loupedeck.on('down', (info) => {
			const xy = buttonToXY(this.#modelInfo, info) ?? rotaryToXY(this.#modelInfo, info)

			this.#emitClick(xy, true)
		})

		this.#loupedeck.on('up', (info) => {
			const xy = buttonToXY(this.#modelInfo, info) ?? rotaryToXY(this.#modelInfo, info)
			this.#emitClick(xy, false)
		})

		this.#loupedeck.on('rotate', (info, delta) => {
			const xy = rotaryToXY(this.#modelInfo, info)
			if (!xy) return

			this.emit('rotate', xy[0], xy[1], delta == 1)
		})

		this.#loupedeck.on('touchstart', (data) => {
			for (const touch of data.changedTouches) {
				if (touch.target.key !== undefined) {
					const keyIndex = translateTouchKeyIndex(this.#modelInfo.displays[touch.target.screen], touch.target.key)
					const xy = convertPanelIndexToXY(keyIndex, this.gridSize)
					this.#emitClick(xy, true)
				} else if (touch.target.screen == LoupedeckDisplayId.Wheel) {
					this.#emitClick([2, 4], true)
				}
			}
		})

		this.#loupedeck.on('touchend', (data) => {
			for (const touch of data.changedTouches) {
				if (touch.target.key !== undefined) {
					const keyIndex = translateTouchKeyIndex(this.#modelInfo.displays[touch.target.screen], touch.target.key)
					const xy = convertPanelIndexToXY(keyIndex, this.gridSize)
					this.#emitClick(xy, false)
				} else if (touch.target.screen == LoupedeckDisplayId.Wheel) {
					this.#emitClick([2, 4], false)
				}
			}
		})

		/**
		 * Map the right touch strip to X-Keys T-Bar variable and left to X-Keys Shuttle variable
		 * this isn't the final thing but at least makes use of the strip while waiting for a better solution
		 * no multitouch support, the last moved touch wins
		 * lock will not be obeyed
		 */
		this.#loupedeck.on('touchmove', async (data) => {
			let touch = data.changedTouches.find(
				(touch) => touch.target.screen == LoupedeckDisplayId.Right || touch.target.screen == LoupedeckDisplayId.Left
			)
			if (touch && touch.target.screen == LoupedeckDisplayId.Right) {
				const val = Math.min(touch.y + 7, 256) // map the touch screen height of 270 to 256 by capping top and bottom 7 pixels
				this.emit('setVariable', 't-bar', val)
				try {
					await this.#loupedeck.drawSolidColour(
						LoupedeckDisplayId.Right,
						{ red: 0, green: 0, blue: 0 },
						60,
						val + 7,
						0,
						0
					)
					await this.#loupedeck.drawSolidColour(
						LoupedeckDisplayId.Right,
						{ red: 0, green: 127, blue: 0 },
						60,
						262 - val,
						0,
						val + 7
					)
				} catch (err) {
					this.#logger.error('Drawing right fader value ' + touch.y + ' to loupedeck failed: ' + err)
				}
			} else if (touch && touch.target.screen == LoupedeckDisplayId.Left) {
				const val = Math.min(touch.y + 7, 256) // map the touch screen height of 270 to 256 by capping top and bottom 7 pixels
				this.emit('setVariable', 'shuttle', val)
				try {
					await this.#loupedeck.drawSolidColour(
						LoupedeckDisplayId.Left,
						{ red: 0, green: 0, blue: 0 },
						60,
						val + 7,
						0,
						0
					)
					await this.#loupedeck.drawSolidColour(
						LoupedeckDisplayId.Left,
						{ red: 127, green: 0, blue: 0 },
						60,
						262 - val,
						0,
						val + 7
					)
				} catch (err) {
					this.#logger.error('Drawing left fader value ' + touch.y + ' to loupedeck failed: ' + err)
				}
			}
		})

		// @ts-ignore
		this.#loupedeck.on('disconnect', (error) => {
			this.#logger.error(`disconnected: ${error}`)
			this.emit('remove')
		})

		this.#writeQueue = new ImageWriteQueue(this.#logger, async (key, drawItem) => {
			let width = this.#loupedeck.lcdKeySize
			let height = this.#loupedeck.lcdKeySize

			if (key === 35) {
				width = 240
				height = 240
			}

			// const rotation = translateRotation(this.config.rotation)

			let newbuffer: Buffer
			try {
				newbuffer = await drawItem.defaultRender.drawNative(
					width,
					height,
					this.config.rotation,
					imageRs.PixelFormat.Rgb
				)
			} catch (e) {
				this.#logger.debug(`scale image failed: ${e}`)
				this.emit('remove')
				return
			}

			try {
				if (key !== 35) {
					await this.#loupedeck.drawKeyBuffer(key, newbuffer, LoupedeckBufferFormat.RGB)
				} else {
					await this.#loupedeck.drawBuffer(
						LoupedeckDisplayId.Wheel,
						newbuffer,
						LoupedeckBufferFormat.RGB,
						240,
						240,
						0,
						0
					)
				}
			} catch (e) {
				this.#logger.debug(`fillImage failed after: ${e}`)
				this.emit('remove')
			}
		})
	}
	/**
	 * Produce a click event
	 */
	#emitClick(xy: [x: number, y: number] | null | undefined, state: boolean) {
		if (!xy) return

		const x = xy[0]
		const y = xy[1]

		this.emit('click', x, y, state)
	}

	/**
	 * Open a loupedeck CT
	 */
	static async create(devicePath: string): Promise<SurfaceUSBLoupedeckCt> {
		const loupedeck = await openLoupedeck(devicePath)
		try {
			const info: ModelInfo = {
				totalCols: 8,
				totalRows: 7,

				displays: {
					center: {
						lcdCols: 4,
						lcdRows: 3,
						lcdXOffset: 2,
						lcdYOffset: 0,
					},
					wheel: {
						lcdCols: 1,
						lcdRows: 1,
						lcdXOffset: 3,
						lcdYOffset: 5,
					},
				},

				encoders: [
					[0, 0],
					[0, 1],
					[0, 2],
					[7, 0],
					[7, 1],
					[7, 2],
					// wheel
					[2, 4],
				],
				buttons: [
					// row 1-8
					[0, 3],
					[1, 3],
					[2, 3],
					[3, 3],
					[4, 3],
					[5, 3],
					[6, 3],
					[7, 3],
					// home, undo, keyboard
					[0, 4],
					[0, 5],
					[0, 6],
					// return, save, left fn
					[1, 4],
					[1, 5],
					[1, 6],
					// up, left, right fn
					[6, 4],
					[6, 5],
					[6, 6],
					// down, right, E
					[7, 4],
					[7, 5],
					[7, 6],
				],
			}

			const serialNumber = await loupedeck.getSerialNumber()

			const self = new SurfaceUSBLoupedeckCt(devicePath, loupedeck, info, serialNumber)

			self.clearDeck()

			return self
		} catch (e) {
			loupedeck.close()

			throw e
		}
	}

	/**
	 * Process the information from the GUI and what is saved in database
	 */
	setConfig(config: Record<string, any>, force = false): void {
		if ((force || this.config.brightness != config.brightness) && config.brightness !== undefined) {
			this.#loupedeck.setBrightness(config.brightness / 100).catch((e) => {
				this.#logger.debug(`Set brightness failed: ${e}`)
			})
		}

		this.config = config
	}

	quit(): void {
		try {
			this.clearDeck()
		} catch (e) {}

		this.#loupedeck.close()
	}

	/**
	 * Draw a button
	 */
	draw(item: DrawButtonItem): void {
		let screen = this.#modelInfo.displays.center
		const lcdX = item.x - screen.lcdXOffset

		if (item.x === 3 && item.y === 4) {
			this.#writeQueue.queue(35, item)
		} else if (lcdX >= 0 && lcdX < screen.lcdCols && item.y >= 0 && item.y < screen.lcdRows) {
			const button = lcdX + item.y * screen.lcdCols
			this.#writeQueue.queue(button, item)
		}

		const buttonIndex = this.#modelInfo.buttons.findIndex((btn) => btn[0] == item.x && btn[1] == item.y)
		if (buttonIndex >= 0) {
			let color = { r: 0, g: 0, b: 0 }
<<<<<<< HEAD
			if (render.style.type === 'pageup') color = { r: 255, g: 255, b: 255 }
			else if (render.style.type === 'pagedown') color = { r: 0, g: 0, b: 255 }
			else color = colorToRgb(render.bgcolor)
=======
			if (item.type === 'pageup') color = { r: 255, g: 255, b: 255 }
			else if (item.type === 'pagedown') color = { r: 0, g: 0, b: 255 }
			else if (item.style) color = colorToRgb(item.style.bgcolor)
>>>>>>> 212375e9

			this.#loupedeck
				.setButtonColor({
					id: buttonIndex,
					red: color.r,
					green: color.g,
					blue: color.b,
				})
				.catch((e) => {
					this.#logger.debug(`color failed: ${e}`)
				})
		}
	}

	clearDeck(): void {
		this.#loupedeck.blankDevice(true, true).catch((e) => {
			this.#logger.debug(`blank failed: ${e}`)
		})
	}
}<|MERGE_RESOLUTION|>--- conflicted
+++ resolved
@@ -416,15 +416,9 @@
 		const buttonIndex = this.#modelInfo.buttons.findIndex((btn) => btn[0] == item.x && btn[1] == item.y)
 		if (buttonIndex >= 0) {
 			let color = { r: 0, g: 0, b: 0 }
-<<<<<<< HEAD
-			if (render.style.type === 'pageup') color = { r: 255, g: 255, b: 255 }
-			else if (render.style.type === 'pagedown') color = { r: 0, g: 0, b: 255 }
-			else color = colorToRgb(render.bgcolor)
-=======
 			if (item.type === 'pageup') color = { r: 255, g: 255, b: 255 }
 			else if (item.type === 'pagedown') color = { r: 0, g: 0, b: 255 }
 			else if (item.style) color = colorToRgb(item.style.bgcolor)
->>>>>>> 212375e9
 
 			this.#loupedeck
 				.setButtonColor({
