--- conflicted
+++ resolved
@@ -16,15 +16,8 @@
 import debounceFn from 'debounce-fn'
 import { OffsetConfigFields, RotationConfigField, LockConfigFields } from '../CommonConfigFields.js'
 import type { CompanionSurfaceConfigField, GridSize } from '@companion-app/shared/Model/Surfaces.js'
-<<<<<<< HEAD
-import type { EmulatorConfig, EmulatorImage, EmulatorImageCache } from '@companion-app/shared/Model/Common.js'
-import type { UIHandler, ClientSocket } from '../../UI/Handler.js'
-import type { DrawButtonItem, SurfacePanel, SurfacePanelEvents, SurfacePanelInfo } from '../Types.js'
-=======
 import type { EmulatorConfig, EmulatorImage } from '@companion-app/shared/Model/Common.js'
-import type { SurfacePanel, SurfacePanelEvents, SurfacePanelInfo } from '../Types.js'
-import type { ImageResult } from '../../Graphics/ImageResult.js'
->>>>>>> 9f1fbbc4
+import type { SurfacePanel, SurfacePanelEvents, SurfacePanelInfo, DrawButtonItem } from '../Types.js'
 
 export function EmulatorRoom(id: string): string {
 	return `emulator:${id}`
@@ -224,13 +217,7 @@
 			return
 		}
 
-<<<<<<< HEAD
-		let yCache = this.#imageCache[item.y]
-		if (!yCache) yCache = this.#imageCache[item.y] = {}
-		yCache[item.x] = dataUrl || undefined
-=======
-		this.#imageCache.set(getCacheKey(x, y), dataUrl)
->>>>>>> 9f1fbbc4
+		this.#imageCache.set(getCacheKey(item.x, item.y), dataUrl)
 
 		this.#trackChanged(item.x, item.y)
 		this.#emitChanged()
