/*
 * This file is part of the Companion project
 * Copyright (c) 2019 Bitfocus AS
 * Authors: Håkon Nessjøen <haakon@bitfocus.io>, William Viker <william@bitfocus.io>
 *
 * This program is free software.
 * You should have received a copy of the MIT licence as well as the Bitfocus
 * Individual Contributor License Agreement for companion along with
 * this program.
 */
import LogController from '../../Log/Controller.js'
import { EventEmitter } from 'events'
import { ImageWriteQueue } from '../../Resources/ImageWriteQueue.js'
import imageRs from '@julusian/image-rs'
import { parseColorToNumber } from '../../Resources/Util.js'
import { parseColor } from '@companion-app/shared/Graphics/Util.js'
import { convertXYToIndexForPanel, convertPanelIndexToXY } from '../Util.js'
import {
	BrightnessConfigField,
	LegacyRotationConfigField,
	LockConfigFields,
	OffsetConfigFields,
	RotationConfigField,
} from '../CommonConfigFields.js'
import debounceFn from 'debounce-fn'
import { VARIABLE_UNKNOWN_VALUE } from '../../Variables/Util.js'
import type { CompanionVariableValue } from '@companion-module/base'
import type { CompanionSurfaceConfigField, GridSize } from '@companion-app/shared/Model/Surfaces.js'
import type {
	DrawButtonItem,
	SurfaceExecuteExpressionFn,
	SurfacePanel,
	SurfacePanelEvents,
	SurfacePanelInfo,
} from '../Types.js'
import type { ImageResultProcessedStyle } from '../../Graphics/ImageResult.js'
import type { SatelliteMessageArgs, SatelliteSocketWrapper } from '../../Service/SatelliteApi.js'

export interface SatelliteDeviceInfo {
	deviceId: string
	productName: string
	path: string
	socket: SatelliteSocketWrapper
	gridSize: GridSize
	supportsBrightness: boolean
	streamBitmapSize: number | null
	streamColors: string | boolean
	streamText: boolean
	streamTextStyle: boolean
	transferVariables: SatelliteTransferableValue[]
	supportsLockedState: boolean
}
export interface SatelliteTransferableValue {
	id: string
	type: 'input' | 'output'
	name: string
	description: string | undefined
}
interface SatelliteInputVariableInfo {
	id: string
	lastValue: CompanionVariableValue
}
interface SatelliteOutputVariableInfo {
	id: string
	lastReferencedVariables: ReadonlySet<string> | null
	lastValue: any
	triggerUpdate?: () => void
}

function generateConfigFields(
	deviceInfo: SatelliteDeviceInfo,
	legacyRotation: boolean,
	inputVariables: Record<string, SatelliteInputVariableInfo>,
	outputVariables: Record<string, SatelliteOutputVariableInfo>
): CompanionSurfaceConfigField[] {
	const fields: CompanionSurfaceConfigField[] = [...OffsetConfigFields]
	if (deviceInfo.supportsBrightness) {
		fields.push(BrightnessConfigField)
	}
	fields.push(legacyRotation ? LegacyRotationConfigField : RotationConfigField, ...LockConfigFields)

	for (const variable of deviceInfo.transferVariables) {
		if (variable.type === 'input') {
			const id = `satellite_input_${variable.id}`
			fields.push({
				id,
				type: 'custom-variable',
				label: variable.name,
				tooltip: variable.description,
			})

			inputVariables[variable.id] = {
				id,
				lastValue: '',
			}
		} else if (variable.type === 'output') {
			const id = `satellite_output_${variable.id}`

			fields.push({
				id,
				type: 'textinput',
				label: variable.name,
				tooltip: variable.description,
				isExpression: true,
			})

			outputVariables[variable.id] = {
				id,
				lastReferencedVariables: null,
				lastValue: undefined,
			}
		}
	}

	return fields
}

export class SurfaceIPSatellite extends EventEmitter<SurfacePanelEvents> implements SurfacePanel {
	readonly #logger = LogController.createLogger('Surface/IP/Satellite')

	readonly #executeExpression: SurfaceExecuteExpressionFn
	readonly #writeQueue: ImageWriteQueue<number, [DrawButtonItem]>

	#config: Record<string, any>

	/**
	 * Dimension of bitmaps to send to the satellite device.
	 */
	readonly #streamBitmapSize: number | null
	/**
	 * Whether to stream button colors to the satellite device and which format
	 * can be false, true or 'hex' for hex format, 'rgb' for css rgb format.
	 */
	readonly #streamColors: string | boolean = false
	/**
	 * Whether to stream button text to the satellite device
	 */
	readonly #streamText: boolean = false
	/**
	 * Whether to stream button text style to the satellite device
	 */
	readonly #streamTextStyle: boolean = false

	readonly #inputVariables: Record<string, SatelliteInputVariableInfo> = {}
	readonly #outputVariables: Record<string, SatelliteOutputVariableInfo> = {}

	readonly info: SurfacePanelInfo
	readonly gridSize: GridSize
	readonly deviceId: string
	readonly socket: SatelliteSocketWrapper

	constructor(deviceInfo: SatelliteDeviceInfo, executeExpression: SurfaceExecuteExpressionFn) {
		super()

		this.#executeExpression = executeExpression

		this.gridSize = deviceInfo.gridSize

		this.deviceId = deviceInfo.deviceId

		this.socket = deviceInfo.socket

		this.#streamBitmapSize = deviceInfo.streamBitmapSize
		this.#streamColors = deviceInfo.streamColors
		this.#streamText = deviceInfo.streamText
		this.#streamTextStyle = deviceInfo.streamTextStyle

		this.info = {
			type: deviceInfo.productName,
			devicePath: deviceInfo.path,
			configFields: generateConfigFields(
				deviceInfo,
				!!this.#streamBitmapSize,
				this.#inputVariables,
				this.#outputVariables
			),
			deviceId: deviceInfo.path,
			location: deviceInfo.socket.remoteAddress,
		}

		this.#logger.info(`Adding Satellite device "${this.deviceId}"`)

		this.#config = {
			rotation: 0,
			brightness: 100,
		}

		this.#writeQueue = new ImageWriteQueue(this.#logger, async (key, drawItem) => {
			const targetSize = this.#streamBitmapSize
			if (!targetSize) return

			try {
				const newbuffer = await drawItem.defaultRender.drawNative(
					targetSize,
					targetSize,
					this.#config.rotation,
					imageRs.PixelFormat.Rgb
				)

				this.#sendDraw(key, newbuffer, drawItem.defaultRender.style)
			} catch (e: any) {
				this.#logger.debug(`scale image failed: ${e}\n${e.stack}`)
				this.emit('remove')
				return
			}
		})

		// Send all variables immediately
		for (const [name, outputVariable] of Object.entries(this.#outputVariables)) {
			this.#triggerOutputVariable(name, outputVariable)
		}

		if (deviceInfo.supportsLockedState) {
			this.setLocked = (locked: boolean, characterCount: number): void => {
				this.#logger.silly(`locked: ${locked} - ${characterCount}`)
				if (this.socket !== undefined) {
					this.socket.sendMessage('LOCKED-STATE', null, this.deviceId, {
						LOCKED: locked,
						CHARACTER_COUNT: characterCount,
					})
				}
			}
		}
	}

	// Override the base type, it may be defined by the constructor
	setLocked: SurfacePanel['setLocked']

	quit(): void {}

	/**
	 * Draw a button
	 */
<<<<<<< HEAD
	#sendDraw(key: number, buffer: Buffer | undefined, style: ImageResultProcessedStyle): void {
=======
	#sendDraw(key: number, buffer: Uint8Array | undefined, style: ImageResultStyle | undefined): void {
>>>>>>> ce5852ab
		if (this.socket !== undefined) {
			const params: SatelliteMessageArgs = {}
			if (this.#streamColors) {
				let bgcolor = style.color ? parseColor(style.color.color).replaceAll(' ', '') : 'rgb(0,0,0)'
				let fgcolor = style.text ? parseColor(style.text.color).replaceAll(' ', '') : 'rgb(0,0,0)'

				if (this.#streamColors !== 'rgb') {
					bgcolor = '#' + parseColorToNumber(bgcolor).toString(16).padStart(6, '0')
					fgcolor = '#' + parseColorToNumber(fgcolor).toString(16).padStart(6, '0')
				}

				params['COLOR'] = bgcolor
				params['TEXTCOLOR'] = fgcolor
			}
			if (this.#streamBitmapSize) {
				if (buffer === undefined || buffer.length == 0) {
					this.#logger.warn('buffer has invalid size')
				} else {
					params['BITMAP'] = Buffer.from(buffer).toString('base64')
				}
			}
			if (this.#streamText) {
				const text = style.text?.text || ''
				params['TEXT'] = Buffer.from(text).toString('base64')
			}
			if (this.#streamTextStyle) {
				params['FONT_SIZE'] = style.text?.size ?? 'auto'
			}

			let type = 'BUTTON'
			if (style.type === 'pageup') {
				type = 'PAGEUP'
			} else if (style.type === 'pagedown') {
				type = 'PAGEDOWN'
			} else if (style.type === 'pagenum') {
				type = 'PAGENUM'
			}

			params['PRESSED'] = typeof style !== 'string' && !!style.state?.pushed
			params['KEY'] = key
			params['TYPE'] = type

			this.socket.sendMessage('KEY-STATE', null, this.deviceId, params)
		}
	}

	/**
	 * parses a received key parameter
	 * @param key either as key number in legacy format starting at 0 or in row/column format starting at 0/0 top left
	 * @returns local key position in [x,y] format or null if input is not valid
	 */
	parseKeyParam(key: string): [x: number, y: number] | null {
		const keynum = Number(key)
		const keyParse = key.match(/^\+?(\d+)\/\+?(\d+)$/)

		if (
			Array.isArray(keyParse) &&
			Number(keyParse[1]) < this.gridSize.rows &&
			Number(keyParse[2]) < this.gridSize.columns
		) {
			return [Number(keyParse[2]), Number(keyParse[1])]
		} else if (!isNaN(keynum) && keynum < this.gridSize.columns * this.gridSize.rows && keynum >= 0) {
			return convertPanelIndexToXY(Number(key), this.gridSize)
		} else {
			return null
		}
	}

	/**
	 * Draw a button
	 */
	draw(item: DrawButtonItem): void {
		const key = convertXYToIndexForPanel(item.x, item.y, this.gridSize)
		if (key === null) return

		if (this.#streamBitmapSize) {
			// Images need scaling
			this.#writeQueue.queue(key, item)
		} else {
			this.#sendDraw(key, undefined, item.defaultRender.style)
		}
	}

	/**
	 * Produce a click event
	 */
	doButton(column: number, row: number, state: boolean): void {
		this.emit('click', column, row, state)
	}

	doPincodeKey(pincodeKey: number): void {
		this.emit('pincodeKey', pincodeKey)
	}

	/**
	 * Produce a rotation event
	 */
	doRotate(column: number, row: number, direction: boolean): void {
		this.emit('rotate', column, row, direction)
	}

	/**
	 * Set the value of a variable from this surface
	 */
	setVariableValue(variableName: string, variableValue: CompanionVariableValue): void {
		const inputVariableInfo = this.#inputVariables[variableName]
		if (!inputVariableInfo) return // Not known

		inputVariableInfo.lastValue = variableValue

		const targetCustomVariable = this.#config[inputVariableInfo.id]
		if (!targetCustomVariable) return // Not configured

		this.emit('setCustomVariable', targetCustomVariable, variableValue)
	}

	clearDeck(): void {
		this.#logger.silly('elgato.prototype.clearDeck()')
		if (this.socket !== undefined) {
			this.socket.sendMessage('KEYS-CLEAR', null, this.deviceId, {})
		} else {
			this.#logger.debug('trying to emit to nonexistent socket: ', this.deviceId)
		}
	}

	/**
	 * Propagate variable changes
	 */
	onVariablesChanged(allChangedVariables: Set<string>): void {
		for (const [name, outputVariable] of Object.entries(this.#outputVariables)) {
			if (!outputVariable.lastReferencedVariables) continue

			for (const variable of allChangedVariables.values()) {
				if (!outputVariable.lastReferencedVariables.has(variable)) continue

				// There is a change, recalculate and send the value

				this.#triggerOutputVariable(name, outputVariable)
				break
			}
		}
	}

	#triggerOutputVariable(name: string, outputVariable: SatelliteOutputVariableInfo): void {
		if (!outputVariable.triggerUpdate)
			outputVariable.triggerUpdate = debounceFn(
				() => {
					let expressionResult: CompanionVariableValue | undefined = VARIABLE_UNKNOWN_VALUE

					const expressionText = this.#config[outputVariable.id]
					const parseResult = this.#executeExpression(expressionText ?? '', this.info.deviceId, undefined)
					if (parseResult.ok) {
						expressionResult = parseResult.value
					} else {
						this.#logger.error(`expression parse error: ${parseResult.error}`)
						expressionResult = VARIABLE_UNKNOWN_VALUE
					}

					outputVariable.lastReferencedVariables = parseResult.variableIds.size > 0 ? parseResult.variableIds : null

					// Only send if the value has changed
					if (outputVariable.lastValue === expressionResult) return
					outputVariable.lastValue = expressionResult

					if (this.socket !== undefined) {
						const base64Value = Buffer.from(expressionResult?.toString() ?? '').toString('base64')
						this.socket.sendMessage('VARIABLE-VALUE', null, this.deviceId, {
							VARIABLE: name,
							VALUE: base64Value,
						})
					} else {
						this.#logger.debug('trying to emit to nonexistent socket: ', this.deviceId)
					}
				},
				{
					before: false,
					after: true,
					wait: 5,
					maxWait: 20,
				}
			)

		outputVariable.triggerUpdate()
	}

	/**
	 * Process the information from the GUI and what is saved in database
	 * @returns false when nothing happens
	 */
	setConfig(config: Record<string, any>, force = false): void {
		if ((force || this.#config.brightness != config.brightness) && config.brightness !== undefined) {
			this.#setBrightness(config.brightness)
		}

		// Check if the variable name of the input variable has changed
		for (const inputVariable of Object.values(this.#inputVariables)) {
			if (config[inputVariable.id] && (force || this.#config[inputVariable.id] !== config[inputVariable.id])) {
				this.emit('setCustomVariable', config[inputVariable.id], inputVariable.lastValue)
			}
		}

		this.#config = config
	}

	/**
	 * Set the brightness
	 * @param value 0-100
	 */
	#setBrightness(value: number): void {
		this.#logger.silly('brightness: ' + value)
		if (this.socket !== undefined) {
			this.socket.sendMessage('BRIGHTNESS', null, this.deviceId, {
				VALUE: value,
			})
		}
	}
}<|MERGE_RESOLUTION|>--- conflicted
+++ resolved
@@ -231,11 +231,7 @@
 	/**
 	 * Draw a button
 	 */
-<<<<<<< HEAD
-	#sendDraw(key: number, buffer: Buffer | undefined, style: ImageResultProcessedStyle): void {
-=======
-	#sendDraw(key: number, buffer: Uint8Array | undefined, style: ImageResultStyle | undefined): void {
->>>>>>> ce5852ab
+	#sendDraw(key: number, buffer: Uint8Array | undefined, style: ImageResultProcessedStyle): void {
 		if (this.socket !== undefined) {
 			const params: SatelliteMessageArgs = {}
 			if (this.#streamColors) {
