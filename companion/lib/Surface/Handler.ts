/*
 * This file is part of the Companion project
 * Copyright (c) 2018 Bitfocus AS
 * Authors: William Viker <william@bitfocus.io>, Håkon Nessjøen <haakon@bitfocus.io>
 *
 * This program is free software.
 * You should have received a copy of the MIT licence as well as the Bitfocus
 * Individual Contributor License Agreement for companion along with
 * this program.
 *
 */

import { rotateXYForPanel, unrotateXYForPanel } from './Util.js'
import { SurfaceGroup } from './Group.js'
import { EventEmitter } from 'events'
import type { ImageResult } from '../Graphics/ImageResult.js'
import LogController, { type Logger } from '../Log/Controller.js'
import type {
	SurfaceGroupConfig,
	GridSize,
	SurfaceConfig,
	SurfacePanelConfig,
} from '@companion-app/shared/Model/Surfaces.js'
import type { ControlsController } from '../Controls/Controller.js'
import type { GraphicsController, PincodeBitmaps } from '../Graphics/Controller.js'
import type { IPageStore } from '../Page/Store.js'
import type { SurfaceController } from './Controller.js'
import type { DataUserConfig } from '../Data/UserConfig.js'
import type { VariablesController } from '../Variables/Controller.js'
import type { ControlLocation } from '@companion-app/shared/Model/Common.js'
import type { DrawButtonItem, SurfaceHandlerDependencies, SurfacePanel, UpdateEvents } from './Types.js'
import type { CompanionVariableValue } from '@companion-module/base'
import { PanelDefaults } from './Config.js'
import debounceFn from 'debounce-fn'

/**
 * Get the display name of a surface
 */
export function getSurfaceName(config: Record<string, any>, surfaceId: string): string {
	return `${config?.name || config?.type || 'Unknown'} (${surfaceId})`
}

interface SurfaceHandlerEvents {
	interaction: []
	unlocked: []
	configUpdated: [SurfaceConfig | undefined]
}

export class SurfaceHandler extends EventEmitter<SurfaceHandlerEvents> {
	/**
	 * Currently pressed buttons, and what they are keeping pressed
	 */
	readonly #currentButtonPresses = new Map<string, ControlLocation>()

	/**
	 * Current page of the surface
	 */
	#currentPageId: string

	/**
	 * Current pincode entry if locked
	 */
	#currentPincodeEntry: string = ''

	/**
	 * Whether the surface is currently locked
	 */
	#isSurfaceLocked: boolean = false

	/**
	 * Config for this surface
	 */
	#surfaceConfig: SurfaceConfig

	/**
	 * Whether the surface is locked
	 */
	get isLocked(): boolean {
		return this.#isSurfaceLocked
	}

	/**
	 * Grid size of the panel
	 */
	get panelGridSize(): GridSize {
		const rotation = this.#surfaceConfig.config.rotation
		if (rotation === 'surface90' || rotation === 'surface-90') {
			const rawGridSize = this.panel.gridSize

			return {
				rows: rawGridSize.columns,
				columns: rawGridSize.rows,
			}
		} else {
			return this.panel.gridSize
		}
	}

	#logger: Logger

	/**
	 * The core controls controller
	 */
	readonly #controls: ControlsController
	/**
	 * The core graphics controller
	 */
	readonly #graphics: GraphicsController
	/**
	 * The core page controller
	 */
	readonly #pageStore: IPageStore
	/**
	 * The core device controller
	 */
	readonly #surfaces: SurfaceController
	/**
	 * The core user config manager
	 */
	readonly #userconfig: DataUserConfig

	/**
	 * The core variable controller
	 */
	readonly #variables: VariablesController

	readonly #updateEvents: EventEmitter<UpdateEvents>

	readonly panel: SurfacePanel

	constructor(
		surfaceController: SurfaceController,
		deps: SurfaceHandlerDependencies,
		updateEvents: EventEmitter<UpdateEvents>,
		panel: SurfacePanel,
		surfaceConfig: SurfaceConfig
	) {
		super()

		this.#logger = LogController.createLogger(`Surface/Handler/${panel.info.surfaceId}`)
		this.#logger.silly('loading for ' + panel.info.surfaceId)

		this.#surfaces = surfaceController
		this.#controls = deps.controls
		this.#graphics = deps.graphics
		this.#pageStore = deps.pageStore
		this.#userconfig = deps.userconfig
		this.#variables = deps.variables
		this.#updateEvents = updateEvents

		this.panel = panel
		this.#surfaceConfig = surfaceConfig

		this.#currentPageId = this.#pageStore.getFirstPageId()

		// Setup logger to use the name
		this.#recreateLogger()

		if (this.#surfaceConfig.config.never_lock) {
			// if device can't be locked, then make sure it isnt already locked
			this.#isSurfaceLocked = false
		}

		this.#graphics.on('button_drawn', this.#onButtonDrawn)

		this.panel.on('click', this.#onDeviceClick.bind(this))
		this.panel.on('rotate', this.#onDeviceRotate.bind(this))
		this.panel.on('changePage', this.#onDeviceChangePage.bind(this))
		this.panel.on('pincodeKey', this.#onDevicePincodeKey.bind(this))
		this.panel.on('remove', this.#onDeviceRemove.bind(this))
		this.panel.on('resized', this.#onDeviceResized.bind(this))
		this.panel.on('setCustomVariable', this.#onSetCustomVariable.bind(this))
		this.panel.on('firmwareUpdateInfo', this.#onFirmwareUpdateInfo.bind(this))

		setImmediate(() => {
			this.#saveConfig()

			if (this.panel.setConfig) {
				const config = this.#surfaceConfig.config
				this.panel.setConfig(config, true)
			}

			this.#drawPage()
		})
	}

	#recreateLogger() {
		const suffix = this.#surfaceConfig?.name ? ` (${this.#surfaceConfig.name})` : ''
		this.#logger = LogController.createLogger(`Surface/Handler/${this.panel.info.surfaceId}${suffix}`)
	}

	/**
	 * Get the current groupId this surface belongs to
	 */
	getGroupId(): string | null {
		return this.#surfaceConfig.groupId
	}
	/**
	 * Set the current groupId of this surface
	 */
	setGroupId(groupId: string | null): void {
		this.#surfaceConfig.groupId = groupId
		this.#saveConfig()
	}

	#getCurrentOffset() {
		return {
			xOffset: this.#surfaceConfig.config.xOffset,
			yOffset: this.#surfaceConfig.config.yOffset,
		}
	}

	get surfaceId(): string {
		return this.panel.info.surfaceId
	}

	get displayName(): string {
		return getSurfaceName(this.#surfaceConfig, this.surfaceId)
	}

	// Draw and cache the pincode numbers per-surface, to ensure we don't keep around native sizes longer than necessary
	#pincodeNumberImagesCache: PincodeBitmaps | undefined

	#drawPageDebounced = debounceFn(() => this.#drawPage(), {
		after: true,
		wait: 1,
		maxWait: 5,
	})

	#drawPage() {
		// Ensure the debounce is not queued
		this.#drawPageDebounced.cancel()

		if (this.panel) {
			if (this.#isSurfaceLocked) {
<<<<<<< HEAD
				if (this.panel.setLocked !== undefined) {
					this.panel.setLocked(this.#isSurfaceLocked, this.#currentPincodeEntry.length)
					return
				}

				this.#pincodeNumberImagesCache = this.#pincodeNumberImagesCache || this.#graphics.getPincodeNumberImages(72, 72)

				const pincode = this.#currentPincodeEntry
				this.panel.clearDeck()

				const rawEntries: DrawButtonItem[] = [
					{
						x: this.#pincodeCodePosition[0],
						y: this.#pincodeCodePosition[1],
						defaultRender: this.#graphics.getPincodeCodeImage(72, 72, pincode),
					},
				]

				this.#pincodeNumberPositions.forEach(([x, y], i) => {
					if (this.#pincodeNumberImagesCache?.[i]) {
						rawEntries.push({
							x,
							y,
							defaultRender: this.#pincodeNumberImagesCache[i],
						})
					}
				})

				this.#drawButtons(rawEntries)
=======
				this.panel.setLocked(this.#isSurfaceLocked, this.#currentPincodeEntry.length)
>>>>>>> 495f25b1
			} else {
				const { xOffset, yOffset } = this.#getCurrentOffset()

				const gridSize = this.panelGridSize

				const pageNumber = this.#pageStore.getPageNumber(this.#currentPageId)

				const rawEntries: DrawButtonItem[] = []

				for (let y = 0; y < gridSize.rows; y++) {
					for (let x = 0; x < gridSize.columns; x++) {
						const location: ControlLocation = {
							pageNumber: pageNumber ?? 0,
							column: x + xOffset,
							row: y + yOffset,
						}
						const image = this.#graphics.getCachedRenderOrGeneratePlaceholder(location)

						rawEntries.push({
							x,
							y,
							defaultRender: image,
						})
					}
				}

				const transformedEntries = this.#transformButtonRenders(rawEntries)
				this.#drawButtons(transformedEntries)
			}
		}
	}

	/**
	 * Transform the coordinates of multiple images for a surface
	 */
	#transformButtonRenders(entries: DrawButtonItem[]): DrawButtonItem[] {
		return entries.map((entry) => {
			const [transformedX, transformedY] = rotateXYForPanel(
				entry.x,
				entry.y,
				this.panelGridSize,
				this.#surfaceConfig.config.rotation
			)

			return {
				...entry,
				x: transformedX,
				y: transformedY,
			}
		})
	}

	/**
	 * Draw multiple images to a surface
	 */
	#drawButtons(entries: DrawButtonItem[]) {
<<<<<<< HEAD
		if (this.panel.drawMany) {
			this.panel.drawMany(entries)
		} else {
			for (const entry of entries) {
				this.panel.draw(entry)
			}
=======
		for (const entry of entries) {
			this.panel.draw(entry)
>>>>>>> 495f25b1
		}
	}

	/**
	 * Get the panel configuration
	 */
	getPanelConfig(): SurfacePanelConfig {
		return this.#surfaceConfig.config
	}

	/**
	 * Set the surface as locked
	 */
	setLocked(locked: boolean, skipDraw = false): boolean {
		// skip if surface can't be locked
		if (this.#surfaceConfig.config.never_lock && locked) return false

		if (this.#isSurfaceLocked === !!locked) return false

		this.#isSurfaceLocked = !!locked

		this.#surfaces.emit('surface_locked', this.surfaceId, this.#isSurfaceLocked)

		if (!this.#isSurfaceLocked) this.#currentPincodeEntry = ''

		if (!this.#isSurfaceLocked) {
			this.panel.setLocked(false, this.#currentPincodeEntry.length)
		}

		if (!skipDraw) {
			this.#drawPageDebounced()
		}

		return true
	}

	#onButtonDrawn = (location: ControlLocation, render: ImageResult): void => {
		// If surface is locked ignore updates. pincode updates are handled separately
		if (this.#isSurfaceLocked) return

		const pageNumber = this.#pageStore.getPageNumber(this.#currentPageId)
		if (location.pageNumber == pageNumber) {
			// normal mode
			const { xOffset, yOffset } = this.#getCurrentOffset()

			const rawEntries: DrawButtonItem[] = [
				{
					x: location.column - xOffset,
					y: location.row - yOffset,
					defaultRender: render,
				},
			]
			const transformedEntries = this.#transformButtonRenders(rawEntries)
			this.#drawButtons(transformedEntries)
		}
	}

	/**
	 * Set the brightness of the panel
	 * @param brightness 0-100
	 */
	setBrightness(brightness: number): void {
		if (this.panel) {
			if (this.panel.setConfig) {
				const config = {
					...this.#surfaceConfig.config,
					brightness: brightness,
				}

				setImmediate(() => {
					this.panel.setConfig(config)
				})
			}
		}
	}

	/**
	 * Set the position offset of the surface
	 * @param xOffset
	 * @param yOffset
	 */
	setPosition(xOffset: number, yOffset: number): void {
		this.#surfaceConfig.config.xOffset = Math.floor(xOffset)
		this.#surfaceConfig.config.yOffset = Math.floor(yOffset)

		this.#saveConfig()
		this.triggerRedraw()
	}

	/**
	 * Adjust the position offset of the surface by a relative amount
	 * @param xAdjustment
	 * @param yAdjustment
	 */
	adjustPosition(xAdjustment: number, yAdjustment: number): void {
		const currentOffset = this.#getCurrentOffset()
		const newXOffset = currentOffset.xOffset + Math.floor(xAdjustment)
		const newYOffset = currentOffset.yOffset + Math.floor(yAdjustment)

		this.setPosition(newXOffset, newYOffset)
	}

	#onDeviceRemove() {
		if (!this.panel) return

		try {
			this.#surfaces.removeDevice(this.panel.info.surfaceId)
		} catch (e) {
			this.#logger.error(`Remove failed: ${e}`)
		}
	}

	#onDeviceResized() {
		if (!this.panel) return

		this.#surfaceConfig.gridSize = this.panel.gridSize
		this.#saveConfig()

		this.#drawPage()
	}

	#onDeviceClick(x: number, y: number, pressed: boolean, pageOffset: number = 0): void {
		if (!this.panel) return

		const pageNumber = this.#pageStore.getPageNumber(this.#currentPageId)
		if (!pageNumber) return

		try {
			if (!this.#isSurfaceLocked) {
				this.emit('interaction')
				let location: ControlLocation

				// the key for saving button-press location, which has to refer to the physical button since that doesn't move between press and release
				const panelCoordinate = `${y}/${x}/${pageOffset}`

				const [x2, y2] = unrotateXYForPanel(x, y, this.panelGridSize, this.#surfaceConfig.config.rotation)
				const { xOffset, yOffset } = this.#getCurrentOffset()
				let thisPage = pageNumber

				// allow the xkeys (legacy mode) to span pages
				thisPage += pageOffset

				// loop after last page
				const pageCount = this.#pageStore.getPageCount()
				if (thisPage > pageCount) thisPage = 1

				location = {
					pageNumber: thisPage,
					column: x2 + xOffset,
					row: y2 + yOffset,
				}

				if (pressed) {
					// Map the physical key to the internal location, so button-release acts on the correct internal representation
					this.#currentButtonPresses.set(panelCoordinate, location)
				} else {
					// If released, use the same page/offset that was previously pressed, if available
					location = this.#currentButtonPresses.get(panelCoordinate) ?? location
					this.#currentButtonPresses.delete(panelCoordinate)
				}

				const controlId = this.#pageStore.getControlIdAt(location)
				if (controlId) {
					this.#controls.pressControl(controlId, pressed, this.surfaceId)
				}
				this.#logger.debug(
					`Button ${location.pageNumber}/${location.row}/${location.column} ${pressed ? 'pressed' : 'released'}`
				)
			}
		} catch (e) {
			this.#logger.error(`Click failed: ${e}`)
		}
	}

	#onDeviceChangePage(forward: boolean): void {
		if (this.#isSurfaceLocked || !this.panel) return

		const pageNumber = this.#pageStore.getPageNumber(this.#currentPageId)
		if (!pageNumber) return
		const name = this.displayName

		try {
			this.#surfaces.devicePageSet(this.surfaceId, forward ? '+1' : '-1', true)
			this.#logger.debug(`Change page ${pageNumber}: "${forward ? '+1' : '-1'}" initiated by ${name}`)
		} catch (e) {
			this.#logger.error(`Change page failed for ${name}: ${e}`)
		}
	}

	#onDeviceRotate(x: number, y: number, rightward: boolean, pageOffset?: number): void {
		if (!this.panel) return

		const pageNumber = this.#pageStore.getPageNumber(this.#currentPageId)
		if (!pageNumber) return

		try {
			if (!this.#isSurfaceLocked) {
				this.emit('interaction')

				const [x2, y2] = unrotateXYForPanel(x, y, this.panelGridSize, this.#surfaceConfig.config.rotation)

				// Translate key for offset
				const { xOffset, yOffset } = this.#getCurrentOffset()

				let thisPage = pageNumber

				// allow the xkeys (legacy mode) to span pages
				thisPage += pageOffset ?? 0
				// loop after last page
				const pageCount = this.#pageStore.getPageCount()
				if (thisPage > pageCount) thisPage = 1

				const controlId = this.#pageStore.getControlIdAt({
					pageNumber: thisPage,
					column: x2 + xOffset,
					row: y2 + yOffset,
				})
				if (controlId) {
					this.#controls.rotateControl(controlId, rightward, this.surfaceId)
				}
				this.#logger.debug(`Rotary ${thisPage}/${y2 + yOffset}/${x2 + xOffset} rotated ${rightward ? 'right' : 'left'}`)
			} else {
				// Ignore when locked out
			}
		} catch (e) {
			this.#logger.error(`Click failed: ${e}`)
		}
	}

	#onDevicePincodeKey(pressCode: number): void {
		if (!this.panel) return

		pressCode = Number(pressCode)
		if (isNaN(pressCode) || pressCode < 0 || pressCode > 9) throw new Error(`Invalid key: ${pressCode}`)

		this.#currentPincodeEntry += pressCode.toString()

		if (this.#currentPincodeEntry == this.#userconfig.getKey('pin').toString()) {
			this.#currentPincodeEntry = ''

			this.emit('unlocked')
		} else if (this.#currentPincodeEntry.length >= this.#userconfig.getKey('pin').toString().length) {
			this.#currentPincodeEntry = ''
		}

		if (!this.#isSurfaceLocked) return

<<<<<<< HEAD
		if (this.panel.setLocked !== undefined) {
			this.panel.setLocked(true, this.#currentPincodeEntry.length)
		} else {
			this.#drawButtons([
				{
					x: this.#pincodeCodePosition[0],
					y: this.#pincodeCodePosition[1],
					defaultRender: this.#graphics.getPincodeCodeImage(72, 72, this.#currentPincodeEntry),
				},
			])
		}
	}

	/**
	 * Set the value of a variable
	 */
	#onSetVariable(name: string, value: CompanionVariableValue): void {
		this.#variables.values.setVariableValues('internal', [{ id: name, value: value }])
=======
		this.panel.setLocked(true, this.#currentPincodeEntry.length)
>>>>>>> 495f25b1
	}

	/**
	 * Set the value of a custom variable
	 */
	#onSetCustomVariable(name: string, value: CompanionVariableValue): void {
		this.#variables.custom.setValue(name, value)
	}

	#onFirmwareUpdateInfo(): void {
		this.#surfaces.triggerUpdateDevicesList()
	}

	/**
	 * Reset the config of this surface to defaults
	 */
	resetConfig(): void {
		this.#surfaceConfig.groupConfig = {
			...structuredClone(SurfaceGroup.DefaultOptions),
			last_page_id: this.#pageStore.getFirstPageId(),
			startup_page_id: this.#pageStore.getFirstPageId(),
		}
		this.#surfaceConfig.groupId = null
		this.setPanelConfig(structuredClone(PanelDefaults))
	}

	/**
	 * Trigger a save of the config
	 */
	#saveConfig() {
		this.emit('configUpdated', this.#surfaceConfig)
	}

	/**
	 * Get the 'SurfaceGroup' config for this surface, when run as an auto group
	 */
	getGroupConfig(): SurfaceGroupConfig {
		if (this.getGroupId()) throw new Error('Cannot retrieve the config from a non-auto surface')

		return this.#surfaceConfig.groupConfig
	}

	/**
	 * Get the full config blob for this surface
	 */
	getFullConfig(): SurfaceConfig {
		return this.#surfaceConfig
	}

	/**
	 * Set and save the 'SurfaceGroup' config for this surface, when run as an auto group
	 */
	saveGroupConfig(groupConfig: SurfaceGroupConfig): void {
		if (this.getGroupId()) throw new Error('Cannot save the config for a non-auto surface')

		this.#surfaceConfig.groupConfig = groupConfig
		this.#saveConfig()

		this.#updateEvents.emit(`groupConfig:${this.surfaceId}`, this.#surfaceConfig.groupConfig)
	}

	/**
	 * Update the panel configuration
	 */
	setPanelConfig(newconfig: SurfacePanelConfig): void {
		let redraw = false
		if (
			newconfig.xOffset != this.#surfaceConfig.config.xOffset ||
			newconfig.yOffset != this.#surfaceConfig.config.yOffset
		)
			redraw = true
		if (newconfig.rotation != this.#surfaceConfig.config.rotation) redraw = true

		if (newconfig.never_lock && newconfig.never_lock != this.#surfaceConfig.config.never_lock) {
			this.setLocked(false, true)
			redraw = true
		}

		// if this is an import, the config file may have been missing fields:
		//  (note: import does not call `createOrSanitizeSurfaceHandlerConfig`, which might be a better option?)
		for (const cfield of this.panel.info.configFields) {
			if (!(cfield.id in newconfig)) {
				Object.assign(newconfig, { [cfield.id]: cfield.default })
				redraw = true
			}
		}

		this.#surfaceConfig.config = newconfig
		this.#saveConfig()

		if (this.panel.setConfig) {
			this.panel.setConfig(newconfig)
		}

		if (redraw) {
			this.#drawPage()
		}
	}

	/**
	 * Set the name of the surface
	 */
	setPanelName(newname: string): void {
		if (typeof newname === 'string') {
			this.#surfaceConfig.name = newname

			// update the logger
			this.#recreateLogger()

			// save it
			this.#saveConfig()

			this.#surfaces.emit('surface_name', this.surfaceId, this.#surfaceConfig.name)
		}
	}

	/**
	 * Update to a new page number
	 */
	storeNewDevicePage(newPageId: string, defer = false): void {
		this.#currentPageId = newPageId

		this.#surfaces.emit('surface_page', this.surfaceId, newPageId)

		this.triggerRedraw(defer)
	}

	/**
	 * Trigger a redraw of this surface
	 */
	triggerRedraw(defer = false): void {
		if (defer) {
			this.#drawPageDebounced()
		} else {
			this.#drawPage()
		}
	}

	/**
	 * Unload this surface handler
	 * @param purge Purge the configuration
	 */
	unload(purge = false): void {
		this.#logger.error(this.panel.info.description + ' disconnected')
		this.#logger.silly('unloading for ' + this.panel.info.surfaceId)
		this.#graphics.off('button_drawn', this.#onButtonDrawn)

		try {
			this.panel.quit()
		} catch (e) {
			this.#logger.silly('Error quitting panel', e)
		}

		// Fetch the surfaceId before destroying the panel
		const surfaceId = this.surfaceId

		// delete this.panel.device
		// delete this.panel

		if (purge && surfaceId) {
			this.emit('configUpdated', undefined)
		}
	}
}<|MERGE_RESOLUTION|>--- conflicted
+++ resolved
@@ -233,39 +233,7 @@
 
 		if (this.panel) {
 			if (this.#isSurfaceLocked) {
-<<<<<<< HEAD
-				if (this.panel.setLocked !== undefined) {
-					this.panel.setLocked(this.#isSurfaceLocked, this.#currentPincodeEntry.length)
-					return
-				}
-
-				this.#pincodeNumberImagesCache = this.#pincodeNumberImagesCache || this.#graphics.getPincodeNumberImages(72, 72)
-
-				const pincode = this.#currentPincodeEntry
-				this.panel.clearDeck()
-
-				const rawEntries: DrawButtonItem[] = [
-					{
-						x: this.#pincodeCodePosition[0],
-						y: this.#pincodeCodePosition[1],
-						defaultRender: this.#graphics.getPincodeCodeImage(72, 72, pincode),
-					},
-				]
-
-				this.#pincodeNumberPositions.forEach(([x, y], i) => {
-					if (this.#pincodeNumberImagesCache?.[i]) {
-						rawEntries.push({
-							x,
-							y,
-							defaultRender: this.#pincodeNumberImagesCache[i],
-						})
-					}
-				})
-
-				this.#drawButtons(rawEntries)
-=======
 				this.panel.setLocked(this.#isSurfaceLocked, this.#currentPincodeEntry.length)
->>>>>>> 495f25b1
 			} else {
 				const { xOffset, yOffset } = this.#getCurrentOffset()
 
@@ -322,17 +290,8 @@
 	 * Draw multiple images to a surface
 	 */
 	#drawButtons(entries: DrawButtonItem[]) {
-<<<<<<< HEAD
-		if (this.panel.drawMany) {
-			this.panel.drawMany(entries)
-		} else {
-			for (const entry of entries) {
-				this.panel.draw(entry)
-			}
-=======
 		for (const entry of entries) {
 			this.panel.draw(entry)
->>>>>>> 495f25b1
 		}
 	}
 
@@ -580,28 +539,7 @@
 
 		if (!this.#isSurfaceLocked) return
 
-<<<<<<< HEAD
-		if (this.panel.setLocked !== undefined) {
-			this.panel.setLocked(true, this.#currentPincodeEntry.length)
-		} else {
-			this.#drawButtons([
-				{
-					x: this.#pincodeCodePosition[0],
-					y: this.#pincodeCodePosition[1],
-					defaultRender: this.#graphics.getPincodeCodeImage(72, 72, this.#currentPincodeEntry),
-				},
-			])
-		}
-	}
-
-	/**
-	 * Set the value of a variable
-	 */
-	#onSetVariable(name: string, value: CompanionVariableValue): void {
-		this.#variables.values.setVariableValues('internal', [{ id: name, value: value }])
-=======
 		this.panel.setLocked(true, this.#currentPincodeEntry.length)
->>>>>>> 495f25b1
 	}
 
 	/**
