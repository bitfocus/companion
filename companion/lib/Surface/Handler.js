--- conflicted
+++ resolved
@@ -416,12 +416,10 @@
 
 				const gridSize = this.panelGridSize
 
-<<<<<<< HEAD
 				const pageNumber = this.#page.getPageNumber(this.#currentPageId)
-=======
+
 				/** @type {DrawButtonItem[]} */
 				const rawEntries = []
->>>>>>> 890f46b5
 
 				for (let y = 0; y < gridSize.rows; y++) {
 					for (let x = 0; x < gridSize.columns; x++) {
