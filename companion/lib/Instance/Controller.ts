/*
 * This file is part of the Companion project
 * Copyright (c) 2018 Bitfocus AS
 * Authors: William Viker <william@bitfocus.io>, Håkon Nessjøen <haakon@bitfocus.io>
 *
 * This program is free software.
 * You should have received a copy of the MIT licence as well as the Bitfocus
 * Individual Contributor License Agreement for companion along with
 * this program.
 */

import { InstanceDefinitions } from './Definitions.js'
import { ModuleHost } from './Host.js'
import { InstanceStatus } from './Status.js'
import { cloneDeep } from 'lodash-es'
import { isLabelValid, makeLabelSafe } from '@companion-app/shared/Label.js'
import { InstanceModules } from './Modules.js'
import type { ControlsController } from '../Controls/Controller.js'
import type { VariablesController } from '../Variables/Controller.js'
import type { ClientEditConnectionConfig, ConnectionStatusEntry } from '@companion-app/shared/Model/Common.js'
import {
	ClientConnectionConfig,
	ClientConnectionsUpdate,
	ConnectionConfig,
	ConnectionUpdatePolicy,
} from '@companion-app/shared/Model/Connections.js'
import type { ModuleManifest } from '@companion-module/base'
import type { ExportInstanceFullv6, ExportInstanceMinimalv6 } from '@companion-app/shared/Model/ExportModel.js'
import { AddConnectionProps, ConnectionConfigStore } from './ConnectionConfigStore.js'
import { EventEmitter } from 'events'
import LogController from '../Log/Controller.js'
import { InstanceSharedUdpManager } from './SharedUdpManager.js'
import type { ServiceOscSender } from '../Service/OscSender.js'
import type { DataDatabase } from '../Data/Database.js'
<<<<<<< HEAD
import type { IPageStore } from '../Page/Store.js'
=======
import type { GraphicsController } from '../Graphics/Controller.js'
>>>>>>> 55e1d34d
import express from 'express'
import { InstanceInstalledModulesManager } from './InstalledModulesManager.js'
import { ModuleStoreService } from './ModuleStore.js'
import type { AppInfo } from '../Registry.js'
import type { DataCache } from '../Data/Cache.js'
import { translateOptionsIsVisibleAndUseVariables } from './Wrapper.js'
import { InstanceCollections } from './Collections.js'
import { publicProcedure, router, toIterable } from '../UI/TRPC.js'
import z from 'zod'

type CreateConnectionData = {
	type: string
	product?: string
}

interface InstanceControllerEvents {
	connection_added: [connectionId?: string]
	connection_updated: [connectionId: string]
	connection_deleted: [connectionId: string]
	connection_collections_enabled: []

	uiUpdate: [changes: ClientConnectionsUpdate[]]
	[id: `debugLog:${string}`]: [level: string, message: string]
}

export class InstanceController extends EventEmitter<InstanceControllerEvents> {
	readonly #logger = LogController.createLogger('Instance/Controller')

	readonly #controlsController: ControlsController
	readonly #variablesController: VariablesController
	readonly #collectionsController: InstanceCollections

	readonly #configStore: ConnectionConfigStore

	#lastClientJson: Record<string, ClientConnectionConfig> | null = null

	readonly definitions: InstanceDefinitions
	readonly status: InstanceStatus
	readonly moduleHost: ModuleHost
	readonly modules: InstanceModules
	readonly sharedUdpManager: InstanceSharedUdpManager
	readonly modulesStore: ModuleStoreService
	readonly userModulesManager: InstanceInstalledModulesManager

	readonly connectionApiRouter = express.Router()

	get collections(): InstanceCollections {
		return this.#collectionsController
	}

	constructor(
		appInfo: AppInfo,
		db: DataDatabase,
		cache: DataCache,
		apiRouter: express.Router,
		controls: ControlsController,
<<<<<<< HEAD
		pageStore: IPageStore,
=======
		graphics: GraphicsController,
>>>>>>> 55e1d34d
		variables: VariablesController,
		oscSender: ServiceOscSender
	) {
		super()
		this.setMaxListeners(0)

		this.#variablesController = variables
		this.#controlsController = controls

		this.#configStore = new ConnectionConfigStore(db, (connectionIds, updateConnectionHost) => {
			// Ensure any changes to collectionId update the enabled state
			if (updateConnectionHost) {
				for (const connectionId of connectionIds) {
					try {
						this.#queueUpdateConnectionState(connectionId, true, false)
					} catch (e) {
						this.#logger.warn(`Error updating connection state for ${connectionId}: `, e)
					}
				}
			}

			this.broadcastChanges(connectionIds)
		})
		this.#collectionsController = new InstanceCollections(db, this.#configStore, () => {
			this.emit('connection_collections_enabled')

			this.#queueUpdateAllConnectionState()
		})

		this.sharedUdpManager = new InstanceSharedUdpManager()
		this.definitions = new InstanceDefinitions(this.#configStore)
		this.status = new InstanceStatus()
		this.modules = new InstanceModules(this, apiRouter, appInfo.modulesDir)
		this.moduleHost = new ModuleHost(
			{
				controls: controls,
				variables: variables,
				oscSender: oscSender,

				instanceDefinitions: this.definitions,
				instanceStatus: this.status,
				sharedUdpManager: this.sharedUdpManager,
				setConnectionConfig: (connectionId, config, secrets, upgradeIndex) => {
					this.setInstanceLabelAndConfig(
						connectionId,
						{
							label: null,
							config,
							secrets,
							updatePolicy: null,
							upgradeIndex,
						},
						{
							skipNotifyConnection: true,
						}
					)
				},
				debugLogLine: (connectionId: string, level: string, message: string) => {
					this.emit(`debugLog:${connectionId}`, level, message)
				},
			},
			this.modules,
			this.#configStore
		)
		this.modulesStore = new ModuleStoreService(appInfo, cache)
		this.userModulesManager = new InstanceInstalledModulesManager(
			appInfo,
			this.modules,
			this.modulesStore,
			this.#configStore,
			appInfo.modulesDir
		)
		this.modules.listenToStoreEvents(this.modulesStore)

		this.connectionApiRouter.use('/:label', (req, res, _next) => {
			const label = req.params.label
			const connectionId = this.getIdForLabel(label) || label
			const instance = this.moduleHost.getChild(connectionId)
			if (instance) {
				instance.executeHttpRequest(req, res)
			} else {
				res.status(404).send(JSON.stringify({ status: 404, message: 'Not Found' }))
			}
		})

		// Prepare for clients already
		this.broadcastChanges(this.#configStore.getAllInstanceIds())
	}

	getAllInstanceIds(): string[] {
		return this.#configStore.getAllInstanceIds()
	}

	/**
	 * Handle an electron power event
	 */
	powerStatusChange(event: string): void {
		if (event == 'resume') {
			this.#logger.info('Power: Resuming')

			for (const id of this.#configStore.getAllInstanceIds()) {
				this.#queueUpdateConnectionState(id)
			}
		} else if (event == 'suspend') {
			this.#logger.info('Power: Suspending')

			this.moduleHost.queueStopAllConnections().catch((e) => {
				this.#logger.debug(`Error suspending instances: ${e?.message ?? e}`)
			})
		}
	}

	/**
	 * Initialise instances
	 * @param extraModulePath - extra directory to search for modules
	 */
	async initInstances(extraModulePath: string): Promise<void> {
		await this.userModulesManager.init()

		await this.modules.initInstances(extraModulePath)

		const connectionIds = this.#configStore.getAllInstanceIds()
		this.#logger.silly('instance_init', connectionIds)
		for (const id of connectionIds) {
			this.#queueUpdateConnectionState(id)
		}

		this.emit('connection_added')
	}

	async reloadUsesOfModule(moduleId: string, versionId: string): Promise<void> {
		// restart usages of this module
		const { connectionIds, labels } = this.#configStore.findActiveUsagesOfModule(moduleId, versionId)
		for (const id of connectionIds) {
			// Restart it
			this.#queueUpdateConnectionState(id, false, true)
		}

		this.#logger.info(`Reloading ${labels.length} connections: ${labels.join(', ')}`)
	}

	findActiveUsagesOfModule(moduleId: string, versionId?: string): { connectionIds: string[]; labels: string[] } {
		return this.#configStore.findActiveUsagesOfModule(moduleId, versionId)
	}

	/**
	 *
	 */
	setInstanceLabelAndConfig(
		id: string,
		values: {
			label: string | null
			config: unknown | null
			secrets: unknown | null
			updatePolicy: ConnectionUpdatePolicy | null
			upgradeIndex: number | null
		},
		options?: {
			skipNotifyConnection?: boolean
			patchSecrets?: boolean // If true, only secrets defined in the object are updated
		}
	): void {
		const connectionConfig = this.#configStore.getConfigForId(id)
		if (!connectionConfig) {
			this.#logger.warn(`setInstanceLabelAndConfig id "${id}" does not exist!`)
			return
		}

		if (values.config) {
			// Mark as definitely been initialised
			connectionConfig.isFirstInit = false

			// Update the config blob
			connectionConfig.config = values.config
		}

		if (values.secrets) {
			// Update the secrets blob
			if (options?.patchSecrets) {
				// Patch the secrets, only updating those that are defined
				connectionConfig.secrets = {
					...(connectionConfig.secrets as any),
					...values.secrets,
				}
			} else {
				connectionConfig.secrets = values.secrets
			}
		}

		// Rename variables
		if (values.label && connectionConfig.label != values.label) {
			const oldLabel = connectionConfig.label
			connectionConfig.label = values.label
			this.#variablesController.values.connectionLabelRename(oldLabel, values.label)
			this.#variablesController.definitions.connectionLabelRename(oldLabel, values.label)
			this.#controlsController.renameVariables(oldLabel, values.label)
			this.definitions.updateVariablePrefixesForLabel(id, values.label)
		}

		if (values.updatePolicy !== null) {
			connectionConfig.updatePolicy = values.updatePolicy
		}

		if (values.upgradeIndex !== null) {
			connectionConfig.lastUpgradeIndex = values.upgradeIndex
		}

		this.emit('connection_updated', id)

		this.#configStore.commitChanges([id], false)

		const instance = this.moduleHost.getChild(id, true)
		if (values.label) {
			this.moduleHost.updateChildLabel(id, values.label)
		}

		const updateInstance = !!values.label || ((values.config || values.secrets) && !options?.skipNotifyConnection)
		if (updateInstance && instance) {
			instance.updateConfigAndLabel(connectionConfig).catch((e: any) => {
				instance.logger.warn('Error updating instance configuration: ' + e.message)
			})
		}

		this.#logger.debug(`instance "${connectionConfig.label}" configuration updated`)
	}

	/**
	 * Add a new instance of a module with a predetermined label
	 */
	addInstanceWithLabel(
		data: CreateConnectionData,
		labelBase: string,
		props: AddConnectionProps
	): [id: string, config: ConnectionConfig] {
		const moduleId = data.type
		const product = data.product

		if (props.versionId === null) {
			// Get the latest installed version
			props.versionId = this.modules.getLatestVersionOfModule(moduleId, false)
		}

		// Ensure the requested module and version is installed
		this.userModulesManager.ensureModuleIsInstalled(moduleId, props.versionId)

		const label = this.#configStore.makeLabelUnique(labelBase)

		if (this.getIdForLabel(label)) throw new Error(`Label "${label}" already in use`)

		this.#logger.info('Adding connection ' + moduleId + ' ' + product)

		const [id, config] = this.#configStore.addConnection(moduleId, label, product, props)

		this.#queueUpdateConnectionState(id, true)

		this.#logger.silly('instance_add', id)
		this.emit('connection_added', id)

		return [id, config]
	}

	getLabelForInstance(id: string): string | undefined {
		return this.#configStore.getConfigForId(id)?.label
	}

	getIdForLabel(label: string): string | undefined {
		return this.#configStore.getIdFromLabel(label)
	}

	getManifestForInstance(id: string): ModuleManifest | undefined {
		const config = this.#configStore.getConfigForId(id)
		if (!config) return undefined

		const moduleManifest = this.modules.getModuleManifest(config.instance_type, config.moduleVersionId)

		return moduleManifest?.manifest
	}

	enableDisableInstance(id: string, state: boolean): void {
		const connectionConfig = this.#configStore.getConfigForId(id)
		if (connectionConfig) {
			const label = connectionConfig.label
			if (connectionConfig.enabled !== state) {
				this.#logger.info((state ? 'Enable' : 'Disable') + ' instance ' + label)
				connectionConfig.enabled = state

				this.#configStore.commitChanges([id], false)

				this.#queueUpdateConnectionState(id, false, true)
			} else {
				if (state === true) {
					this.#logger.warn(`Attempting to enable connection "${label}" that is already enabled`)
				} else {
					this.#logger.warn(`Attempting to disable connection "${label}" that is already disabled`)
				}
			}
		}
	}

	async deleteInstance(id: string): Promise<void> {
		const config = this.#configStore.getConfigForId(id)
		if (!config) {
			this.#logger.warn(`Can't delete connection "${id}" which does not exist!`)
			return
		}

		const label = config.label
		this.#logger.info(`Deleting instance: ${label ?? id}`)

		try {
			this.moduleHost.queueUpdateConnectionState(id, null, true)
		} catch (e) {
			this.#logger.debug(`Error while deleting instance "${label ?? id}": `, e)
		}

		this.status.forgetConnectionStatus(id)
		this.#configStore.forgetConnection(id)

		this.emit('connection_deleted', id)

		// forward cleanup elsewhere
		this.definitions.forgetConnection(id)
		this.#variablesController.values.forgetConnection(id, label)
		this.#variablesController.definitions.forgetConnection(id, label)
		this.#controlsController.forgetConnection(id)
	}

	async deleteAllInstances(deleteCollections: boolean): Promise<void> {
		const ps: Promise<void>[] = []
		for (const instanceId of this.#configStore.getAllInstanceIds()) {
			ps.push(this.deleteInstance(instanceId))
		}

		if (deleteCollections) {
			this.#collectionsController.discardAllCollections()
		}

		await Promise.all(ps)
	}

	/**
	 * Get information for the metrics system about the current connections
	 */
	getConnectionsMetrics(): Record<string, Record<string, number>> {
		return this.#configStore.getModuleVersionsMetrics()
	}

	/**
	 * Stop/destroy all running instances
	 */
	async destroyAllInstances(): Promise<void> {
		return this.moduleHost.queueStopAllConnections()
	}

	/**
	 * Inform clients of changes to the list of connections
	 */
	broadcastChanges(connectionIds: string[]): void {
		const newJson = this.getClientJson()

		const changes: ClientConnectionsUpdate[] = []

		if (!this.#lastClientJson) {
			this.#lastClientJson = cloneDeep(newJson)

			for (const connectionId of Object.keys(newJson)) {
				changes.push({ type: 'update', id: connectionId, info: newJson[connectionId] })
			}
		} else {
			for (const connectionId of connectionIds) {
				if (!newJson[connectionId]) {
					delete this.#lastClientJson[connectionId]

					changes.push({ type: 'remove', id: connectionId })
				} else {
					this.#lastClientJson[connectionId] = cloneDeep(newJson[connectionId])

					changes.push({ type: 'update', id: connectionId, info: newJson[connectionId] })
				}
			}
		}

		// Now broadcast to any interested clients
		if (this.listenerCount('uiUpdate') > 0) {
			this.emit('uiUpdate', changes)
		}
	}

	/**
	 *
	 */
	exportInstance(
		instanceId: string,
		minimal = false,
		clone = true
	): ExportInstanceFullv6 | ExportInstanceMinimalv6 | undefined {
		const rawObj = this.#configStore.getConfigForId(instanceId)
		if (!rawObj) return undefined

		const obj = minimal
			? ({
					instance_type: rawObj.instance_type,
					label: rawObj.label,
					lastUpgradeIndex: rawObj.lastUpgradeIndex,
				} satisfies ExportInstanceMinimalv6)
			: ({
					...rawObj,
					moduleVersionId: rawObj.moduleVersionId ?? undefined,
				} satisfies ExportInstanceFullv6)

		return clone ? cloneDeep(obj) : obj
	}

	exportAll(includeSecrets: boolean): Record<string, ConnectionConfig | undefined> {
		return this.#configStore.exportAll(includeSecrets)
	}

	/**
	 * Get the status of an instance
	 */
	getConnectionStatus(connectionId: string): ConnectionStatusEntry | undefined {
		return this.status.getConnectionStatus(connectionId)
	}

	/**
	 * Get the config object of an instance
	 */
	getInstanceConfig(connectionId: string): ConnectionConfig | undefined {
		return this.#configStore.getConfigForId(connectionId)
	}

	#queueUpdateAllConnectionState(): void {
		// Queue an update of all connections
		for (const id of this.#configStore.getAllInstanceIds()) {
			try {
				this.#queueUpdateConnectionState(id)
			} catch (e) {
				this.#logger.error(`Error updating connection state for ${id}: `, e)
			}
		}
	}

	/**
	 * Start an instance running
	 */
	#queueUpdateConnectionState(id: string, forceCommitChanges = false, forceRestart = false): void {
		const config = this.#configStore.getConfigForId(id)
		if (!config) throw new Error('Cannot activate unknown module')

		let changed = false

		// Seamless fixup old configs
		if (!config.moduleVersionId) {
			config.moduleVersionId = this.modules.getLatestVersionOfModule(config.instance_type, true)
			changed = !!config.moduleVersionId
		}

		// Ensure that the label is valid according to the new rules
		// This is excessive to do at every activation, but it needs to be done once everything is loaded, not when upgrades are run
		const safeLabel = makeLabelSafe(config.label)
		if (safeLabel !== config.label) {
			this.setInstanceLabelAndConfig(
				id,
				{
					label: safeLabel,
					config: null,
					secrets: null,
					updatePolicy: null,
					upgradeIndex: null,
				},
				{ skipNotifyConnection: true }
			)
			changed = true
		}

		if (changed || forceCommitChanges) {
			// If we changed the config, we need to commit it
			this.#configStore.commitChanges([id], false)
		}

		const enableConnection = config.enabled !== false && this.collections.isCollectionEnabled(config.collectionId)

		this.moduleHost.queueUpdateConnectionState(
			id,
			enableConnection
				? {
						label: config.label,
						moduleId: config.instance_type,
						moduleVersionId: config.moduleVersionId,
					}
				: null,
			forceRestart
		)
	}

	createTrpcRouter() {
		const self = this
		const selfEvents: EventEmitter<InstanceControllerEvents> = this
		return router({
			collections: this.collections.createTrpcRouter(),
			definitions: this.definitions.createTrpcRouter(),

			modules: this.modules.createTrpcRouter(),
			modulesManager: this.userModulesManager.createTrpcRouter(),
			modulesStore: this.modulesStore.createTrpcRouter(),
			statuses: this.status.createTrpcRouter(),

			watch: publicProcedure.subscription(async function* ({ signal }) {
				const changes = toIterable(selfEvents, 'uiUpdate', signal)

				yield [{ type: 'init', info: self.#lastClientJson || self.getClientJson() }] satisfies ClientConnectionsUpdate[]

				for await (const [change] of changes) {
					yield change
				}
			}),

			add: publicProcedure
				.input(
					z.object({
						module: z.object({
							type: z.string(),
							product: z.string().optional(),
						}),
						label: z.string(),
						versionId: z.string(),
					})
				)
				.mutation(({ input }) => {
					const connectionInfo = this.addInstanceWithLabel(input.module, input.label, {
						versionId: input.versionId,
						updatePolicy: ConnectionUpdatePolicy.Stable,
						disabled: false,
					})
					return connectionInfo[0]
				}),

			delete: publicProcedure
				.input(
					z.object({
						connectionId: z.string(),
					})
				)
				.mutation(async ({ input }) => {
					await this.deleteInstance(input.connectionId)
				}),

			reorder: publicProcedure
				.input(
					z.object({
						collectionId: z.string().nullable(),
						connectionId: z.string(),
						dropIndex: z.number(),
					})
				)
				.mutation(({ input }) => {
					this.#configStore.moveConnection(input.collectionId, input.connectionId, input.dropIndex)
				}),

			setEnabled: publicProcedure
				.input(
					z.object({
						connectionId: z.string(),
						enabled: z.boolean(),
					})
				)
				.mutation(({ input }) => {
					this.enableDisableInstance(input.connectionId, input.enabled)
				}),

			edit: publicProcedure
				.input(
					z.object({
						connectionId: z.string(),
					})
				)
				.query(async ({ input }) => {
					// Check if the instance exists
					const instanceConf = this.#configStore.getConfigForId(input.connectionId)
					if (!instanceConf) return null

					// Make sure the collection is enabled
					if (!this.collections.isCollectionEnabled(instanceConf.collectionId)) return null

					const instance = this.moduleHost.getChild(input.connectionId)
					if (!instance) return null

					try {
						// TODO: making types match is messy
						const fields: any = await instance.requestConfigFields()

						const instanceSecrets: any = instanceConf.secrets || {}

						const hasSecrets: Record<string, boolean> = {}
						for (const field of fields) {
							if (field.type.startsWith('secret')) {
								hasSecrets[field.id] = !!instanceSecrets[field.id]
							}
						}

						const result: ClientEditConnectionConfig = {
							fields: translateOptionsIsVisibleAndUseVariables(fields || [], true) as any[],
							config: instanceConf.config,
							hasSecrets,
						}
						return result
					} catch (e: any) {
						this.#logger.silly(`Failed to load instance config_fields: ${e.message}`)
						return null
					}
				}),

			setLabelAndConfig: publicProcedure
				.input(
					z.object({
						connectionId: z.string(),
						label: z.string(),
						config: z.record(z.string(), z.any()),
						secrets: z.record(z.string(), z.any()),
						updatePolicy: z.enum(ConnectionUpdatePolicy),
					})
				)
				.mutation(({ input }) => {
					const idUsingLabel = this.getIdForLabel(input.label)
					if (idUsingLabel && idUsingLabel !== input.connectionId) {
						return 'duplicate label'
					}

					if (!isLabelValid(input.label)) {
						return 'invalid label'
					}

					this.setInstanceLabelAndConfig(
						input.connectionId,
						{
							label: input.label,
							config: input.config,
							secrets: input.secrets,
							updatePolicy: input.updatePolicy,
							upgradeIndex: null,
						},
						{
							patchSecrets: true,
						}
					)

					return null
				}),

			setLabelAndVersion: publicProcedure
				.input(
					z.object({
						connectionId: z.string(),
						label: z.string(),
						versionId: z.string().nullable(),
						updatePolicy: z.enum(ConnectionUpdatePolicy).nullable(),
					})
				)
				.mutation(({ input }) => {
					this.#logger.info('Setting label and version', input.connectionId, input.label, input.versionId)
					const idUsingLabel = this.getIdForLabel(input.label)
					if (idUsingLabel && idUsingLabel !== input.connectionId) {
						return 'duplicate label'
					}

					if (!isLabelValid(input.label)) {
						return 'invalid label'
					}

					// TODO - refactor/optimise/tidy this

					this.setInstanceLabelAndConfig(input.connectionId, {
						label: input.label,
						config: null,
						secrets: null,
						updatePolicy: null,
						upgradeIndex: null,
					})

					const config = this.#configStore.getConfigForId(input.connectionId)
					if (!config) return 'no connection'

					// Don't validate the version, as it might not yet be installed
					// const moduleInfo = this.modules.getModuleManifest(config.instance_type, versionId)
					// if (!moduleInfo) throw new Error(`Unknown module type or version ${config.instance_type} (${versionId})`)

					if (input.versionId?.includes('@')) {
						// Its a moduleId and version
						const [moduleId, version] = input.versionId.split('@')
						config.instance_type = moduleId
						config.moduleVersionId = version || null
					} else {
						// Its a simple version
						config.moduleVersionId = input.versionId
					}

					// Update the config
					if (input.updatePolicy) config.updatePolicy = input.updatePolicy
					this.#configStore.commitChanges([input.connectionId], false)

					// Install the module if needed
					const moduleInfo = this.modules.getModuleManifest(config.instance_type, config.moduleVersionId)
					if (!moduleInfo) {
						this.userModulesManager.ensureModuleIsInstalled(config.instance_type, config.moduleVersionId)
					}

					// Trigger a restart (or as much as possible)
					if (config.enabled) {
						this.#queueUpdateConnectionState(input.connectionId, false, true)
					}

					return null
				}),

			setModuleAndVersion: publicProcedure
				.input(
					z.object({
						connectionId: z.string(),
						moduleId: z.string(),
						versionId: z.string().nullable(),
					})
				)
				.mutation(({ input }) => {
					const config = this.#configStore.getConfigForId(input.connectionId)
					if (!config) return 'no connection'

					// Don't validate the version, as it might not yet be installed
					// const moduleInfo = this.modules.getModuleManifest(config.instance_type, versionId)
					// if (!moduleInfo) throw new Error(`Unknown module type or version ${config.instance_type} (${versionId})`)

					// Update the config
					config.instance_type = input.moduleId
					config.moduleVersionId = input.versionId
					// if (updatePolicy) config.updatePolicy = updatePolicy
					this.#configStore.commitChanges([input.connectionId], false)

					// Install the module if needed
					const moduleInfo = this.modules.getModuleManifest(config.instance_type, input.versionId)
					if (!moduleInfo) {
						this.userModulesManager.ensureModuleIsInstalled(config.instance_type, input.versionId)
					}

					// Trigger a restart (or as much as possible)
					if (config.enabled) {
						this.#queueUpdateConnectionState(input.connectionId, false, true)
					}

					return null
				}),

			debugLog: publicProcedure
				.input(
					z.object({
						connectionId: z.string(),
					})
				)
				.subscription(async function* ({ signal, input }) {
					if (!self.#configStore.getConfigForId(input.connectionId))
						throw new Error(`Unknown connectionId ${input.connectionId}`)

					const lines = toIterable(selfEvents, `debugLog:${input.connectionId}`, signal)

					for await (const [level, message] of lines) {
						yield { level, message }
					}
				}),
		})
	}

	getClientJson(): Record<string, ClientConnectionConfig> {
		const result = this.#configStore.getPartialClientJson()

		for (const [id, config] of Object.entries(result)) {
			const instance = this.moduleHost.getChild(id, true)
			if (instance) {
				config.hasRecordActionsHandler = instance.hasRecordActionsHandler
			}
		}

		return result
	}
}<|MERGE_RESOLUTION|>--- conflicted
+++ resolved
@@ -32,11 +32,6 @@
 import { InstanceSharedUdpManager } from './SharedUdpManager.js'
 import type { ServiceOscSender } from '../Service/OscSender.js'
 import type { DataDatabase } from '../Data/Database.js'
-<<<<<<< HEAD
-import type { IPageStore } from '../Page/Store.js'
-=======
-import type { GraphicsController } from '../Graphics/Controller.js'
->>>>>>> 55e1d34d
 import express from 'express'
 import { InstanceInstalledModulesManager } from './InstalledModulesManager.js'
 import { ModuleStoreService } from './ModuleStore.js'
@@ -93,11 +88,6 @@
 		cache: DataCache,
 		apiRouter: express.Router,
 		controls: ControlsController,
-<<<<<<< HEAD
-		pageStore: IPageStore,
-=======
-		graphics: GraphicsController,
->>>>>>> 55e1d34d
 		variables: VariablesController,
 		oscSender: ServiceOscSender
 	) {
