import { decimalToRgb } from '../Resources/Util.js'
import { ApiMessageError, ServiceTcpUdpApi } from './TcpUdpApi.js'
import { ServiceTcpBase, TcpClientInfo } from './TcpBase.js'
import { xyToOldBankIndex } from '@companion-app/shared/ControlId.js'
import type { ServiceApi } from './ServiceApi.js'
import type { DataUserConfig } from '../Data/UserConfig.js'
import type { ControlLocation } from '@companion-app/shared/Model/Common.js'
import type { ImageResult } from '../Graphics/ImageResult.js'

/**
 * Class providing the TCP api.
 *
 * @author Håkon Nessjøen <haakon@bitfocus.io>
 * @author Keith Rocheck <keith.rocheck@gmail.com>
 * @author William Viker <william@bitfocus.io>
 * @author Julian Waller <me@julusian.co.uk>
 * @since 1.3.0
 * @copyright 2022 Bitfocus AS
 * @license
 * This program is free software.
 * You should have received a copy of the MIT licence as well as the Bitfocus
 * Individual Contributor License Agreement for Companion along with
 * this program.
 *
 * You can be released from the requirements of the license by purchasing
 * a commercial license. Buying such a license is mandatory as soon as you
 * develop commercial activities involving the Companion software without
 * disclosing the source code of your own applications.
 */
export class ServiceTcp extends ServiceTcpBase {
	/**
	 * The service api command processor
	 */
	readonly #api: ServiceTcpUdpApi

	constructor(serviceApi: ServiceApi, userconfig: DataUserConfig) {
		super(userconfig, 'Service/Tcp', 'tcp_enabled', 'tcp_listen_port')

		this.port = 16759

		this.#api = new ServiceTcpUdpApi(serviceApi, userconfig, 'tcp', 'tcp_legacy_api_enabled')

<<<<<<< HEAD
		this.graphics.on('button_drawn', (location, render) => {
			// TODO-layered: reimplement for layered buttons
			const bgcolor =
				(typeof render.style !== 'string' && render.style?.style === 'button' ? render.style : {})?.bgcolor || 0
=======
		this.init()
	}
>>>>>>> dc9daeb1

	onButtonDrawn(location: ControlLocation, render: ImageResult): void {
		const bgcolor = (typeof render.style !== 'string' ? render.style : {})?.bgcolor || 0

		const bank = xyToOldBankIndex(location.column, location.row)

		/** TODO: remove legacy 'bank' from this response */
		if (this.clients.size > 0 && bank !== null) {
			const color = decimalToRgb(bgcolor)
			const response = {
				type: 'bank_bg_change',
				page: location.pageNumber,
				row: location.row,
				column: location.column,
				bank: bank,
				red: color.red,
				green: color.green,
				blue: color.blue,
			}

			this.logger.silly(`bank_bg send to all open sockets ${JSON.stringify(response)}`)
			this.clients.forEach((socket) => {
				socket.write(JSON.stringify(response) + '\n')
			})
		}
	}

	/**
	 * Process an incoming message from a client
	 * @param client - the client's tcp socket
	 * @param chunk - the incoming message part
	 */
	protected processIncoming(client: TcpClientInfo, chunk: string): void {
		let i = 0,
			line = '',
			offset = 0

		client.receiveBuffer += chunk

		while ((i = client.receiveBuffer.indexOf('\n', offset)) !== -1) {
			line = client.receiveBuffer.substr(offset, i - offset)
			offset = i + 1
			this.#api
				.parseApiCommand(line.toString().trim())
				.then((res) => {
					this.logger.silly(`TCP command succeeded: ${res}`)

					let msg = '+OK'
					if (res) msg += ` ${res}`
					client.socket.write(`${msg}\n`)
				})
				.catch((e) => {
					this.logger.silly(`TCP command failed: ${e}`)
					this.logger.info(`TCP command failed: ${e}`)

					if (e instanceof ApiMessageError) {
						client.socket.write(`-ERR ${e?.message ?? ''}\n`)
					} else {
						client.socket.write(`-ERR Internal Error\n`)
					}
				})
		}

		client.receiveBuffer = client.receiveBuffer.substr(offset)
	}
}<|MERGE_RESOLUTION|>--- conflicted
+++ resolved
@@ -40,18 +40,13 @@
 
 		this.#api = new ServiceTcpUdpApi(serviceApi, userconfig, 'tcp', 'tcp_legacy_api_enabled')
 
-<<<<<<< HEAD
-		this.graphics.on('button_drawn', (location, render) => {
-			// TODO-layered: reimplement for layered buttons
-			const bgcolor =
-				(typeof render.style !== 'string' && render.style?.style === 'button' ? render.style : {})?.bgcolor || 0
-=======
 		this.init()
 	}
->>>>>>> dc9daeb1
 
 	onButtonDrawn(location: ControlLocation, render: ImageResult): void {
-		const bgcolor = (typeof render.style !== 'string' ? render.style : {})?.bgcolor || 0
+		// TODO-layered: reimplement for layered buttons
+		const bgcolor =
+			(typeof render.style !== 'string' && render.style?.style === 'button' ? render.style : {})?.bgcolor || 0
 
 		const bank = xyToOldBankIndex(location.column, location.row)
 
