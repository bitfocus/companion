--- conflicted
+++ resolved
@@ -1,9 +1,4 @@
-<<<<<<< HEAD
 import { parseColorToNumber, rgb } from '../Resources/Util.js'
-import express from 'express'
-=======
-import { ParseAlignment, parseColorToNumber, rgb } from '../Resources/Util.js'
->>>>>>> 495f25b1
 import { formatLocation } from '@companion-app/shared/ControlId.js'
 import Express from 'express'
 import type { UIExpress } from '../UI/Express.js'
