--- conflicted
+++ resolved
@@ -9,13 +9,10 @@
 import type { ControlLocation } from '@companion-app/shared/Model/Common.js'
 import type { ImageResult } from '../Graphics/ImageResult.js'
 import type { GraphicsController } from '../Graphics/Controller.js'
-<<<<<<< HEAD
 import type { ButtonStyleProperties } from '@companion-app/shared/Model/StyleModel.js'
-=======
 import { ActionRecorderEvents } from '../Controls/ActionRecorder.js'
 import { RecordSessionInfo } from '@companion-app/shared/Model/ActionRecorderModel.js'
 import EventEmitter from 'events'
->>>>>>> 704562eb
 
 /**
  * Class providing an abstract api for consumption by services.
@@ -218,10 +215,10 @@
 		return this.#graphicsController.getCachedRenderOrGeneratePlaceholder(location)
 	}
 
-<<<<<<< HEAD
 	getCachedRender(location: ControlLocation): ImageResult | undefined {
 		return this.#graphicsController.getCachedRender(location)
-=======
+	}
+
 	actionRecorderDiscardActions(): void {
 		this.#controlController.actionRecorder.discardActions()
 	}
@@ -232,7 +229,6 @@
 
 	actionRecorderGetSession(): RecordSessionInfo {
 		return this.#controlController.actionRecorder.getSession()
->>>>>>> 704562eb
 	}
 }
 
