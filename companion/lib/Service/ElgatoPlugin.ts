import LogController from '../Log/Controller.js'
import { ServiceBase } from './Base.js'
import { WebSocketServer, WebSocket } from 'ws'
import { oldBankIndexToXY } from '@companion-app/shared/ControlId.js'
import { EventEmitter } from 'events'
import { ImageWriteQueue } from '../Resources/ImageWriteQueue.js'
<<<<<<< HEAD
import imageRs from '@julusian/image-rs'
=======
import { transformButtonImage } from '../Resources/Util.js'
>>>>>>> ae481426
import type { ImageResult } from '../Graphics/ImageResult.js'
import type { IncomingMessage } from 'http'
import type { SurfaceController } from '../Surface/Controller.js'
import type { DataUserConfig } from '../Data/UserConfig.js'
import type { ControlLocation } from '@companion-app/shared/Model/Common.js'
import type { ServiceApi } from './ServiceApi.js'

/**
 * Class providing the Elgato Plugin service.
 *
 * @author Håkon Nessjøen <haakon@bitfocus.io>
 * @author Keith Rocheck <keith.rocheck@gmail.com>
 * @author William Viker <william@bitfocus.io>
 * @author Julian Waller <me@julusian.co.uk>
 * @since 1.3.0
 * @copyright 2022 Bitfocus AS
 * @license
 * This program is free software.
 * You should have received a copy of the MIT licence as well as the Bitfocus
 * Individual Contributor License Agreement for Companion along with
 * this program.
 */
export class ServiceElgatoPlugin extends ServiceBase {
	readonly #serviceApi: ServiceApi
	readonly #surfaceController: SurfaceController

	#server: WebSocketServer | undefined
	#clients: ServiceElgatoPluginSocket[] = []

	constructor(serviceApi: ServiceApi, surfaceController: SurfaceController, userconfig: DataUserConfig) {
		super(userconfig, 'Service/ElgatoPlugin', 'elgato_plugin_enable', null)

		this.#serviceApi = serviceApi
		this.#surfaceController = surfaceController

		this.port = 28492

		this.#surfaceController.on('surface_page', (surfaceId, newPageId) => {
			for (const client of this.#clients) {
				if (surfaceId === client.id) {
					client.currentPageId = newPageId

					this.#redrawAllDynamicButtons()
				}
			}
		})

		this.init()
	}

	onButtonDrawn(location: ControlLocation, render: ImageResult): void {
		for (const client of this.#clients) {
			const currentPageNumber = this.#serviceApi.getPageNumberForId(client.currentPageId)

			// Send dynamic page
			if (location.pageNumber === currentPageNumber) {
				this.#handleButtonDrawn(
					{
						...location,
						pageNumber: null,
					},
					render
				)
			}

			// Send specific page
			this.#handleButtonDrawn(location, render)
		}
	}

	/**
	 * Close the socket before deleting it
	 */
	protected close(): void {
		if (this.#server) {
			this.logger.info('Shutting down')

			for (const client of this.#server.clients) {
				client.terminate()
			}

			this.#server.close()
			this.#server = undefined
		}
	}

	#handleButtonDrawn(location: { pageNumber: number | null; row: number; column: number }, render: ImageResult): void {
		if (location.pageNumber !== null) location.pageNumber = Number(location.pageNumber)

		for (const client of this.#clients) {
			if (!client.buttonListeners) continue

			const id = `${location.pageNumber}_${location.column}_${location.row}`
			if (client.buttonListeners.has(id)) {
				client.fillImage(
					id,
					{
						page: location.pageNumber,
						column: location.column,
						row: location.row,
					},
					render
				)
			}

			// Backwards compatible mode
			const cols = 8
			const rows = 4
			if (location.column >= 0 && location.row >= 0 && location.column < cols && location.row < rows) {
				const bank = location.column + location.row * cols
				const id = `${location.pageNumber}_${bank}`
				if (client.buttonListeners.has(id)) {
					client.fillImage(
						id,
						{
							page: location.pageNumber,
							bank: bank,
							keyIndex: bank,
						},
						render
					)
				}
			}
		}
	}

	#redrawAllDynamicButtons(): void {
		for (const client of this.#clients) {
			if (!client.supportsCoordinates) continue

			const currentPageNumber = this.#serviceApi.getPageNumberForId(client.currentPageId)

			for (const listenerId of client.buttonListeners) {
				if (!listenerId.startsWith('null_')) continue

				const [_page, column, row] = listenerId.split('_').map((i) => Number(i))
				if (isNaN(column) || isNaN(row)) continue

				this.#handleButtonDrawn(
					{
						pageNumber: null,
						column: column,
						row: row,
					},
					this.#serviceApi.getCachedRenderOrGeneratePlaceholder({
						pageNumber: currentPageNumber ?? 0,
						column: column,
						row: row,
					})
				)
			}
		}
	}

	/**
	 * Setup the socket for v2 API
	 */
	#initAPI2(socket: ServiceElgatoPluginSocket): void {
		this.logger.silly('init api v2')
		socket.once('new_device', (info: string | Record<string, any>) => {
			try {
				// Process the parameter, backwards compatible
				const remoteId = typeof info === 'string' ? info : info.id
				const clientInfo = typeof info === 'string' ? { id: remoteId } : info

				this.logger.silly('add device: ' + socket.remoteAddress, remoteId)

				let suffix = ''
				if (socket.remoteAddress !== '::1' && !socket.remoteAddress.endsWith('127.0.0.1')) {
					suffix = socket.remoteAddress.replace(/[^a-z0-9]/gi, '-').toLowerCase()
				}

				// Use ip right now, since the pluginUUID is new on each boot and makes Companion
				// forget all settings for the device. (page and orientation)
				const id = suffix ? `plugin:${suffix}`.replaceAll(/-+/g, '-') : 'plugin'
				socket.id = id

				socket.supportsPng = !!clientInfo.supportsPng
				socket.supportsCoordinates = !!clientInfo.supportsCoordinates

				this.#surfaceController.addElgatoPluginDevice(id, socket)

				socket.currentPageId = this.#surfaceController.devicePageGet(id) || this.#serviceApi.getFirstPageId()

				socket.apireply('new_device', {
					result: true,

					// confirm support for opt-in features
					supportsPng: socket.supportsPng,
					supportsCoordinates: socket.supportsCoordinates,
				})

				this.#clients.push(socket)

				socket.on('close', () => {
					this.#surfaceController.removeDevice(id)
					socket.removeAllListeners('keyup')
					socket.removeAllListeners('keydown')

					const index = this.#clients.indexOf(socket)
					if (index >= 0) this.#clients.splice(index, 1)
				})
			} catch (e: any) {
				this.logger.error(`Elgato plugin add failed: ${e?.message ?? e}`)
				socket.close()
			}
		})

		socket.on('request_button', (args) => {
			this.logger.silly('request_button: ', args)

			if ('column' in args || 'row' in args) {
				socket.buttonListeners.add(`${args.page}_${args.column}_${args.row}`)

				socket.apireply('request_button', { result: 'ok' })

				const currentPageNumber = this.#serviceApi.getPageNumberForId(socket.currentPageId)

				const fromLocation = {
					pageNumber: args.page === null ? (currentPageNumber ?? 0) : Number(args.page),
					column: Number(args.column),
					row: Number(args.row),
				}
				const displayLocation = {
					pageNumber: args.page === null ? null : Number(args.page),
					column: Number(args.column),
					row: Number(args.row),
				}

				this.#handleButtonDrawn(displayLocation, this.#serviceApi.getCachedRenderOrGeneratePlaceholder(fromLocation))
			} else {
				socket.buttonListeners.add(`${args.page}_${args.bank}`)

				socket.apireply('request_button', { result: 'ok' })

				const xy = oldBankIndexToXY(Number(args.bank) + 1)
				if (xy) {
					const location = {
						pageNumber: Number(args.page),
						column: xy[0],
						row: xy[1],
					}

					this.#handleButtonDrawn(location, this.#serviceApi.getCachedRenderOrGeneratePlaceholder(location))
				}
			}
		})

		socket.on('unrequest_button', (args) => {
			this.logger.silly('unrequest_button: ', args)

			if ('column' in args || 'row' in args) {
				socket.buttonListeners.delete(`${args.page}_${args.column}_${args.row}`)
			} else {
				socket.buttonListeners.delete(`${args.page}_${args.bank}`)
			}

			socket.apireply('request_button', { result: 'ok' })
		})
	}

	/**
	 * Setup the socket processing and rig the appropriate version processing
	 */
	#initSocket(socket: ServiceElgatoPluginSocket): void {
		socket.on('version', (args) => {
			if (args.version > 2) {
				// Newer than current api version
				socket.apireply('version', { version: 2, error: 'cannot continue' })
				socket.close()
			} else if (args.version === 1) {
				// We don't support v1 anymore
				socket.apireply('version', { version: 2, error: 'no longer supported' })
				socket.close()
			} else {
				socket.apireply('version', { version: 2 })

				this.#initAPI2(socket)
			}
		})
	}

	/**
	 * Start the service if it is not already running
	 */
	protected listen(): void {
		if (this.portConfig) {
			this.port = this.userconfig.getKey(this.portConfig)
		}

		if (this.#server === undefined) {
			try {
				this.#server = new WebSocketServer({
					port: this.port,
				})

				this.#server.on('connection', this.#processIncoming.bind(this))

				this.#server.on('error', (err) => {
					this.logger.error(`Error: ${err.message}`)
				})

				this.currentState = true
				this.logger.info('Listening on port ' + this.port)
			} catch (e: any) {
				this.logger.error(`Could not launch: ${e.message}`)
			}
		}
	}

	/**
	 * Set up a new socket connection
	 */
	#processIncoming(socket: WebSocket, req: IncomingMessage): void {
		const remoteAddress = req.socket.remoteAddress ?? 'unknown'

		this.logger.silly(`New connection from ${remoteAddress}`)

		const wrappedSocket = new ServiceElgatoPluginSocket(socket, remoteAddress)

		this.#initSocket(wrappedSocket)

		socket.on('message', (message) => {
			try {
				// eslint-disable-next-line @typescript-eslint/no-base-to-string
				const data = JSON.parse(message.toString())
				wrappedSocket.emit(data.command, data.arguments)
				//this.logger.silly('emitting command ' + data.command);
			} catch (e) {
				this.logger.warn('protocol error:', e)
			}
		})

		socket.on('close', () => {
			this.logger.silly(`Connection from ${remoteAddress} disconnected`)
		})
	}
}

export class ServiceElgatoPluginSocket extends EventEmitter {
	readonly #logger = LogController.createLogger('Surface/ElgatoPlugin/Socket')

	readonly socket: WebSocket
	id: string | undefined
	readonly remoteAddress: string

	readonly buttonListeners = new Set<string>()

	/**
	 *
	 */
	supportsPng = false

	/**
	 * Whether the connected plugin supports using coordinates.
	 * This also means that it will require explicit subscribing to each dynamic button
	 */
	supportsCoordinates = false

	/**
	 * The current page number of the surface
	 */
	currentPageId: string = ''

	readonly #write_queue: ImageWriteQueue<string | number, [Record<string, number | null>, ImageResult]>

	constructor(socket: WebSocket, remoteAddress: string) {
		super()

		this.socket = socket
		this.remoteAddress = remoteAddress

		this.#write_queue = new ImageWriteQueue(this.#logger, async (_id, partial, drawItem) => {
			const targetSize = 72 // Compatibility
			try {
<<<<<<< HEAD
				const newbuffer = await drawItem.drawNative(targetSize, targetSize, null, imageRs.PixelFormat.Rgb)
=======
				const newbuffer = await transformButtonImage(render, null, targetSize, targetSize, 'rgb')
>>>>>>> ae481426

				this.apicommand('fillImage', { ...partial, data: newbuffer })
			} catch (e: any) {
				this.#logger.debug(`scale image failed: ${e}\n${e.stack}`)
				this.emit('remove')
				return
			}
		})
	}

	fillImage(id: string | number, partial: Record<string, number | null>, render: ImageResult): void {
		if (this.supportsPng) {
			this.apicommand('fillImage', {
				...partial,
				png: true,
				data: render.asDataUrl,
			})
		} else {
			this.#write_queue.queue(id, partial, render)
		}
	}

	/**
	 * Package and send a command
	 * @param command - the command
	 * @param args - arguments for the command
	 */
	apicommand(command: string, args: object): void {
		this.socket.send(JSON.stringify({ command: command, arguments: args }))
	}

	/**
	 * Package and send a response
	 * @param command - the command
	 * @param args - arguments for the command
	 */
	apireply(command: string, args: object): void {
		this.socket.send(JSON.stringify({ response: command, arguments: args }))
	}

	close(): void {
		this.socket.close()
	}
}<|MERGE_RESOLUTION|>--- conflicted
+++ resolved
@@ -4,11 +4,6 @@
 import { oldBankIndexToXY } from '@companion-app/shared/ControlId.js'
 import { EventEmitter } from 'events'
 import { ImageWriteQueue } from '../Resources/ImageWriteQueue.js'
-<<<<<<< HEAD
-import imageRs from '@julusian/image-rs'
-=======
-import { transformButtonImage } from '../Resources/Util.js'
->>>>>>> ae481426
 import type { ImageResult } from '../Graphics/ImageResult.js'
 import type { IncomingMessage } from 'http'
 import type { SurfaceController } from '../Surface/Controller.js'
@@ -384,11 +379,7 @@
 		this.#write_queue = new ImageWriteQueue(this.#logger, async (_id, partial, drawItem) => {
 			const targetSize = 72 // Compatibility
 			try {
-<<<<<<< HEAD
-				const newbuffer = await drawItem.drawNative(targetSize, targetSize, null, imageRs.PixelFormat.Rgb)
-=======
-				const newbuffer = await transformButtonImage(render, null, targetSize, targetSize, 'rgb')
->>>>>>> ae481426
+				const newbuffer = await drawItem.drawNative(targetSize, targetSize, null, 'rgb')
 
 				this.apicommand('fillImage', { ...partial, data: newbuffer })
 			} catch (e: any) {
