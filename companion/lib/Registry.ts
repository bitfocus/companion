--- conflicted
+++ resolved
@@ -297,15 +297,9 @@
 				this.instance.definitions
 			)
 
-<<<<<<< HEAD
-			controlEvents.on('invalidateControlRender', (controlId) => {
-				this.graphics.invalidateControl(controlId)
-			})
-=======
 			this.instance.status.on('status_change', () => this.controls.checkAllStatus())
 			controlEvents.on('invalidateControlRender', (controlId) => this.graphics.invalidateControl(controlId))
 			controlEvents.on('invalidateLocationRender', (location) => this.graphics.invalidateButton(location))
->>>>>>> 66e3cc3c
 
 			this.graphics.on('resubscribeFeedbacks', () => this.instance.moduleHost.resubscribeAllFeedbacks())
 
