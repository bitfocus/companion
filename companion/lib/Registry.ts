/* eslint-disable n/no-process-exit */
import EventEmitter from 'events'
import fs from 'fs-extra'
import express from 'express'
import LogController, { Logger } from './Log/Controller.js'
import { CloudController } from './Cloud/Controller.js'
import { ControlsController } from './Controls/Controller.js'
import { GraphicsController } from './Graphics/Controller.js'
import { DataController } from './Data/Controller.js'
import { DataDatabase } from './Data/Database.js'
import { DataUserConfig } from './Data/UserConfig.js'
import { InstanceController } from './Instance/Controller.js'
import { InternalController } from './Internal/Controller.js'
import { PageController } from './Page/Controller.js'
import { ServiceController } from './Service/Controller.js'
import { SurfaceController } from './Surface/Controller.js'
import { UIController } from './UI/Controller.js'
import { sendOverIpc, showErrorMessage } from './Resources/Util.js'
import { VariablesController } from './Variables/Controller.js'
import { DataMetrics } from './Data/Metrics.js'
import { ImportExportController } from './ImportExport/Controller.js'
import { ServiceOscSender } from './Service/OscSender.js'
import type { ControlCommonEvents } from './Controls/ControlDependencies.js'
import type { PackageJson } from 'type-fest'
import { ServiceApi } from './Service/ServiceApi.js'
import { setGlobalDispatcher, EnvHttpProxyAgent } from 'undici'
import { PageStore } from './Page/Store.js'
import { PreviewController } from './Preview/Controller.js'
import { ActiveLearningStore } from './Resources/ActiveLearningStore.js'
import { createTrpcRouter } from './UI/TRPC.js'
import { PageStore } from './Page/Store.js'
import { PreviewController } from './Preview/Controller.js'

const pkgInfoStr = await fs.readFile(new URL('../package.json', import.meta.url))
const pkgInfo: PackageJson = JSON.parse(pkgInfoStr.toString())

let buildNumber: string
try {
	if (process.env.VITEST_WORKER_ID) {
		buildNumber = '0.0.0-VITEST'
	} else {
		buildNumber = fs
			.readFileSync(new URL('../../BUILD', import.meta.url))
			.toString()
			.trim()
			.replace(/^-/, '')
	}
} catch (_e) {
	console.error('Companion cannot start as the "BUILD" file is missing')
	console.error('If you are running from source, you can generate it by running: yarn build:writefile')
	process.exit(1)
}

if (process.env.COMPANION_IPC_PARENT && !process.send) {
	console.error('COMPANION_IPC_PARENT is set, but process.send is undefined')
	process.exit(1)
}

// Setup support for HTTP_PROXY before anything might use it
if (process.env.NODE_USE_ENV_PROXY) {
	// HACK: This is temporary and should be removed once https://github.com/nodejs/node/pull/57165 has been backported to node 22
	const envHttpProxyAgent = new EnvHttpProxyAgent()
	setGlobalDispatcher(envHttpProxyAgent)
}

/**
 * The core controller that sets up all the controllers needed
 * for the app.
 *
 * @author Håkon Nessjøen <haakon@bitfocus.io>
 * @author Keith Rocheck <keith.rocheck@gmail.com>
 * @author William Viker <william@bitfocus.io>
 * @author Julian Waller <me@julusian.co.uk>
 * @since 2.3.0
 * @copyright 2022 Bitfocus AS
 * @license
 * This program is free software.
 * You should have received a copy of the MIT licence as well as the Bitfocus
 * Individual Contributor License Agreement for Companion along with
 * this program.
 */
export class Registry {
	/**
	 * The cloud controller
	 */
	cloud!: CloudController
	/**
	 * The core controls controller
	 */
	controls!: ControlsController
	/**
	 * The core database library
	 */
	readonly db: DataDatabase
	/**
	 * The core graphics controller
	 */
	graphics!: GraphicsController
	/**
	 * The core instance controller
	 */
	instance!: InstanceController
	/**
	 * The logger
	 */
	#logger: Logger
	/**
	 * The core page controller
	 */
	page!: PageController
	/**
	 * The core page controller
	 */
	preview!: PreviewController
	/**
	 * The core service controller
	 */
	services!: ServiceController
	/**
	 * The core device controller
	 */
	surfaces!: SurfaceController
	/**
	 * The core user config manager
	 */
	readonly userconfig: DataUserConfig

	/**
	 * The 'internal' module
	 */
	internalModule!: InternalController

	importExport!: ImportExportController

	#metrics!: DataMetrics

	/**
	 * The 'data' controller
	 */
	readonly #data: DataController

	/**
	 * The 'ui' controller
	 */
	readonly ui: UIController

	/**
	 * Express Router for /int api endpoints
	 */
	readonly #internalApiRouter = express.Router()

	readonly variables: VariablesController

	readonly #appInfo: AppInfo

	#isReady = false

	/**
	 * Create a new application <code>Registry</code>
	 * @param configDir - the configuration path
	 * @param modulesDir - the path for storing modules
	 * @param machineId - the machine uuid
	 */
	constructor(configDir: string, modulesDir: string, machineId: string) {
		if (!configDir) throw new Error(`Missing configDir`)
		if (!machineId) throw new Error(`Missing machineId`)

		this.#logger = LogController.createLogger('Registry')

		this.#logger.info(`Build ${buildNumber}`)
		this.#logger.info(`configuration directory: ${configDir}`)

		this.#appInfo = {
			configDir: configDir,
			modulesDir: modulesDir,
			machineId: machineId,
			appVersion: pkgInfo.version!,
			appBuild: buildNumber,
			pkgInfo: pkgInfo,
		}

		this.#logger.debug('constructing core modules')

		this.ui = new UIController(this.#appInfo, this.#internalApiRouter)
		LogController.init(this.#appInfo)

		this.db = new DataDatabase(this.#appInfo.configDir)
		this.#data = new DataController(this.#appInfo, this.db)
		this.userconfig = this.#data.userconfig

		this.variables = new VariablesController(this.db)
	}

	/**
	 * Startup the application
	 * @param extraModulePath - extra directory to search for modules
	 * @param bindIp
	 * @param bindPort
	 */
	async ready(extraModulePath: string, bindIp: string, bindPort: number): Promise<void> {
		this.#logger.debug('launching core modules')

		try {
			const controlEvents = new EventEmitter<ControlCommonEvents>()

<<<<<<< HEAD
			const activeLearningStore = new ActiveLearningStore()
			const pageStore = new PageStore(this.db.getTableView('pages'))
			this.controls = new ControlsController(this, controlEvents, activeLearningStore)

			this.graphics = new GraphicsController(
				this.controls,
				pageStore,
				this.userconfig,
				this.variables,
				this.db,
				this.#internalApiRouter
			)
=======
			const pageStore = new PageStore(this.db.getTableView('pages'))

			this.controls = new ControlsController(this, controlEvents)
			this.graphics = new GraphicsController(this.controls, pageStore, this.userconfig, this.variables.values)

>>>>>>> 9f10b2d7
			this.surfaces = new SurfaceController(this.db, {
				controls: this.controls,
				graphics: this.graphics,
				pageStore: pageStore,
				userconfig: this.userconfig,
				variables: this.variables,
			})

			const oscSender = new ServiceOscSender(this.userconfig)
			this.instance = new InstanceController(
				this.#appInfo,
				this.db,
				this.#data.cache,
				this.#internalApiRouter,
				this.controls,
<<<<<<< HEAD
=======
				this.graphics,
>>>>>>> 9f10b2d7
				pageStore,
				this.variables,
				oscSender
			)
			this.ui.express.connectionApiRouter = this.instance.connectionApiRouter

			this.internalModule = new InternalController(
				this.controls,
				pageStore,
				this.instance,
				this.variables,
				this.surfaces,
				this.graphics,
				this.exit.bind(this)
			)

<<<<<<< HEAD
			this.page = new PageController(this, pageStore)
=======
			this.page = new PageController(this.graphics, this.controls, this.userconfig, pageStore)
>>>>>>> 9f10b2d7
			this.importExport = new ImportExportController(
				this.#appInfo,
				this.#internalApiRouter,
				this.db,
				this.controls,
				this.graphics,
				this.instance,
				this.internalModule,
				this.page,
				this.surfaces,
				this.userconfig,
				this.variables
			)

			const serviceApi = new ServiceApi(
				this.#appInfo,
				pageStore,
				this.controls,
				this.surfaces,
				this.variables,
				this.graphics
			)

			this.#metrics = new DataMetrics(this.#appInfo, this.surfaces, this.instance)
			this.services = new ServiceController(
				serviceApi,
				this.userconfig,
				oscSender,
				controlEvents,
				this.surfaces,
				pageStore,
				this.instance,
				this.ui.io,
				this.ui.express
			)
			this.cloud = new CloudController(
				this.#appInfo,
				this.db,
				this.#data.cache,
				this.controls,
				this.graphics,
				pageStore
			)

			this.preview = new PreviewController(
				this.graphics,
				pageStore,
				this.controls,
				this.variables.values,
				this.instance.definitions
			)

			controlEvents.on('invalidateControlRender', (controlId) => {
				this.graphics.invalidateControl(controlId)
			})

			this.graphics.on('resubscribeFeedbacks', () => this.instance.moduleHost.resubscribeAllFeedbacks())

			this.userconfig.on('keyChanged', (key, value, checkControlsInBounds) => {
				setImmediate(() => {
					// give the change a chance to be pushed to the ui first
					this.graphics.updateUserConfig(key, value)
					this.services.updateUserConfig(key, value)
					this.surfaces.updateUserConfig(key, value)
				})

				if (checkControlsInBounds) {
					const controlsToRemove = this.page.findAllOutOfBoundsControls()

					for (const controlId of controlsToRemove) {
						this.controls.deleteControl(controlId)
					}

					this.graphics.discardAllOutOfBoundsControls()
				}
			})

			this.variables.values.on('variables_changed', (all_changed_variables_set) => {
				this.internalModule.onVariablesChanged(all_changed_variables_set, null)
				this.controls.onVariablesChanged(all_changed_variables_set, null)
				this.instance.moduleHost.onVariablesChanged(all_changed_variables_set)
				this.preview.onVariablesChanged(all_changed_variables_set, null)
				this.surfaces.onVariablesChanged(all_changed_variables_set)
			})
			this.variables.values.on('local_variables_changed', (all_changed_variables_set, fromControlId) => {
				this.internalModule.onVariablesChanged(all_changed_variables_set, fromControlId)
				this.controls.onVariablesChanged(all_changed_variables_set, fromControlId)
				this.preview.onVariablesChanged(all_changed_variables_set, fromControlId)
			})

			this.page.on('controlIdsMoved', (controlIds) => {
				this.preview.onControlIdsLocationChanged(controlIds)
			})

			this.page.on('controlIdsMoved', (controlIds) => {
				this.preview.onControlIdsLocationChanged(controlIds)
			})

			this.graphics.on('button_drawn', (location, render) => {
				this.services.onButtonDrawn(location, render)
			})

			// old 'modules_loaded' events
			this.#metrics.startCycle()
			this.ui.update.startCycle()

			this.controls.init()
			this.controls.verifyConnectionIds()
			this.variables.custom.init()
			this.internalModule.firstUpdate()
			this.graphics.regenerateAll(false)

			// We are ready to start the instances/connections
			await this.instance.initInstances(extraModulePath)

			// Instances are loaded, start up http
			const router = createTrpcRouter(this)
			this.ui.io.bindTrpcRouter(router, () => {
				this.controls.triggers.emit('client_connect')
			})
			this.rebindHttp(bindIp, bindPort)

			// Startup has completed, run triggers
			this.controls.triggers.emit('startup')

			if (process.env.COMPANION_IPC_PARENT) {
				process.on('message', (msg: any): void => {
					try {
						if (msg.messageType === 'http-rebind') {
							this.rebindHttp(msg.ip, msg.port)
						} else if (msg.messageType === 'exit') {
							this.exit(false, false)
						} else if (msg.messageType === 'scan-usb') {
							this.surfaces.triggerRefreshDevices().catch(() => {
								showErrorMessage('USB Scan Error', 'Failed to scan for USB devices.')
							})
						} else if (msg.messageType === 'power-status') {
							this.instance.powerStatusChange(msg.status)
						} else if (msg.messageType === 'lock-screen') {
							this.controls.triggers.emit('locked', !!msg.status)
						}
					} catch (e) {
						this.#logger.debug(`Failed to handle IPC message: ${e}`)
					}
				})
			}

			if (process.env.COMPANION_IPC_PARENT || process.env.COMPANION_DEV_MODULES) {
				process.on('message', (msg: any): void => {
					try {
						if (msg.messageType === 'reload-extra-module') {
							this.instance.modules.reloadExtraModule(msg.fullpath).catch((e) => {
								this.#logger.warn(`Failed to reload module: ${e}`)
							})
						}
					} catch (e) {
						this.#logger.debug(`Failed to handle IPC message: ${e}`)
					}
				})
			}
		} catch (e) {
			// We aren't ready, but we need exit to work
			this.#isReady = true

			this.#logger.error(`Failed to start companion: ${e}`)
			this.#logger.debug(e)
			this.#logger.debug((e as Error)?.stack)
			this.exit(true, false)
		} finally {
			this.#isReady = true
		}
	}

	/**
	 * Request application exit
	 */
	exit(fromInternal: boolean, restart: boolean): void {
		if (!this.#isReady) {
			this.#logger.debug('exit called before ready')
			return
		}

		void Promise.resolve().then(async () => {
			this.#logger.info('somewhere, the system wants to exit. kthxbai')

			this.ui.close()

			// Save the db to disk
			this.db.close()
			this.#data.cache.close()

			try {
				this.surfaces.quit()
			} catch (_e) {
				//do nothing
			}

			try {
				await this.instance.destroyAllInstances()
			} catch (_e) {
				//do nothing
			}

			if (fromInternal) {
				// Inform the parent that we are shutting down
				sendOverIpc({
					messageType: 'exit',
					restart,
				})
			}

			setImmediate(function () {
				process.exit(restart ? 1 : 0)
			})
		})
	}

	/**
	 * Rebind the http server to an ip and port (https will update to the same ip if running)
	 */
	rebindHttp(bindIp: string, bindPort: number): void {
		// ensure the port looks reasonable
		if (bindPort < 1024 || bindPort > 65535) {
			bindPort = 8000
		}

		this.ui.server.rebindHttp(bindIp, bindPort)
		this.userconfig.updateBindIp(bindIp)
		this.services.https.updateBindIp(bindIp)
		this.internalModule.updateBindIp(bindIp)
	}
}

export interface AppInfo {
	/** The current config directory */
	configDir: string
	/** The base directory for storing installed modules */
	modulesDir: string
	machineId: string
	appVersion: string
	appBuild: string
	pkgInfo: PackageJson
}<|MERGE_RESOLUTION|>--- conflicted
+++ resolved
@@ -24,8 +24,6 @@
 import type { PackageJson } from 'type-fest'
 import { ServiceApi } from './Service/ServiceApi.js'
 import { setGlobalDispatcher, EnvHttpProxyAgent } from 'undici'
-import { PageStore } from './Page/Store.js'
-import { PreviewController } from './Preview/Controller.js'
 import { ActiveLearningStore } from './Resources/ActiveLearningStore.js'
 import { createTrpcRouter } from './UI/TRPC.js'
 import { PageStore } from './Page/Store.js'
@@ -203,7 +201,6 @@
 		try {
 			const controlEvents = new EventEmitter<ControlCommonEvents>()
 
-<<<<<<< HEAD
 			const activeLearningStore = new ActiveLearningStore()
 			const pageStore = new PageStore(this.db.getTableView('pages'))
 			this.controls = new ControlsController(this, controlEvents, activeLearningStore)
@@ -216,13 +213,6 @@
 				this.db,
 				this.#internalApiRouter
 			)
-=======
-			const pageStore = new PageStore(this.db.getTableView('pages'))
-
-			this.controls = new ControlsController(this, controlEvents)
-			this.graphics = new GraphicsController(this.controls, pageStore, this.userconfig, this.variables.values)
-
->>>>>>> 9f10b2d7
 			this.surfaces = new SurfaceController(this.db, {
 				controls: this.controls,
 				graphics: this.graphics,
@@ -238,10 +228,6 @@
 				this.#data.cache,
 				this.#internalApiRouter,
 				this.controls,
-<<<<<<< HEAD
-=======
-				this.graphics,
->>>>>>> 9f10b2d7
 				pageStore,
 				this.variables,
 				oscSender
@@ -258,11 +244,7 @@
 				this.exit.bind(this)
 			)
 
-<<<<<<< HEAD
-			this.page = new PageController(this, pageStore)
-=======
 			this.page = new PageController(this.graphics, this.controls, this.userconfig, pageStore)
->>>>>>> 9f10b2d7
 			this.importExport = new ImportExportController(
 				this.#appInfo,
 				this.#internalApiRouter,
