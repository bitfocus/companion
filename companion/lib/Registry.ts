--- conflicted
+++ resolved
@@ -23,11 +23,7 @@
 import type { ControlCommonEvents } from './Controls/ControlDependencies.js'
 import type { PackageJson } from 'type-fest'
 import { ServiceApi } from './Service/ServiceApi.js'
-<<<<<<< HEAD
-import { setGlobalDispatcher, EnvHttpProxyAgent } from 'undici'
 import { ActiveLearningStore } from './Resources/ActiveLearningStore.js'
-=======
->>>>>>> 495f25b1
 import { createTrpcRouter } from './UI/TRPC.js'
 import { PageStore } from './Page/Store.js'
 import { PreviewController } from './Preview/Controller.js'
