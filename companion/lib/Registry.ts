--- conflicted
+++ resolved
@@ -195,104 +195,6 @@
 	async ready(extraModulePath: string, bindIp: string, bindPort: number) {
 		this.#logger.debug('launching core modules')
 
-<<<<<<< HEAD
-		const controlEvents = new EventEmitter<ControlCommonEvents>()
-
-		this.page = new PageController(this)
-		this.controls = new ControlsController(this, controlEvents)
-		this.variables = new VariablesController(this.db, this.io)
-		this.graphics = new GraphicsController(this.controls, this.page, this.userconfig, this.variables.values)
-		this.#preview = new GraphicsPreview(this.graphics, this.io, this.page, this.controls)
-		this.surfaces = new SurfaceController(
-			this.db,
-			{
-				controls: this.controls,
-				graphics: this.graphics,
-				page: this.page,
-				userconfig: this.userconfig,
-				variables: this.variables,
-			},
-			this.io
-		)
-
-		const oscSender = new ServiceOscSender(this.userconfig)
-		this.instance = new InstanceController(
-			this.#appInfo,
-			this.io,
-			this.db,
-			this.#data.cache,
-			this.#internalApiRouter,
-			this.controls,
-			this.graphics,
-			this.page,
-			this.variables,
-			oscSender
-		)
-		this.ui.express.connectionApiRouter = this.instance.connectionApiRouter
-
-		this.internalModule = new InternalController(
-			this.controls,
-			this.page,
-			this.instance,
-			this.variables,
-			this.surfaces,
-			this.graphics,
-			this.exit.bind(this)
-		)
-		this.#importExport = new ImportExportController(
-			this.#appInfo,
-			this.#internalApiRouter,
-			this.io,
-			this.controls,
-			this.graphics,
-			this.instance,
-			this.internalModule,
-			this.page,
-			this.surfaces,
-			this.userconfig,
-			this.variables
-		)
-
-		const serviceApi = new ServiceApi(
-			this.#appInfo,
-			this.page,
-			this.controls,
-			this.surfaces,
-			this.variables,
-			this.graphics
-		)
-
-		this.#metrics = new DataMetrics(this.#appInfo, this.surfaces, this.instance)
-		this.#services = new ServiceController(
-			serviceApi,
-			this.userconfig,
-			oscSender,
-			controlEvents,
-			this.surfaces,
-			this.page,
-			this.instance,
-			this.io,
-			this.ui.express
-		)
-		this.#cloud = new CloudController(
-			this.#appInfo,
-			this.db,
-			this.#data.cache,
-			this.controls,
-			this.graphics,
-			this.io,
-			this.page
-		)
-
-		this.userconfig.on('keyChanged', (key, value, checkControlsInBounds) => {
-			this.io.emitToAll('set_userconfig_key', key, value)
-			setImmediate(() => {
-				// give the change a chance to be pushed to the ui first
-				this.graphics.updateUserConfig(key, value)
-				this.#services.updateUserConfig(key, value)
-				this.surfaces.updateUserConfig(key, value)
-			})
-=======
 		try {
 			const controlEvents = new EventEmitter<ControlCommonEvents>()
 
@@ -300,7 +202,7 @@
 			this.controls = new ControlsController(this, controlEvents)
 			this.variables = new VariablesController(this.db, this.io)
 			this.graphics = new GraphicsController(this.controls, this.page, this.userconfig, this.variables.values)
-			this.#preview = new GraphicsPreview(this.graphics, this.io, this.page, this.variables.values)
+			this.#preview = new GraphicsPreview(this.graphics, this.io, this.page, this.controls)
 			this.surfaces = new SurfaceController(
 				this.db,
 				{
@@ -390,7 +292,6 @@
 					this.#services.updateUserConfig(key, value)
 					this.surfaces.updateUserConfig(key, value)
 				})
->>>>>>> d75d33a0
 
 				if (checkControlsInBounds) {
 					const controlsToRemove = this.page.findAllOutOfBoundsControls()
@@ -417,32 +318,22 @@
 				this.#importExport.clientConnect(client)
 			})
 
-<<<<<<< HEAD
-		this.variables.values.on('variables_changed', (all_changed_variables_set) => {
-			this.internalModule.onVariablesChanged(all_changed_variables_set, null)
-			this.controls.onVariablesChanged(all_changed_variables_set, null)
-			this.instance.moduleHost.onVariablesChanged(all_changed_variables_set)
-			this.#preview.onVariablesChanged(all_changed_variables_set, null)
-			this.surfaces.onVariablesChanged(all_changed_variables_set)
-		})
-		this.variables.values.on('local_variables_changed', (all_changed_variables_set, fromControlId) => {
-			this.internalModule.onVariablesChanged(all_changed_variables_set, fromControlId)
-			this.controls.onVariablesChanged(all_changed_variables_set, fromControlId)
-			this.#preview.onVariablesChanged(all_changed_variables_set, fromControlId)
-		})
-
-		this.page.on('controlIdsMoved', (controlIds) => {
-			this.#preview.onControlIdsLocationChanged(controlIds)
-		})
-=======
 			this.variables.values.on('variables_changed', (all_changed_variables_set) => {
-				this.internalModule.variablesChanged(all_changed_variables_set)
-				this.controls.onVariablesChanged(all_changed_variables_set)
+				this.internalModule.onVariablesChanged(all_changed_variables_set, null)
+				this.controls.onVariablesChanged(all_changed_variables_set, null)
 				this.instance.moduleHost.onVariablesChanged(all_changed_variables_set)
-				this.#preview.onVariablesChanged(all_changed_variables_set)
+				this.#preview.onVariablesChanged(all_changed_variables_set, null)
 				this.surfaces.onVariablesChanged(all_changed_variables_set)
 			})
->>>>>>> d75d33a0
+			this.variables.values.on('local_variables_changed', (all_changed_variables_set, fromControlId) => {
+				this.internalModule.onVariablesChanged(all_changed_variables_set, fromControlId)
+				this.controls.onVariablesChanged(all_changed_variables_set, fromControlId)
+				this.#preview.onVariablesChanged(all_changed_variables_set, fromControlId)
+			})
+
+			this.page.on('controlIdsMoved', (controlIds) => {
+				this.#preview.onControlIdsLocationChanged(controlIds)
+			})
 
 			this.graphics.on('button_drawn', (location, render) => {
 				this.#services.onButtonDrawn(location, render)
