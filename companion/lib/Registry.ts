import EventEmitter from 'events'
import fs from 'fs-extra'
import express from 'express'
import LogController, { Logger } from './Log/Controller.js'
import { CloudController } from './Cloud/Controller.js'
import { ControlsController } from './Controls/Controller.js'
import { GraphicsController } from './Graphics/Controller.js'
import { GraphicsPreview } from './Graphics/Preview.js'
import { DataController } from './Data/Controller.js'
import { DataDatabase } from './Data/Database.js'
import { DataUserConfig } from './Data/UserConfig.js'
import { InstanceController } from './Instance/Controller.js'
import { InternalController } from './Internal/Controller.js'
import { PageController } from './Page/Controller.js'
import { ServiceController } from './Service/Controller.js'
import { SurfaceController } from './Surface/Controller.js'
import { UIController } from './UI/Controller.js'
import { UIHandler } from './UI/Handler.js'
import { sendOverIpc, showErrorMessage } from './Resources/Util.js'
import { VariablesController } from './Variables/Controller.js'
import { DataMetrics } from './Data/Metrics.js'
import { ImportExportController } from './ImportExport/Controller.js'
import { ServiceOscSender } from './Service/OscSender.js'
import type { ControlCommonEvents } from './Controls/ControlDependencies.js'
import type { PackageJson } from 'type-fest'
import { ServiceApi } from './Service/ServiceApi.js'

const pkgInfoStr = await fs.readFile(new URL('../package.json', import.meta.url))
const pkgInfo: PackageJson = JSON.parse(pkgInfoStr.toString())

let buildNumber: string
try {
	if (process.env.VITEST_WORKER_ID) {
		buildNumber = '0.0.0-VITEST'
	} else {
		buildNumber = fs
			.readFileSync(new URL('../../BUILD', import.meta.url))
			.toString()
			.trim()
			.replace(/^-/, '')
	}
} catch (e) {
	console.error('Companion cannot start as the "BUILD" file is missing')
	console.error('If you are running from source, you can generate it by running: yarn build:writefile')
	process.exit(1)
}

if (process.env.COMPANION_IPC_PARENT && !process.send) {
	console.error('COMPANION_IPC_PARENT is set, but process.send is undefined')
	process.exit(1)
}

/**
 * The core controller that sets up all the controllers needed
 * for the app.
 *
 * @author Håkon Nessjøen <haakon@bitfocus.io>
 * @author Keith Rocheck <keith.rocheck@gmail.com>
 * @author William Viker <william@bitfocus.io>
 * @author Julian Waller <me@julusian.co.uk>
 * @since 2.3.0
 * @copyright 2022 Bitfocus AS
 * @license
 * This program is free software.
 * You should have received a copy of the MIT licence as well as the Bitfocus
 * Individual Contributor License Agreement for Companion along with
 * this program.
 *
 * You can be released from the requirements of the license by purchasing
 * a commercial license. Buying such a license is mandatory as soon as you
 * develop commercial activities involving the Companion software without
 * disclosing the source code of your own applications.
 */
export class Registry {
	/**
	 * The cloud controller
	 */
	#cloud!: CloudController
	/**
	 * The core controls controller
	 */
	controls!: ControlsController
	/**
	 * The core database library
	 */
	readonly db: DataDatabase
	/**
	 * The core graphics controller
	 */
	graphics!: GraphicsController
	/**
	 * The core instance controller
	 */
	instance!: InstanceController
	/**
	 * The core interface client
	 */
	readonly io: UIHandler
	/**
	 * The logger
	 */
	#logger: Logger
	/**
	 * The core page controller
	 */
	page!: PageController
	/**
	 * The core page controller
	 */
	#preview!: GraphicsPreview
	/**
	 * The core service controller
	 */
	#services!: ServiceController
	/**
	 * The core device controller
	 */
	surfaces!: SurfaceController
	/**
	 * The core user config manager
	 */
	readonly userconfig: DataUserConfig

	/**
	 * The 'internal' module
	 */
	internalModule!: InternalController

	#importExport!: ImportExportController

	#metrics!: DataMetrics

	/**
	 * The 'data' controller
	 */
	readonly #data: DataController

	/**
	 * The 'ui' controller
	 */
	readonly ui: UIController

	/**
	 * Express Router for /int api endpoints
	 */
	readonly #internalApiRouter = express.Router()

	variables!: VariablesController

	readonly #appInfo: AppInfo

	/**
	 * Create a new application <code>Registry</code>
	 * @param configDir - the configuration path
	 * @param modulesDir - the path for storing modules
	 * @param machineId - the machine uuid
	 */
	constructor(configDir: string, modulesDir: string, machineId: string) {
		if (!configDir) throw new Error(`Missing configDir`)
		if (!machineId) throw new Error(`Missing machineId`)

		this.#logger = LogController.createLogger('Registry')

		this.#logger.info(`Build ${buildNumber}`)
		this.#logger.info(`configuration directory: ${configDir}`)

		this.#appInfo = {
			configDir: configDir,
			modulesDir: modulesDir,
			machineId: machineId,
			appVersion: pkgInfo.version!,
			appBuild: buildNumber,
			pkgInfo: pkgInfo,
		}

		this.#logger.debug('constructing core modules')

		this.ui = new UIController(this.#appInfo, this.#internalApiRouter)
		this.io = this.ui.io
		LogController.init(this.#appInfo, this.ui.io)

		this.db = new DataDatabase(this.#appInfo.configDir)
		this.#data = new DataController(this.#appInfo, this.db)
		this.userconfig = this.#data.userconfig
	}

	/**
	 * Startup the application
	 * @param extraModulePath - extra directory to search for modules
	 * @param bindIp
	 * @param bindPort
	 */
	async ready(extraModulePath: string, bindIp: string, bindPort: number) {
		this.#logger.debug('launching core modules')

		const controlEvents = new EventEmitter<ControlCommonEvents>()

		this.page = new PageController(this)
		this.controls = new ControlsController(this, controlEvents)
		this.variables = new VariablesController(this.db, this.io)
		this.graphics = new GraphicsController(this.controls, this.page, this.userconfig, this.variables.values)
		this.#preview = new GraphicsPreview(this.graphics, this.io, this.page, this.controls)
		this.surfaces = new SurfaceController(
			this.db,
			{
				controls: this.controls,
				graphics: this.graphics,
				page: this.page,
				userconfig: this.userconfig,
				variables: this.variables,
			},
			this.io
		)

		const oscSender = new ServiceOscSender(this.userconfig)
		this.instance = new InstanceController(
			this.#appInfo,
			this.io,
			this.db,
			this.#data.cache,
			this.#internalApiRouter,
			this.controls,
			this.graphics,
			this.page,
			this.variables,
			oscSender
		)
		this.ui.express.connectionApiRouter = this.instance.connectionApiRouter

		this.internalModule = new InternalController(
			this.controls,
			this.page,
			this.instance,
			this.variables,
			this.surfaces,
			this.graphics,
			this.exit.bind(this)
		)
		this.#importExport = new ImportExportController(
			this.#appInfo,
			this.#internalApiRouter,
			this.io,
			this.controls,
			this.graphics,
			this.instance,
			this.internalModule,
			this.page,
			this.surfaces,
			this.userconfig,
			this.variables
		)

<<<<<<< HEAD
		this.internalModule.addFragments(
			new InternalActionRecorder(this.internalModule, this.controls.actionRecorder, this.page),
			new InternalInstance(this.internalModule, this.instance),
			new InternalTime(this.internalModule),
			new InternalControls(this.internalModule, this.graphics, this.controls, this.page),
			new InternalCustomVariables(this.internalModule, this.variables),
			new InternalPage(this.internalModule, this.page),
			new InternalSurface(this.internalModule, this.surfaces, this.controls, this.page),
			new InternalSystem(this.internalModule, this),
			new InternalTriggers(this.internalModule, this.controls),
			new InternalVariables(this.internalModule, this.controls, this.page)
=======
		const serviceApi = new ServiceApi(
			this.#appInfo,
			this.page,
			this.controls,
			this.surfaces,
			this.variables,
			this.graphics
>>>>>>> 03e6940a
		)

		this.#metrics = new DataMetrics(this.#appInfo, this.surfaces, this.instance)
		this.#services = new ServiceController(
			serviceApi,
			this.userconfig,
			oscSender,
			controlEvents,
			this.surfaces,
			this.page,
			this.instance,
			this.io,
			this.ui.express
		)
		this.#cloud = new CloudController(
			this.#appInfo,
			this.db,
			this.#data.cache,
			this.controls,
			this.graphics,
			this.io,
			this.page
		)

		this.userconfig.on('keyChanged', (key, value, checkControlsInBounds) => {
			this.io.emitToAll('set_userconfig_key', key, value)
			setImmediate(() => {
				// give the change a chance to be pushed to the ui first
				this.graphics.updateUserConfig(key, value)
				this.#services.updateUserConfig(key, value)
				this.surfaces.updateUserConfig(key, value)
			})

			if (checkControlsInBounds) {
				const controlsToRemove = this.page.findAllOutOfBoundsControls()

				for (const controlId of controlsToRemove) {
					this.controls.deleteControl(controlId)
				}

				this.graphics.discardAllOutOfBoundsControls()
			}
		})

		this.ui.io.on('clientConnect', (client) => {
			LogController.clientConnect(client)
			this.ui.clientConnect(client)
			this.#data.clientConnect(client)
			this.page.clientConnect(client)
			this.controls.clientConnect(client)
			this.#preview.clientConnect(client)
			this.surfaces.clientConnect(client)
			this.instance.clientConnect(client)
			this.#cloud.clientConnect(client)
			this.#services.clientConnect(client)
			this.#importExport.clientConnect(client)
		})

		this.variables.values.on('variables_changed', (all_changed_variables_set) => {
			this.internalModule.onVariablesChanged(all_changed_variables_set, null)
			this.controls.onVariablesChanged(all_changed_variables_set, null)
			this.instance.moduleHost.onVariablesChanged(all_changed_variables_set)
			this.#preview.onVariablesChanged(all_changed_variables_set, null)
			this.surfaces.onVariablesChanged(all_changed_variables_set)
		})
		this.variables.values.on('local_variables_changed', (all_changed_variables_set, fromControlId) => {
			this.internalModule.onVariablesChanged(all_changed_variables_set, fromControlId)
			this.controls.onVariablesChanged(all_changed_variables_set, fromControlId)
			this.#preview.onVariablesChanged(all_changed_variables_set, fromControlId)
		})

		this.page.on('controlIdsMoved', (controlIds) => {
			this.#preview.onControlIdsLocationChanged(controlIds)
		})

		this.graphics.on('button_drawn', (location, render) => {
			this.#services.onButtonDrawn(location, render)
		})

		// old 'modules_loaded' events
		this.#metrics.startCycle()
		this.ui.update.startCycle()

		this.controls.init()
		this.controls.verifyConnectionIds()
		this.variables.custom.init()
		this.internalModule.firstUpdate()
		this.graphics.regenerateAll(false)

		// We are ready to start the instances/connections
		await this.instance.initInstances(extraModulePath)

		// Instances are loaded, start up http
		this.rebindHttp(bindIp, bindPort)

		// Startup has completed, run triggers
		this.controls.triggers.emit('startup')

		if (process.env.COMPANION_IPC_PARENT) {
			process.on('message', (msg: any): void => {
				try {
					if (msg.messageType === 'http-rebind') {
						this.rebindHttp(msg.ip, msg.port)
					} else if (msg.messageType === 'exit') {
						this.exit(false, false)
					} else if (msg.messageType === 'scan-usb') {
						this.surfaces.triggerRefreshDevices().catch(() => {
							showErrorMessage('USB Scan Error', 'Failed to scan for USB devices.')
						})
					} else if (msg.messageType === 'power-status') {
						this.instance.powerStatusChange(msg.status)
					} else if (msg.messageType === 'lock-screen') {
						this.controls.triggers.emit('locked', !!msg.status)
					}
				} catch (e) {
					this.#logger.debug(`Failed to handle IPC message: ${e}`)
				}
			})
		}

		if (process.env.COMPANION_IPC_PARENT || process.env.COMPANION_DEV_MODULES) {
			process.on('message', (msg: any): void => {
				try {
					if (msg.messageType === 'reload-extra-module') {
						this.instance.modules.reloadExtraModule(msg.fullpath).catch((e) => {
							this.#logger.warn(`Failed to reload module: ${e}`)
						})
					}
				} catch (e) {
					this.#logger.debug(`Failed to handle IPC message: ${e}`)
				}
			})
		}
	}

	/**
	 * Request application exit
	 */
	exit(fromInternal: boolean, restart: boolean) {
		Promise.resolve().then(async () => {
			this.#logger.info('somewhere, the system wants to exit. kthxbai')

			// Save the db to disk
			this.db.close()
			this.#data.cache.close()

			try {
				this.surfaces.quit()
			} catch (e) {
				//do nothing
			}

			try {
				await this.instance.destroyAllInstances()
			} catch (e) {
				//do nothing
			}

			if (fromInternal) {
				// Inform the parent that we are shutting down
				sendOverIpc({
					messageType: 'exit',
					restart,
				})
			}

			setImmediate(function () {
				process.exit(restart ? 1 : 0)
			})
		})
	}

	/**
	 * Rebind the http server to an ip and port (https will update to the same ip if running)
	 */
	rebindHttp(bindIp: string, bindPort: number): void {
		// ensure the port looks reasonable
		if (bindPort < 1024 || bindPort > 65535) {
			bindPort = 8000
		}

		this.ui.server.rebindHttp(bindIp, bindPort)
		this.userconfig.updateBindIp(bindIp)
		this.#services.https.updateBindIp(bindIp)
		this.internalModule.updateBindIp(bindIp)
	}
}

export interface AppInfo {
	/** The current config directory */
	configDir: string
	/** The base directory for storing installed modules */
	modulesDir: string
	machineId: string
	appVersion: string
	appBuild: string
	pkgInfo: PackageJson
}<|MERGE_RESOLUTION|>--- conflicted
+++ resolved
@@ -250,19 +250,6 @@
 			this.variables
 		)
 
-<<<<<<< HEAD
-		this.internalModule.addFragments(
-			new InternalActionRecorder(this.internalModule, this.controls.actionRecorder, this.page),
-			new InternalInstance(this.internalModule, this.instance),
-			new InternalTime(this.internalModule),
-			new InternalControls(this.internalModule, this.graphics, this.controls, this.page),
-			new InternalCustomVariables(this.internalModule, this.variables),
-			new InternalPage(this.internalModule, this.page),
-			new InternalSurface(this.internalModule, this.surfaces, this.controls, this.page),
-			new InternalSystem(this.internalModule, this),
-			new InternalTriggers(this.internalModule, this.controls),
-			new InternalVariables(this.internalModule, this.controls, this.page)
-=======
 		const serviceApi = new ServiceApi(
 			this.#appInfo,
 			this.page,
@@ -270,7 +257,6 @@
 			this.surfaces,
 			this.variables,
 			this.graphics
->>>>>>> 03e6940a
 		)
 
 		this.#metrics = new DataMetrics(this.#appInfo, this.surfaces, this.instance)
