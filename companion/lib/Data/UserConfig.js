import selfsigned from 'selfsigned'
import { cloneDeep } from 'lodash-es'
import CoreBase from '../Core/Base.js'

/**
 * The class that manages the applications's user configurable settings
 *
 * @extends CoreBase
 * @author Håkon Nessjøen <haakon@bitfocus.io>
 * @author Keith Rocheck <keith.rocheck@gmail.com>
 * @author William Viker <william@bitfocus.io>
 * @author Julian Waller <me@julusian.co.uk>
 * @since 1.1.0
 * @copyright 2022 Bitfocus AS
 * @license
 * This program is free software.
 * You should have received a copy of the MIT licence as well as the Bitfocus
 * Individual Contributor License Agreement for Companion along with
 * this program.
 *
 * You can be released from the requirements of the license by purchasing
 * a commercial license. Buying such a license is mandatory as soon as you
 * develop commercial activities involving the Companion software without
 * disclosing the source code of your own applications.
 */
class DataUserConfig extends CoreBase {
	/**
	 * The defaults for the user config fields
	 * @type {import('@companion-app/shared/Model/UserConfigModel.js').UserConfigModel}
	 * @access public
	 * @static
	 */
	static Defaults = {
		setup_wizard: 0,

		page_direction_flipped: false,
		page_plusminus: false,
		remove_topbar: false,

		xkeys_enable: true,
		xkeys_legacy_layout: false,
		elgato_plugin_enable: false, // Also disables local streamdeck
		usb_hotplug: true,
		loupedeck_enable: false,
		contour_shuttle_enable: false,
		vec_footpedal_enable: false,
<<<<<<< HEAD
		mystrix_enable: false,
=======
		blackmagic_controller_enable: false,
>>>>>>> 839e11df

		pin_enable: false,
		link_lockouts: false,
		pin: '',
		pin_timeout: 0,

		http_api_enabled: true,
		http_legacy_api_enabled: false,

		tcp_enabled: false,
		tcp_listen_port: 16759,
		tcp_legacy_api_enabled: false,

		udp_enabled: false,
		udp_listen_port: 16759,
		udp_legacy_api_enabled: false,

		osc_enabled: false,
		osc_listen_port: 12321,
		osc_legacy_api_enabled: false,

		rosstalk_enabled: false,

		emberplus_enabled: false,

		videohub_panel_enabled: false,

		artnet_enabled: false,
		artnet_universe: 1,
		artnet_channel: 1,

		https_enabled: false,
		https_port: 8443,
		https_cert_type: 'self',
		https_self_cn: '',
		https_self_expiry: 365,
		https_self_cert: '',
		https_self_cert_created: '',
		https_self_cert_cn: '',
		https_self_cert_expiry: '',
		https_self_cert_private: '',
		https_self_cert_public: '',
		https_ext_private_key: '',
		https_ext_certificate: '',
		https_ext_chain: '',

		admin_lockout: false,
		admin_timeout: 5,
		admin_password: '',

		gridSize: {
			minColumn: 0,
			maxColumn: 7,
			minRow: 0,
			maxRow: 3,
		},
		gridSizeInlineGrow: false, // TODO: temporary until the styling of growing is better

		installName: '',

		discoveryEnabled: true,
	}
	/**
	 * The user configuration settings
	 * @type {import('@companion-app/shared/Model/UserConfigModel.js').UserConfigModel}
	 * @access protected
	 */
	data

	/**
	 * @param {import('../Registry.js').default} registry - the application core
	 */
	constructor(registry) {
		super(registry, 'Data/UserConfig')

		this.registry.on('http_rebind', (bind_ip) => {
			if (this.data !== undefined && DataUserConfig.Defaults.https_self_cn == this.data.https_self_cn) {
				this.setKey('https_self_cn', bind_ip)
			}
			DataUserConfig.Defaults.https_self_cn = bind_ip
		})

		this.data = this.db.getKey('userconfig', cloneDeep(DataUserConfig.Defaults))

		this.#populateMissingForExistingDb()

		let save = false
		// copy default values. this will set newly added defaults too
		for (let k in DataUserConfig.Defaults) {
			// @ts-ignore
			if (this.data[k] === undefined) {
				// @ts-ignore
				this.data[k] = DataUserConfig.Defaults[k]
				save = true
			}
		}

		// make sure the db has an updated copy
		if (save) {
			this.db.setKey('userconfig', this.data)
		}
	}

	/**
	 * Setup a new socket client's events
	 * @param {import('../UI/Handler.js').ClientSocket} client - the client socket
	 * @access public
	 */
	clientConnect(client) {
		client.on('set_userconfig_key', this.setKey.bind(this))
		client.on('set_userconfig_keys', this.setKeys.bind(this))
		client.on('reset_userconfig_key', this.resetKey.bind(this))
		client.onPromise('userconfig:get-all', () => {
			return this.data
		})

		client.on('ssl_certificate_create', this.createSslCertificate.bind(this))
		client.on('ssl_certificate_delete', this.deleteSslCertificate.bind(this))
		client.on('ssl_certificate_renew', this.renewSslCertificate.bind(this))
	}

	/**
	 * For an existing DB we need to check if some new settings are present
	 * @access protected
	 */
	#populateMissingForExistingDb() {
		if (!this.db.getIsFirstRun()) {
			// This is an existing db, so setup the ports to match how it used to be
			/** @type {Partial<import('@companion-app/shared/Model/UserConfigModel.js').UserConfigModel>} */
			const legacy_config = {
				tcp_enabled: true,
				tcp_listen_port: 51234,

				udp_enabled: true,
				udp_listen_port: 51235,

				osc_enabled: true,
				osc_listen_port: 12321,

				emberplus_enabled: true,

				xkeys_enable: false,

				discoveryEnabled: true,
			}

			// check if these fields have already been defined
			let has_been_defined = false
			for (const k in legacy_config) {
				// @ts-ignore
				if (this.data[k] !== undefined) {
					has_been_defined = true
					break
				}
			}

			// copy across the legacy values
			if (!has_been_defined) {
				this.logger.info('Running one-time userconfig v2 upgrade')
				for (let k in legacy_config) {
					// @ts-ignore
					if (this.data[k] === undefined) {
						// @ts-ignore
						this.data[k] = legacy_config[k]
					}
				}
			}

			// Preserve old behaviour
			if (this.data['usb_hotplug'] === undefined) {
				this.data['usb_hotplug'] = false
			}

			// Enable the legacy OSC api if OSC is enabled
			if (this.data.osc_enabled && this.data.osc_legacy_api_enabled === undefined) {
				this.data.osc_legacy_api_enabled = true
			}

			// Enable the legacy TCP api if TCP is enabled
			if (this.data.tcp_enabled && this.data.tcp_legacy_api_enabled === undefined) {
				this.data.tcp_legacy_api_enabled = true
			}

			// Enable the legacy UDP api if UDP is enabled
			if (this.data.udp_enabled && this.data.udp_legacy_api_enabled === undefined) {
				this.data.udp_legacy_api_enabled = true
			}

			// Enable the http api (both modern and legacy)
			if (this.data.http_api_enabled === undefined) {
				this.data.http_api_enabled = true
				this.data.http_legacy_api_enabled = true
			}
		}
	}

	/**
	 * Generate a self-signed SSL certificate
	 * @access protected
	 */
	createSslCertificate() {
		try {
			/** @type {import('node-forge').pki.CertificateField[]} */
			const attrs = [{ name: 'commonName', value: String(this.data.https_self_cn) }]
			const pems = selfsigned.generate(attrs, {
				days: Number(this.data.https_self_expiry) || undefined,
				algorithm: 'sha256',
				keySize: 2048,
			})
			if (pems.private && pems.public && pems.cert) {
				const cert = {
					https_self_cert_public: pems.public,
					https_self_cert_private: pems.private,
					https_self_cert: pems.cert,
					https_self_cert_cn: this.data.https_self_cn,
					https_self_cert_created: new Date().toLocaleString(),
					https_self_cert_expiry: `${Number(this.data.https_self_expiry)} days`,
				}

				this.setKeys(cert)
			} else {
				this.logger.error(`Couldn't generate certificate: not all pems returned`)
			}
		} catch (e) {
			this.logger.error(`Couldn't generate certificate`, e)
		}
	}

	/**
	 * Delete a stored self-signed SSL certificate
	 * @access protected
	 */
	deleteSslCertificate() {
		this.setKeys({
			https_self_cert: '',
			https_self_cert_created: '',
			https_self_cert_cn: '',
			https_self_cert_expiry: '',
			https_self_cert_private: '',
			https_self_cert_public: '',
		})
	}

	/**
	 * Get a specific use config setting
	 * @param {string} key
	 * @param {boolean} [clone = false] - <code>true</code> if a clone is needed instead of a link
	 * @returns {any} the config value
	 * @access public
	 */
	getKey(key, clone = false) {
		// @ts-ignore
		let out = this.data[key]

		if (clone === true) {
			out = cloneDeep(out)
		}

		return out
	}

	/**
	 * Try to renew a stored self-signed SSL certificate
	 * @access protected
	 */
	renewSslCertificate() {
		try {
			/** @type {import('node-forge').pki.CertificateField[]} */
			const attrs = [{ name: 'commonName', value: String(this.data.https_self_cert_cn) }]
			const pems = selfsigned.generate(attrs, {
				days: Number(this.data.https_self_expiry) || undefined,
				algorithm: 'sha256',
				keySize: 2048,
				// keyPair: {
				// 	publicKey: String(this.data.https_self_cert_public),
				// 	privateKey: String(this.data.https_self_cert_private),
				// },
			})
			if (pems.private && pems.public && pems.cert) {
				const cert = {
					https_self_cert: pems.cert,
					https_self_cert_created: new Date().toLocaleString(),
					https_self_cert_expiry: `${Number(this.data.https_self_expiry)} days`,
				}

				this.setKeys(cert)
			} else {
				this.logger.error(`Couldn't renew certificate: not all pems returned`)
			}
		} catch (e) {
			this.logger.error(`Couldn't renew certificate`, e)
		}
	}

	/**
	 * Reset the user config to the default
	 * @access public
	 */
	reset() {
		this.setKeys(DataUserConfig.Defaults)
	}

	/**
	 * Reset a user config to its default
	 * @param {string} key - the key to reset
	 * @access public
	 */
	resetKey(key) {
		// @ts-ignore
		this.setKey(key, DataUserConfig.Defaults[key])
	}

	/**
	 * Save/update a key/value pair to the user config
	 * @param {keyof import('@companion-app/shared/Model/UserConfigModel.js').UserConfigModel} key - the key to save under
	 * @param {any} value - the object to save
	 * @param {boolean} [save = true] - <code>false</code> if a DB save is not necessary
	 * @access public
	 */
	setKey(key, value, save = true) {
		if (!key) throw new Error('Missing key')

		let checkControlsInBounds = false
		if (key === 'gridSize') {
			// value = { ...value }

			// value = Math.min(0, Number(value))
			// if (isNaN(value)) return
			checkControlsInBounds = true
		}

		// @ts-ignore
		this.data[key] = value
		if (save) {
			this.db.setKey('userconfig', this.data)
		}

		this.logger.info(`set '${key}' to: ${JSON.stringify(value)}`)
		this.io.emit('set_userconfig_key', key, value)
		setImmediate(() => {
			// give the change a chance to be pushed to the ui first
			this.graphics.updateUserConfig(key, value)
			this.services.updateUserConfig(key, value)
			this.surfaces.updateUserConfig(key, value)
		})

		if (checkControlsInBounds) {
			const controlsToRemove = this.page.findAllOutOfBoundsControls()

			for (const controlId of controlsToRemove) {
				this.controls.deleteControl(controlId)
			}

			this.graphics.discardAllOutOfBoundsControls()
		}
	}

	/**
	 * Save/update multiple key/value pairs to the user config
	 * @param {Record<string, any>} objects - the key/value pairs
	 * @access public
	 */
	setKeys(objects) {
		if (objects !== undefined) {
			for (let key in objects) {
				// @ts-ignore
				this.setKey(key, objects[key], false)
			}

			this.db.setKey('userconfig', this.data)
		}
	}
}

export default DataUserConfig<|MERGE_RESOLUTION|>--- conflicted
+++ resolved
@@ -44,11 +44,8 @@
 		loupedeck_enable: false,
 		contour_shuttle_enable: false,
 		vec_footpedal_enable: false,
-<<<<<<< HEAD
+		blackmagic_controller_enable: false,
 		mystrix_enable: false,
-=======
-		blackmagic_controller_enable: false,
->>>>>>> 839e11df
 
 		pin_enable: false,
 		link_lockouts: false,
