--- conflicted
+++ resolved
@@ -12,13 +12,8 @@
 import LogController from '../Log/Controller.js'
 import EventEmitter from 'events'
 import { VARIABLE_UNKNOWN_VALUE, VariableValueData, VariablesCache } from './Util.js'
-<<<<<<< HEAD
-import { VariablesAndExpressionParser } from './VariablesAndExpressionParser.js'
-=======
->>>>>>> 9f10b2d7
 import type { ControlLocation } from '@companion-app/shared/Model/Common.js'
 import type { CompanionVariableValue, CompanionVariableValues } from '@companion-module/base'
-import type { ControlEntityInstance } from '../Controls/Entities/EntityInstance.js'
 import { router, publicProcedure } from '../UI/TRPC.js'
 import z from 'zod'
 import type { ControlEntityInstance } from '../Controls/Entities/EntityInstance.js'
@@ -170,21 +165,12 @@
 			'$(this:page_name)',
 			location ? `$(internal:page_number_${location.pageNumber}_name)` : VARIABLE_UNKNOWN_VALUE
 		)
-<<<<<<< HEAD
 		values.set(
 			'$(this:pushed)',
 			location
 				? `$(internal:b_pushed_${location.pageNumber}_${location.row}_${location.column})`
 				: VARIABLE_UNKNOWN_VALUE
 		)
-=======
-		// values.set(
-		// 	'$(this:pushed)',
-		// 	location
-		// 		? `$(internal:b_pushed_${location.pageNumber}_${location.row}_${location.column})`
-		// 		: VARIABLE_UNKNOWN_VALUE
-		// )
->>>>>>> 9f10b2d7
 		values.set(
 			'$(this:step)',
 			location ? `$(internal:b_step_${location.pageNumber}_${location.row}_${location.column})` : VARIABLE_UNKNOWN_VALUE
@@ -196,7 +182,6 @@
 				: VARIABLE_UNKNOWN_VALUE
 		)
 
-<<<<<<< HEAD
 		values.set(
 			'$(this:actions_running)',
 			location
@@ -209,20 +194,6 @@
 				? `$(internal:b_status_${location.pageNumber}_${location.row}_${location.column})`
 				: VARIABLE_UNKNOWN_VALUE
 		)
-=======
-		// values.set(
-		// 	'$(this:actions_running)',
-		// 	location
-		// 		? `$(internal:b_actions_running_${location.pageNumber}_${location.row}_${location.column})`
-		// 		: VARIABLE_UNKNOWN_VALUE
-		// )
-		// values.set(
-		// 	'$(this:button_status)',
-		// 	location
-		// 		? `$(internal:b_status_${location.pageNumber}_${location.row}_${location.column})`
-		// 		: VARIABLE_UNKNOWN_VALUE
-		// )
->>>>>>> 9f10b2d7
 	}
 }
 
