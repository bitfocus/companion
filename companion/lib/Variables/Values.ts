--- conflicted
+++ resolved
@@ -18,14 +18,9 @@
 import type { ClientSocket } from '../UI/Handler.js'
 import type { ControlEntityInstance } from '../Controls/Entities/EntityInstance.js'
 
-<<<<<<< HEAD
-interface VariablesValuesEvents {
-	variables_changed: [changed: Set<string>]
-	local_variables_changed: [changed: Set<string>, fromControlId: string]
-=======
 export interface VariablesValuesEvents {
 	variables_changed: [changed: Set<string>, connection_labels: Set<string>]
->>>>>>> 704562eb
+	local_variables_changed: [changed: Set<string>, fromControlId: string]
 }
 
 export class VariablesValues extends EventEmitter<VariablesValuesEvents> {
@@ -46,44 +41,12 @@
 		return this.getVariableValue('custom', name)
 	}
 
-<<<<<<< HEAD
-	createVariablesAndExpressionParser(
-=======
 	getVariableDefinitions(label: string): string[] | undefined {
 		if (this.#variableValues[label] == undefined) return undefined
 		return Object.keys(this.#variableValues[label])
 	}
 
-	/**
-	 * Parse the variables in a string
-	 * @param str - String to parse variables in
-	 * @param controlLocation - Location of the control
-	 * @param injectedVariableValues - Inject some variable values
-	 * @returns with variables replaced with values
-	 */
-	parseVariables(
-		str: string,
-		controlLocation: ControlLocation | null | undefined,
-		injectedVariableValues?: VariablesCache
-	): ParseVariablesResult {
-		const injectedVariableValuesComplete = {
-			...this.#getInjectedVariablesForLocation(controlLocation),
-			...injectedVariableValues,
-		}
-		return parseVariablesInString(str, this.#variableValues, injectedVariableValuesComplete)
-	}
-
-	/**
-	 * Parse and execute an expression in a string
-	 * @param str - String containing the expression to parse
-	 * @param controlLocation - Location of the control
-	 * @param requiredType - Fail if the result is not of specified type
-	 * @param injectedVariableValues - Inject some variable values
-	 * @returns result of the expression
-	 */
-	executeExpression(
-		str: string,
->>>>>>> 704562eb
+	createVariablesAndExpressionParser(
 		controlLocation: ControlLocation | null | undefined,
 		localValues: ControlEntityInstance[] | null,
 		overrideVariableValues: CompanionVariableValues | null
