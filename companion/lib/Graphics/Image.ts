--- conflicted
+++ resolved
@@ -94,274 +94,9 @@
 		this.#context2d.drawImage(image, sx, sy, sw, sh, dx, dy, dw, dh)
 	}
 
-<<<<<<< HEAD
 	protected async loadBase64Image(base64Image: string): Promise<CanvasImage> {
 		const png64 = base64Image.startsWith('data:image/png;base64,') ? base64Image.slice(22) : base64Image
 		return loadImage(Buffer.from(png64, 'base64'))
-=======
-	/**
-	 * Draws aligned text in an boxed area.
-	 * Internals of 'drawAlignedText' after resolving the fontsize
-	 */
-	#drawAlignedTextCharsAtSize(
-		x: number,
-		y: number,
-		w: number,
-		h: number,
-		displayTextChars: string[],
-		color: string,
-		fontheight: number,
-		halign: HorizontalAlignment,
-		valign: VerticalAlignment,
-		dummy: boolean
-	): boolean {
-		// breakup text in pieces
-		let lines: { textChars: string[]; ascent: number; descent: number }[] = []
-		let breakPos: number | null = null
-
-		//if (fontsize < 9) fontfamily = '7x5'
-		const fontLineHeight = Math.floor(fontheight * 1.1) // this lineheight is not the real lineheight needed for the font, but it is calculated to match the existing font size / lineheight ratio of the bitmap fonts
-		this.context2d.font = `${fontheight}px/${fontLineHeight}px ${DEFAULT_FONTS}`
-		// this.context2d.textWrap = false
-
-		// Measure the line height with a consistent string, to avoid issues with emoji being too tall
-		const lineHeightSample = this.context2d.measureText('A')
-		const measuredLineHeight = lineHeightSample.fontBoundingBoxAscent + lineHeightSample.fontBoundingBoxDescent
-
-		const findLastChar = (textChars: string[]): { ascent: number; descent: number; maxCodepoints: number } => {
-			// skia-canvas built-in line break algorithm is poor
-			let length = textChars.length
-			//console.log('\nstart linecheck for', text, 'in width', w, 'chars', length)
-
-			// let's check how far we off
-			let measure = this.context2d.measureText(textChars.join(''))
-			let diff = w - measure.width
-
-			// if all fits we are done
-			if (diff >= 0) {
-				return {
-					ascent: measure.fontBoundingBoxAscent,
-					descent: measure.fontBoundingBoxDescent,
-					maxCodepoints: length,
-				}
-			}
-
-			// ok, we are not done. let's start with an assumption of how big one char is in average
-			let nWidth = (w - diff) / length
-			// how many chars fit probably in one line
-			let chars = Math.round(w / nWidth)
-
-			diff = w - this.context2d.measureText(textChars.slice(0, chars).join('')).width // check our guessed length
-
-			if (Math.abs(diff) > nWidth) {
-				// we seem to be off by more than one char
-				// what is the needed difference in chars
-				let chardiff = Math.round(diff / nWidth)
-				let lastCheckedChars = 0
-
-				while (Math.abs(chars - lastCheckedChars) > 1) {
-					chars += chardiff // apply assumed difference
-					diff = w - this.context2d.measureText(textChars.slice(0, chars).join('')).width
-					lastCheckedChars = chars
-					//console.log('while checking', substring(text, 0, chars), chars, 'diff', diff, 'nWidth', nWidth, 'chardiff', chardiff)
-					chardiff = Math.round(diff / nWidth)
-				}
-			}
-			// we found possible closest match, check if the assumed nWidth was not too big
-			//console.log('possible match', substring(text, 0, chars), 'diff', diff, 'nWidth', nWidth, 'chardiff', Math.round(diff / nWidth))
-			for (let i = 0; i <= length; i += 1) {
-				if (diff == 0 || (diff < 0 && chars == 1)) {
-					// perfect match or one char is too wide meaning we can't try less
-					//console.log('line algo says perfect match with '+chars+' chars', substring(text, 0, chars));
-					return {
-						ascent: measure.fontBoundingBoxAscent,
-						descent: measure.fontBoundingBoxDescent,
-						maxCodepoints: chars,
-					}
-				} else if (diff > 0 && w - this.context2d.measureText(textChars.slice(0, chars + 1).join('')).width < 0) {
-					// we are smaller and next char is too big
-					//console.log('line algo says '+chars+' chars are smaller', substring(text, 0, chars), this.context2d.measureText(substring(text, 0, chars)).width);
-					return {
-						ascent: measure.fontBoundingBoxAscent,
-						descent: measure.fontBoundingBoxDescent,
-						maxCodepoints: chars,
-					}
-				} else if (diff < 0 && w - this.context2d.measureText(textChars.slice(0, chars - 1).join('')).width > 0) {
-					// we are bigger and one less char fits
-					//console.log('line algo says '+chars+' chars are bigger', substring(text, 0, chars-1), this.context2d.measureText(substring(text, 0, chars-1)).width);
-					return {
-						ascent: measure.fontBoundingBoxAscent,
-						descent: measure.fontBoundingBoxDescent,
-						maxCodepoints: chars - 1,
-					}
-				} else {
-					// our assumed nWidth was too big, let's approach now char by char
-					if (diff > 0) {
-						//console.log('nope, make it one longer')
-						chars += 1
-					} else {
-						//console.log('nope, make it one shorter')
-						chars -= 1
-					}
-					diff = w - this.context2d.measureText(textChars.slice(0, chars).join('')).width
-				}
-			}
-
-			//console.log('line algo failed', chars);
-			return {
-				ascent: measure.fontBoundingBoxAscent,
-				descent: measure.fontBoundingBoxDescent,
-				maxCodepoints: length,
-			}
-		}
-
-		// const textArr = [...displayText]
-		let lastDrawnCharCount = 0
-		while (lastDrawnCharCount < displayTextChars.length) {
-			if (lines.length * measuredLineHeight >= h) {
-				// Stop chunking once we have filled the full button height
-				break
-			}
-
-			// get rid of one space at line start, but keep more spaces
-			if (displayTextChars[lastDrawnCharCount] == ' ') {
-				lastDrawnCharCount += 1
-			}
-
-			// check if remaining text fits in line
-			const maxCharsPerLine = w // Limit how many characters we attempt to draw per line
-			let { maxCodepoints, ascent, descent } = findLastChar(
-				displayTextChars.slice(lastDrawnCharCount, lastDrawnCharCount + maxCharsPerLine)
-			)
-
-			//console.log(`check text "${textArr.slice(lastDrawnByte).join('')}" arr=${textArr} length=${textArr.length - lastDrawnByte} max=${maxCodepoints}`)
-			if (maxCodepoints >= displayTextChars.length - lastDrawnCharCount) {
-				let buf: string[] = []
-				for (let i = lastDrawnCharCount; i < displayTextChars.length; i += 1) {
-					if (displayTextChars[i].codePointAt(0) === 10) {
-						lines.push({ textChars: buf, ascent, descent })
-						buf = []
-					} else {
-						buf.push(displayTextChars[i])
-					}
-				}
-				lines.push({ textChars: buf, ascent, descent })
-				lastDrawnCharCount = displayTextChars.length
-			} else {
-				let line = displayTextChars.slice(lastDrawnCharCount, lastDrawnCharCount + maxCodepoints)
-				if (line.length === 0) {
-					// line is somehow empty, try skipping a character
-					lastDrawnCharCount += 1
-					continue
-				}
-
-				//lets look for a newline
-				const newlinePos = line.indexOf(String.fromCharCode(10))
-				if (newlinePos >= 0) {
-					lines.push({
-						textChars: line.slice(0, newlinePos),
-						ascent,
-						descent,
-					})
-					lastDrawnCharCount += newlinePos + 1
-					continue
-				}
-
-				// lets look for a good break point
-				breakPos = line.length - 1 // breakPos is the 0-indexed position of the char where a break can be done
-				for (let i = line.length - 1; i > 0; i -= 1) {
-					if (
-						line[i] === ' ' || // space
-						line[i] === '-' || // -
-						line[i] === '_' || // _
-						line[i] === ':' || // :
-						line[i] === '~' // ~
-					) {
-						breakPos = i
-						break
-					}
-				}
-
-				// get rid of a breaking space at end
-				const lineText = line.slice(0, breakPos + (line[breakPos] === ' ' ? 0 : 1))
-				lines.push({
-					textChars: lineText,
-					ascent,
-					descent,
-				})
-
-				lastDrawnCharCount += breakPos + 1
-			}
-		}
-		//console.log('we got the break', text, lines.map(line => byteToString(line.text)))
-
-		// now that we know the number of lines, we can check if the text fits vertically
-		// the following function would be the real calculation if we would not force lineheight to 1.1x   let totalHeight = lines[0].ascent + lines[lines.length - 1].descent + (lines.length > 0 ? (lines.length - 1 ) * lineheight : 0 )
-		if (lines.length < 1) return false
-		// lineheight = lines[0].ascent + lines[0].descent
-		if (dummy) {
-			return lines.length * measuredLineHeight <= h
-		}
-
-		if (lines.length * measuredLineHeight >= h) {
-			// If the text is too tall, we need to drop the last line
-			lines.splice(lines.length - 1, 1)
-		}
-
-		// since we are forcing the lineheight to 1.1, we have to calculate a new, smaller ascent and descent
-		let correctedAscent = Math.round(fontheight * 1.02)
-		// let correctedDescent = lineheight - correctedAscent
-		correctedAscent = Math.round(lines[0].ascent)
-		// correctedDescent = lineheight - correctedAscent
-
-		let xAnchor = x
-		switch (halign) {
-			case 'left':
-				this.context2d.textAlign = 'left'
-				xAnchor = x
-				break
-			case 'center':
-				this.context2d.textAlign = 'center'
-				xAnchor = (x + w) / 2
-				break
-			case 'right':
-				this.context2d.textAlign = 'right'
-				xAnchor = x + w
-				break
-		}
-
-		const linesTotalHeight = lines.length * measuredLineHeight
-		let yAnchor = 0
-		switch (valign) {
-			case 'top':
-				yAnchor = correctedAscent
-				break
-			case 'center':
-				yAnchor = Math.round((h - linesTotalHeight) / 2 + correctedAscent)
-				break
-			case 'bottom':
-				yAnchor = h - linesTotalHeight + correctedAscent
-				break
-		}
-		yAnchor += y
-
-		this.context2d.fillStyle = color
-
-		for (const line of lines) {
-			const text = line.textChars.join('')
-			this.context2d.fillText(text, xAnchor, yAnchor)
-
-			//this.horizontalLine(yAnchor - fontsize, 'rgb(255,0,255)')
-			//this.horizontalLine(yAnchor + correctedDescent, 'rgb(0, 255, 0)')
-			//this.horizontalLine(yAnchor - correctedAscent, ''''rgb(0,0,255)')
-			//this.horizontalLine(yAnchor, 'rgb(255, 0, 0)')
-			//console.log('Fontsize', fontsize, 'Lineheight', lineheight, 'asc', correctedAscent, 'des', correctedDescent, 'a+d', correctedAscent+correctedDescent);
-
-			yAnchor += measuredLineHeight
-		}
-
-		return true
->>>>>>> cd049bd9
 	}
 
 	protected loadPixelBuffer(data: Uint8Array, width: number, height: number): CanvasImage | Canvas | null {
