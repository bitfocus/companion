/*
 * This file is part of the Companion project
 * Copyright (c) 2018 Bitfocus AS
 * Authors: William Viker <william@bitfocus.io>, Håkon Nessjøen <haakon@bitfocus.io>
 *
 * This program is free software.
 * You should have received a copy of the MIT licence as well as the Bitfocus
 * Individual Contributor License Agreement for companion along with
 * this program.
 */

import { Image } from './Image.js'
import { formatLocation } from '@companion-app/shared/ControlId.js'
import { ImageResult, ImageResultProcessedStyle } from './ImageResult.js'
import { DrawBounds, type GraphicsOptions, ParseAlignment, parseColor } from '@companion-app/shared/Graphics/Util.js'
import type { DrawStyleButtonModel, DrawStyleModel } from '@companion-app/shared/Model/StyleModel.js'
import type { ControlLocation } from '@companion-app/shared/Model/Common.js'
import { GraphicsLayeredButtonRenderer } from '@companion-app/shared/Graphics/LayeredRenderer.js'
import { ButtonDecorationRenderer } from '@companion-app/shared/Graphics/ButtonDecorationRenderer.js'
import { isPromise } from 'util/types'
import type { Complete } from '@companion-module/base/dist/util.js'
import { GraphicsLayeredProcessedStyleGenerator } from './LayeredProcessedStyleGenerator.js'
import { GraphicsLockingGenerator } from './Locking.js'
import { rotateResolution, transformButtonImage } from '../Resources/Util.js'
import { SurfaceRotation } from '@companion-app/shared/Model/Surfaces.js'
import type imageRs from '@julusian/image-rs'
import { Canvas, loadImage } from '@napi-rs/canvas'

const colorButtonYellow = 'rgb(255, 198, 0)'
const colorWhite = 'white'
const colorDarkGrey = 'rgba(15, 15, 15, 1)'

const emptySet: ReadonlySet<string> = new Set()

export class GraphicsRenderer {
	static TOPBAR_BOUNDS = new DrawBounds(0, 0, 72, ButtonDecorationRenderer.DEFAULT_HEIGHT)

	static #IMAGE_CACHE = new Map<string, Image[]>()

	private static calculateTransforms(resolution: { width: number; height: number }) {
		// Calculate some constants for drawing without reinventing the numbers
		const drawScale = Math.min(resolution.width, resolution.height) / 72
		const xOffset = (resolution.width - 72 * drawScale) / 2
		const yOffset = (resolution.height - 72 * drawScale) / 2
		const transformX = (x: number): number => xOffset + x * drawScale
		const transformY = (y: number): number => yOffset + y * drawScale

		return {
			drawScale,
			transformX,
			transformY,
		}
	}

	/**
	 * Get a cached Image instance.
	 * Note: This assumes that the image is modified sync
	 */
	static #getCachedImage<T>(width: number, height: number, oversampling: number, fcn: (image: Image) => T): T {
		const key = `${width}x${height}x${oversampling}`

		let pool = GraphicsRenderer.#IMAGE_CACHE.get(key)
		if (!pool) {
			pool = []
			GraphicsRenderer.#IMAGE_CACHE.set(key, pool)
		}

		const img = pool.pop() || Image.create(width, height, oversampling)
		img.clear()

		const res = fcn(img)
		if (isPromise(res)) {
			res
				.finally(() => {
					pool.push(img)
				})
				.catch(() => null)
			return res
		} else {
			pool.push(img)
			return res
		}
	}

	/**
	 * Draw the image for an empty button
	 */
	static drawBlank(
		resolution: { width: number; height: number },
		options: GraphicsOptions,
		location: ControlLocation
	): ImageResult {
		// let now = performance.now()
		// console.log('starting drawBlank ' + now, 'time elapsed since last start ' + (now - lastDraw))
		// lastDraw = now
		// console.time('drawBlankImage')

		return GraphicsRenderer.#getCachedImage(resolution.width, resolution.height, 2, (img) => {
			// console.timeEnd('drawBlankImage')
			GraphicsRenderer.#drawBlankImage(img, options, location)

			return new ImageResult(img.toDataURLSync(), { type: 'button' }, async (width, height, rotation, format) => {
				const dimensions = rotateResolution(width, height, rotation)
				return GraphicsRenderer.#getCachedImage(dimensions[0], dimensions[1], 4, async (img) => {
					GraphicsRenderer.#drawBlankImage(img, options, location)

					return this.#RotateAndConvertImage(img, width, height, rotation, format)
				})
			})
		})
	}

	static #drawBlankImage(img: Image, options: GraphicsOptions, location: ControlLocation) {
		// Calculate some constants for drawing without reinventing the numbers
		const { drawScale, transformX } = GraphicsRenderer.calculateTransforms(img)

		img.fillColor('black')

		if (!options.remove_topbar) {
			img.drawTextLine(transformX(2), 3 * drawScale, formatLocation(location), 'rgb(50, 50, 50)', 8 * drawScale)
			img.horizontalLine(13.5 * drawScale, { color: 'rgb(30, 30, 30)', width: 1 })
		}
	}

	/**
	 * Draw the image for a btuton
	 */
	static async drawButtonBareImageUnwrapped(
		options: GraphicsOptions,
		drawStyle: DrawStyleModel,
		location: ControlLocation | undefined,
		pagename: string | undefined,
		resolution: { width: number; height: number; oversampling: number },
		rotation: SurfaceRotation | null,
		format: imageRs.PixelFormat
	): Promise<Uint8Array> {
		// Force old 'button' style to be drawn at 72px, and scaled at the end
		const dimensions =
			drawStyle.style === 'button' ? [72, 72] : rotateResolution(resolution.width, resolution.height, rotation)

		const { buffer, width, height } = await GraphicsRenderer.#getCachedImage(
			dimensions[0],
			dimensions[1],
			resolution.oversampling,
			async (img) => {
				await GraphicsRenderer.#drawButtonImageInternal(img, options, drawStyle, location, pagename, {
					width: dimensions[0],
					height: dimensions[1],
				})

				return {
					buffer: img.buffer(),
					width: img.realwidth,
					height: img.realheight,
				}
			}
		)

		return transformButtonImage(buffer, width, height, rotation, resolution.width, resolution.height, format)
	}

	/**
	 * Draw the image for a btuton
	 */
	static async drawButtonImageUnwrapped(
		options: GraphicsOptions,
		drawStyle: DrawStyleModel,
		location: ControlLocation | undefined,
		pagename: string | undefined
	): Promise<{
		dataUrl: string
		processedStyle: ImageResultProcessedStyle
	}> {
		return GraphicsRenderer.#getCachedImage(72, 72, 4, async (img) => {
			const processedStyle = await GraphicsRenderer.#drawButtonImageInternal(
				img,
				options,
				drawStyle,
				location,
				pagename,
				{
					width: 72,
					height: 72,
				}
			)

			return {
				dataUrl: img.toDataURLSync(),
				processedStyle,
			}
		})
	}

	/**
	 * Draw the image for a btuton
	 */
	static async #drawButtonImageInternal(
		img: Image,
		options: GraphicsOptions,
		drawStyle: DrawStyleModel,
		location: ControlLocation | undefined,
		pagename: string | undefined,
		resolution: { width: number; height: number }
	): Promise<ImageResultProcessedStyle> {
		// console.log('starting drawButtonImage '+ performance.now())
		// console.time('drawButtonImage')

		let processedStyle: ImageResultProcessedStyle

		// Calculate some constants for drawing without reinventing the numbers
		const { drawScale, transformX, transformY } = GraphicsRenderer.calculateTransforms(resolution)

		// special button types
		if (drawStyle.style == 'pageup') {
			processedStyle = { type: 'pageup' }

			img.fillColor(colorDarkGrey)

			if (options.page_plusminus) {
				img.drawTextLine(
					transformX(31),
					transformY(20),
					options.page_direction_flipped ? '–' : '+',
					colorWhite,
					18 * drawScale
				)
			} else {
				img.drawPath(
					[
						[transformX(46), transformY(30)],
						[transformX(36), transformY(20)],
						[transformX(26), transformY(30)],
					],
					{ color: colorWhite, width: 2 }
				) // Arrow up path
			}

			img.drawTextLineAligned(transformX(36), transformY(39), 'UP', colorButtonYellow, 10 * drawScale, 'center', 'top')
		} else if (drawStyle.style == 'pagedown') {
			processedStyle = { type: 'pagedown' }

			img.fillColor(colorDarkGrey)

			if (options.page_plusminus) {
				img.drawTextLine(
					transformX(31),
					transformY(36),
					options.page_direction_flipped ? '+' : '–',
					colorWhite,
					18 * drawScale
				)
			} else {
				img.drawPath(
					[
						[transformX(46), transformY(40)],
						[transformX(36), transformY(50)],
						[transformX(26), transformY(40)],
					],
					{ color: colorWhite, width: 2 }
				) // Arrow down path
			}

			img.drawTextLineAligned(
				transformX(36),
				transformY(23),
				'DOWN',
				colorButtonYellow,
				10 * drawScale,
				'center',
				'top'
			)
		} else if (drawStyle.style == 'pagenum') {
			processedStyle = { type: 'pagenum' }

			img.fillColor(colorDarkGrey)

			if (location === undefined) {
				// Preview (no location)
				img.drawTextLineAligned(
					transformX(36),
					transformY(18),
					'PAGE',
					colorButtonYellow,
					10 * drawScale,
					'center',
					'top'
				)
				img.drawTextLineAligned(transformX(36), transformY(32), 'x', colorWhite, 18 * drawScale, 'center', 'top')
			} else if (!pagename || pagename.toLowerCase() == 'page') {
				img.drawTextLine(transformX(23), transformY(18), 'PAGE', colorButtonYellow, 10 * drawScale)
				img.drawTextLineAligned(
					transformX(36),
					transformY(32),
					'' + location.pageNumber,
					colorWhite,
					18 * drawScale,
					'center',
					'top'
				)
			} else {
				img.drawAlignedText(0, 0, img.width, img.height, pagename, colorWhite, 18 * drawScale, 'center', 'center')
			}
		} else if (drawStyle.style === 'button') {
			const textAlign = ParseAlignment(drawStyle.alignment)
			const pngAlign = ParseAlignment(drawStyle.pngalignment)

			processedStyle = {
				type: 'button',
				color: {
					color: drawStyle.bgcolor,
				},
				text: {
					text: drawStyle.text,
					color: drawStyle.color,
					size: Number(drawStyle.size) || 'auto',
					halign: textAlign[0],
					valign: textAlign[1],
				},
				png64: drawStyle.png64
					? {
							dataUrl: drawStyle.png64,
							halign: pngAlign[0],
							valign: pngAlign[1],
						}
					: undefined,
				state: {
					pushed: drawStyle.pushed,
					showTopBar: drawStyle.show_topbar ?? 'default',
					cloud: drawStyle.cloud || false,
				},
			} satisfies Complete<ImageResultProcessedStyle>

			await GraphicsRenderer.#drawButtonMain(img, options, drawStyle, location)
		} else if (drawStyle.style === 'button-layered') {
			processedStyle = GraphicsLayeredProcessedStyleGenerator.Generate(drawStyle)

			await GraphicsLayeredButtonRenderer.draw(img, options, drawStyle, location, emptySet, null, {
				x: 0,
				y: 0,
			})
		} else {
			processedStyle = {
				type: 'button', // Default to button style
			}
		}

		// console.timeEnd('drawButtonImage')

		return processedStyle
	}

	/**
	 * Draw the main button
	 */
	static async #drawButtonMain(
		img: Image,
		options: GraphicsOptions,
		drawStyle: DrawStyleButtonModel,
		location: ControlLocation | undefined
	): Promise<void> {
		let showTopbar = !!drawStyle.show_topbar
		if (drawStyle.show_topbar === 'default' || drawStyle.show_topbar === undefined) {
			showTopbar = !options.remove_topbar
		}

		const outerBounds = new DrawBounds(0, 0, 72, 72)

		// handle upgrade from pre alignment-support configuration
		if (drawStyle.alignment === undefined) {
			drawStyle.alignment = 'center:center'
		}
		if (drawStyle.pngalignment === undefined) {
			drawStyle.pngalignment = 'center:center'
		}

		// Draw background color first
		if (!showTopbar) {
			img.box(0, 0, 72, 72, parseColor(drawStyle.bgcolor))
		} else {
			img.box(0, 14, 72, 72, parseColor(drawStyle.bgcolor))
		}

		// Draw background PNG if exists
		if (drawStyle.png64 !== undefined && drawStyle.png64 !== null) {
			try {
				const [halign, valign] = ParseAlignment(drawStyle.pngalignment)

				if (!showTopbar) {
					await img.drawBase64Image(drawStyle.png64, 0, 0, 72, 72, halign, valign, 'fit_or_shrink')
				} else {
					await img.drawBase64Image(drawStyle.png64, 0, 14, 72, 58, halign, valign, 'fit_or_shrink')
				}
			} catch (e) {
				console.error('error drawing image:', e)
				img.box(0, 14, 71, 57, 'black')
				if (!showTopbar) {
					img.drawAlignedText(2, 2, 68, 68, 'PNG ERROR', 'red', 10, 'center', 'center')
				} else {
					img.drawAlignedText(2, 18, 68, 52, 'PNG ERROR', 'red', 10, 'center', 'center')
				}

				if (showTopbar)
					ButtonDecorationRenderer.drawLegacy(img, drawStyle, location, GraphicsRenderer.TOPBAR_BOUNDS, outerBounds)
				return
			}
		}

		// Draw images from feedbacks
		try {
			for (const image of drawStyle.imageBuffers || []) {
				if (image.buffer) {
					const yOffset = showTopbar ? 14 : 0

					const x = image.x ?? 0
					const y = yOffset + (image.y ?? 0)
					const width = image.width || 72
					const height = image.height || 72 - yOffset

					img.drawPixelBuffer(x, y, width, height, image.buffer, image.pixelFormat, image.drawScale)
				}
			}
		} catch (_e) {
			img.fillColor('black')
			if (!showTopbar) {
				img.drawAlignedText(2, 2, 68, 68, 'IMAGE\\nDRAW\\nERROR', 'red', 10, 'center', 'center')
			} else {
				img.drawAlignedText(2, 18, 68, 52, 'IMAGE\\nDRAW\\nERROR', 'red', 10, 'center', 'center')
			}

			if (showTopbar)
				ButtonDecorationRenderer.drawLegacy(img, drawStyle, location, GraphicsRenderer.TOPBAR_BOUNDS, outerBounds)
			return
		}

		// Draw button text
		const [halign, valign] = ParseAlignment(drawStyle.alignment)

		let fontSize: 'auto' | number = 'auto'
		if ((drawStyle.size as any) == 'small') {
			fontSize = 7 // compatibility with v1 database
		} else if ((drawStyle.size as any) == 'large') {
			fontSize = 14 // compatibility with v1 database
		} else {
			fontSize = Number(drawStyle.size) || 'auto'
		}

		if (!showTopbar) {
			img.drawAlignedText(2, 1, 68, 70, drawStyle.text, parseColor(drawStyle.color), fontSize, halign, valign)
		} else {
			img.drawAlignedText(2, 15, 68, 57, drawStyle.text, parseColor(drawStyle.color), fontSize, halign, valign)
		}

		// At last draw Topbar on top
		if (showTopbar)
			ButtonDecorationRenderer.drawLegacy(img, drawStyle, location, GraphicsRenderer.TOPBAR_BOUNDS, outerBounds)
	}

	/**
	 * Draw pincode entry button for given number
	 * @param num Display number
	 */
	static drawPincodeNumber(width: number, height: number, num: number): ImageResult {
		return GraphicsRenderer.#getCachedImage(width, height, 3, (img) => {
			GraphicsLockingGenerator.generatePincodeChar(img, num)
			return new ImageResult(img.toDataURLSync(), { type: 'button' }, async (width, height, rotation, format) => {
				const dimensions = rotateResolution(width, height, rotation)
				return GraphicsRenderer.#getCachedImage(dimensions[0], dimensions[1], 4, async (img) => {
					GraphicsLockingGenerator.generatePincodeChar(img, num)
					return this.#RotateAndConvertImage(img, width, height, rotation, format)
				})
			})
		})
	}

	/**
	 * Draw pincode entry button
	 */
	static drawPincodeEntry(width: number, height: number, code: string | undefined): ImageResult {
		return GraphicsRenderer.#getCachedImage(width, height, 4, (img) => {
			GraphicsLockingGenerator.generatePincodeValue(img, code?.length ?? 0)
			return new ImageResult(img.toDataURLSync(), { type: 'button' }, async (width, height, rotation, format) => {
				const dimensions = rotateResolution(width, height, rotation)
				return GraphicsRenderer.#getCachedImage(dimensions[0], dimensions[1], 4, async (img) => {
					GraphicsLockingGenerator.generatePincodeValue(img, code?.length ?? 0)
					return this.#RotateAndConvertImage(img, width, height, rotation, format)
				})
			})
		})
	}

<<<<<<< HEAD
	/**
	 * Create a 200px preview WebP from the original image
	 */
	static async createImagePreview(
		originalDataUrl: string
	): Promise<{ width: number; height: number; previewDataUrl: string }> {
		try {
			// Load the original image data directly from data URL
			const originalImage = await loadImage(originalDataUrl)

			// Get original dimensions
			const originalWidth = originalImage.width
			const originalHeight = originalImage.height

			// Calculate preview dimensions (max 200px on longest side, but don't upsize small images)
			const maxSize = 200
			let previewWidth: number
			let previewHeight: number

			// Check if the image is smaller than the target preview size
			const largestDimension = Math.max(originalWidth, originalHeight)

			if (largestDimension <= maxSize) {
				// Image is smaller than target size - don't upsize, just use original dimensions
				previewWidth = originalWidth
				previewHeight = originalHeight
			} else {
				// Image is larger than target size - downsize to fit within maxSize
				if (originalWidth > originalHeight) {
					previewWidth = maxSize
					previewHeight = Math.round((originalHeight * previewWidth) / originalWidth)
				} else {
					previewHeight = maxSize
					previewWidth = Math.round((originalWidth * previewHeight) / originalHeight)
				}
			}

			// Create preview canvas
			const canvas = new Canvas(previewWidth, previewHeight)
			const ctx = canvas.getContext('2d')

			// Draw resized image
			ctx.drawImage(originalImage, 0, 0, previewWidth, previewHeight)

			// Convert to data URL (WebP format with 75% quality)
			const previewDataUrl = canvas.toDataURL('image/webp', 0.75)

			return {
				width: originalWidth,
				height: originalHeight,
				previewDataUrl,
			}
		} catch (error) {
			throw new Error('Failed to process image')
		}
	}

	static #RotateAndConvertImage(
=======
	static async #RotateAndConvertImage(
>>>>>>> e9e41d4c
		img: Image,
		width: number,
		height: number,
		rotation: SurfaceRotation | null,
		format: imageRs.PixelFormat
	): Promise<Buffer> {
		// Future: once we support rotation within Image, we can avoid this final transform

		return transformButtonImage(img.buffer(), img.realwidth, img.realheight, rotation, width, height, format)
	}
}<|MERGE_RESOLUTION|>--- conflicted
+++ resolved
@@ -488,7 +488,6 @@
 		})
 	}
 
-<<<<<<< HEAD
 	/**
 	 * Create a 200px preview WebP from the original image
 	 */
@@ -541,15 +540,12 @@
 				height: originalHeight,
 				previewDataUrl,
 			}
-		} catch (error) {
+		} catch (_e) {
 			throw new Error('Failed to process image')
 		}
 	}
 
-	static #RotateAndConvertImage(
-=======
 	static async #RotateAndConvertImage(
->>>>>>> e9e41d4c
 		img: Image,
 		width: number,
 		height: number,
