--- conflicted
+++ resolved
@@ -11,7 +11,7 @@
 
 import { Image } from './Image.js'
 import { formatLocation } from '@companion-app/shared/ControlId.js'
-import { ImageResult, ImageResultProcessedStyle } from './ImageResult.js'
+import { ImageResult, type ImageResultProcessedStyle } from './ImageResult.js'
 import { DrawBounds, type GraphicsOptions, ParseAlignment, parseColor } from '@companion-app/shared/Graphics/Util.js'
 import type { DrawStyleButtonModel, DrawStyleModel } from '@companion-app/shared/Model/StyleModel.js'
 import type { ControlLocation } from '@companion-app/shared/Model/Common.js'
@@ -22,7 +22,7 @@
 import { GraphicsLayeredProcessedStyleGenerator } from './LayeredProcessedStyleGenerator.js'
 import { GraphicsLockingGenerator } from './Locking.js'
 import { rotateResolution, transformButtonImage } from '../Resources/Util.js'
-import { SurfaceRotation } from '@companion-app/shared/Model/Surfaces.js'
+import type { SurfaceRotation } from '@companion-app/shared/Model/Surfaces.js'
 import type * as imageRs from '@julusian/image-rs'
 import { Canvas, loadImage } from '@napi-rs/canvas'
 
@@ -30,9 +30,6 @@
 const colorWhite = 'white'
 const colorDarkGrey = 'rgba(15, 15, 15, 1)'
 
-<<<<<<< HEAD
-const emptySet: ReadonlySet<string> = new Set()
-=======
 /**
  * Shared style for lock icon display
  */
@@ -57,29 +54,7 @@
 	action_running: undefined,
 }
 
-const internalIcons = {
-	// 15x8 argb
-	cloud:
-		'AAAAAAAAAAAAAAAAAAAAAAAAAAAD////D////4L////7//////////D+/v51+/v7A////wAAAAAAAAAAAAAAAAAAA' +
-		'AAAAAAAAAAAAAAAAABN////kf///////////v7+//z8/P/5+fn/9vb2RfDw8AAAAAAAAAAAAAAAAAAAAAB7///////////////0/////' +
-		'P7+/v/9/f3/+vr6//b29v/y8vL/7e3tf+np6QAAAAAAAAAAAv///xz///+k/////////////////f39//r6+v/39/f/8/Pz/+7u7v/p6' +
-		'en/5OTkquDg4DDV1dUC////N////6v////s/v7+//39/f/7+/v/+Pj4//T09P/v7+//6urq/+Xl5f/g4OD/3Nzc8dfX18DS0tJKz8/Pt' +
-		'P/////+/v7/+/v7//n5+f/09PT/8PDw/+vr6//m5ub/4eHh/9zc3P/Y2Nj/1NTU/9HR0f/Ozs7HzMzM2Pv7+//5+fn/9fX1//Hx8f/s7' +
-		'Oz/5+fn/+Li4v/d3d3/2dnZ/9TU1P/R0dH/z8/P/83Nzf/MzMzGy8vLVvb29u7y8vL/7e3t/+jo6P/j4+P/3t7e/9nZ2f/V1dX/0dHR/' +
-		'87Ozv/Nzc3/zMzM/8zMzOHMzMwwysrK',
-	// 15x8 argb
-	cloudError:
-		'AAAAAAAAAAAAAAAAAAAAABj/AACj/wIC7P8BAfX/Cwv+/0xM///m5vD+/v51+/v7A////wAAAAAAAAAAAAAAAAAAA' +
-		'AAAAAAAGf8AAMz/AACk/z09kf///////////n5+//8ZGf/54eH/9vb2RfDw8AAAAAAAAAAAAAAAAAAAAAB7//////9bW///g4P0/////' +
-		'P7+/v/90tL//i0t//4UFP/6XFz/7e3tf+np6QAAAAAAAAAAAv///xz///+k//////8XF////////f39//ygoP//CAj/+mVl/+/n5//9F' +
-		'RX/5OTkquDg4DDV1dUC////N////6v////s/v7+//8XF//77+///FlZ//4QEP/0pKT/6urq/+Xl5f/8FBT/3Nzc8dfX18DS0tJKz8/Pt' +
-		'P/////+/v7/+/v7//1OTv/+ERH//DY2/+3Q0P/m5ub/4eHh/+5qav/vWlr/1NTU/9HR0f/Ozs7HzMzM2Pv7+//5+fn/9fX1//PNzf/9G' +
-		'Rn/83Z2/+Li4v/d3d3/7G9v//cqKv/Uw8P/z8/P/83Nzf/MzMzGy8vLVvb29u7y8vL/7e3t/+jo6P/mzc3/81NT//wREf/8ERH/8T4+/' +
-		'9O7u//Nzc3/zMzM/8zMzOHMzMwwysrK',
-}
-
-// let lastDraw = 0
->>>>>>> 495f25b1
+const emptySet: ReadonlySet<string> = new Set()
 
 export class GraphicsRenderer {
 	static TOPBAR_BOUNDS = new DrawBounds(0, 0, 72, ButtonDecorationRenderer.DEFAULT_HEIGHT)
@@ -511,39 +486,6 @@
 	}
 
 	/**
-	 * Draw pincode entry button for given number
-	 * @param num Display number
-	 */
-	static drawPincodeNumber(width: number, height: number, num: number): ImageResult {
-		return GraphicsRenderer.#getCachedImage(width, height, 3, (img) => {
-			GraphicsLockingGenerator.generatePincodeChar(img, num)
-			return new ImageResult(img.toDataURLSync(), { type: 'button' }, async (width, height, rotation, format) => {
-				const dimensions = rotateResolution(width, height, rotation)
-				return GraphicsRenderer.#getCachedImage(dimensions[0], dimensions[1], 4, async (img) => {
-					GraphicsLockingGenerator.generatePincodeChar(img, num)
-					return this.#RotateAndConvertImage(img, width, height, rotation, format)
-				})
-			})
-		})
-	}
-
-	/**
-	 * Draw pincode entry button
-	 */
-	static drawPincodeEntry(width: number, height: number, code: string | undefined): ImageResult {
-		return GraphicsRenderer.#getCachedImage(width, height, 4, (img) => {
-			GraphicsLockingGenerator.generatePincodeValue(img, code?.length ?? 0)
-			return new ImageResult(img.toDataURLSync(), { type: 'button' }, async (width, height, rotation, format) => {
-				const dimensions = rotateResolution(width, height, rotation)
-				return GraphicsRenderer.#getCachedImage(dimensions[0], dimensions[1], 4, async (img) => {
-					GraphicsLockingGenerator.generatePincodeValue(img, code?.length ?? 0)
-					return this.#RotateAndConvertImage(img, width, height, rotation, format)
-				})
-			})
-		})
-	}
-
-	/**
 	 * Create a 200px preview WebP from the original image
 	 */
 	static async createImagePreview(
@@ -587,7 +529,6 @@
 			// Draw resized image
 			ctx.drawImage(originalImage, 0, 0, previewWidth, previewHeight)
 
-<<<<<<< HEAD
 			// Convert to data URL (WebP format with 75% quality)
 			const previewDataUrl = canvas.toDataURL('image/webp', 0.75)
 
@@ -595,54 +536,12 @@
 				width: originalWidth,
 				height: originalHeight,
 				previewDataUrl,
-=======
-		// next error or warning icon
-		if (location) {
-			let statusColor: string | undefined
-			switch (drawStyle.button_status) {
-				case 'error':
-					statusColor = 'red'
-					break
-				case 'warning':
-					statusColor = 'rgb(255, 127, 0)'
-					break
-			}
-
-			if (statusColor) {
-				img.drawFilledPath(
-					[
-						[rightMax - 11, 11],
-						[rightMax - 2, 11],
-						[rightMax - 6.5, 2],
-					],
-					statusColor
-				)
-				img.drawTextLineAligned(rightMax - 6.5, 11, '!', colorBlack, 7, 'center', 'bottom', 'bold')
-				rightMax -= 11
-			}
-
-			// last running icon
-			if (drawStyle.action_running) {
-				//img.drawTextLine(55, 3, '►', 'rgb(0, 255, 0)', 8) // not as nice
-				let iconcolor = 'rgb(0, 255, 0)'
-				if (drawStyle.pushed) iconcolor = colorBlack
-				img.drawFilledPath(
-					[
-						[rightMax - 8, 3],
-						[rightMax - 2, 7],
-						[rightMax - 8, 11],
-					],
-					iconcolor
-				)
-				rightMax -= 8
->>>>>>> 495f25b1
 			}
 		} catch (_e) {
 			throw new Error('Failed to process image')
 		}
 	}
 
-<<<<<<< HEAD
 	static async #RotateAndConvertImage(
 		img: Image,
 		width: number,
@@ -653,7 +552,8 @@
 		// Future: once we support rotation within Image, we can avoid this final transform
 
 		return transformButtonImage(img.buffer(), img.realwidth, img.realheight, rotation, width, height, format)
-=======
+	}
+
 	/**
 	 * Draw a lock icon for a given size
 	 * @param width Width of the image
@@ -669,6 +569,5 @@
 		img.drawAlignedText(0, 0, width, height, '🔒', 'rgb(200, 200, 200)', Math.floor(height * 0.6), 'center', 'center')
 
 		return new ImageResult(img.buffer(), img.realwidth, img.realheight, img.toDataURLSync(), LOCK_ICON_STYLE)
->>>>>>> 495f25b1
 	}
 }