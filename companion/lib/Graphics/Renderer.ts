--- conflicted
+++ resolved
@@ -18,15 +18,12 @@
 import { GraphicsLayeredButtonRenderer } from '@companion-app/shared/Graphics/LayeredRenderer.js'
 import { TopbarRenderer } from '@companion-app/shared/Graphics/TopbarRenderer.js'
 import { isPromise } from 'util/types'
-<<<<<<< HEAD
 import type { Complete } from '@companion-module/base/dist/util.js'
 import { GraphicsLayeredProcessedStyleGenerator } from './LayeredProcessedStyleGenerator.js'
-=======
 import { GraphicsLockingGenerator } from './Locking.js'
 import { rotateResolution, transformButtonImage } from '../Resources/Util.js'
 import { SurfaceRotation } from '@companion-app/shared/Model/Surfaces.js'
 import type imageRs from '@julusian/image-rs'
->>>>>>> 212375e9
 
 const colorButtonYellow = 'rgb(255, 198, 0)'
 const colorWhite = 'white'
@@ -97,24 +94,9 @@
 
 		return GraphicsRenderer.#getCachedImage(resolution.width, resolution.height, 2, (img) => {
 			// console.timeEnd('drawBlankImage')
-<<<<<<< HEAD
-			return new ImageResult(img.buffer(), img.realwidth, img.realheight, img.toDataURLSync(), { type: 'button' })
-		})
-	}
-
-	static wrapDrawButtonImage(
-		buffer: Buffer,
-		width: number,
-		height: number,
-		dataUrl: string,
-		processedStyle: ImageResultProcessedStyle
-	): ImageResult {
-		return new ImageResult(buffer, width, height, dataUrl, processedStyle)
-=======
-
 			GraphicsRenderer.#drawBlankImage(img, options, location)
 
-			return new ImageResult(img.toDataURLSync(), undefined, async (width, height, rotation, format) => {
+			return new ImageResult(img.toDataURLSync(), { type: 'button' }, async (width, height, rotation, format) => {
 				const dimensions = rotateResolution(width, height, rotation)
 				return GraphicsRenderer.#getCachedImage(dimensions[0], dimensions[1], 4, (img) => {
 					GraphicsRenderer.#drawBlankImage(img, options, location)
@@ -172,7 +154,6 @@
 		)
 
 		return transformButtonImage(buffer, width, height, rotation, resolution.width, resolution.height, format)
->>>>>>> 212375e9
 	}
 
 	/**
@@ -188,14 +169,21 @@
 		processedStyle: ImageResultProcessedStyle
 	}> {
 		return GraphicsRenderer.#getCachedImage(72, 72, 4, async (img) => {
-			const draw_style = await GraphicsRenderer.#drawButtonImageInternal(img, options, drawStyle, location, pagename, {
-				width: 72,
-				height: 72,
-			})
+			const processedStyle = await GraphicsRenderer.#drawButtonImageInternal(
+				img,
+				options,
+				drawStyle,
+				location,
+				pagename,
+				{
+					width: 72,
+					height: 72,
+				}
+			)
 
 			return {
 				dataUrl: img.toDataURLSync(),
-				draw_style,
+				processedStyle,
 			}
 		})
 	}
@@ -210,128 +198,18 @@
 		location: ControlLocation | undefined,
 		pagename: string | undefined,
 		resolution: { width: number; height: number }
-	): Promise<DrawStyleModel['style'] | undefined> {
+	): Promise<ImageResultProcessedStyle> {
 		// console.log('starting drawButtonImage '+ performance.now())
 		// console.time('drawButtonImage')
-<<<<<<< HEAD
-		return GraphicsRenderer.#getCachedImage(72, 72, 4, async (img) => {
-			let processedStyle: ImageResultProcessedStyle
-
-			// special button types
-			if (drawStyle.style == 'pageup') {
-				processedStyle = { type: 'pageup' }
-
-				img.fillColor(colorDarkGrey)
-
-				if (options.page_plusminus) {
-					img.drawTextLine(31, 20, options.page_direction_flipped ? '–' : '+', colorWhite, 18)
-				} else {
-					img.drawPath(
-						[
-							[46, 30],
-							[36, 20],
-							[26, 30],
-						],
-						{ color: colorWhite, width: 2 }
-					) // Arrow up path
-				}
-
-				img.drawTextLineAligned(36, 39, 'UP', colorButtonYellow, 10, 'center', 'top')
-			} else if (drawStyle.style == 'pagedown') {
-				processedStyle = { type: 'pagedown' }
-
-				img.fillColor(colorDarkGrey)
-
-				if (options.page_plusminus) {
-					img.drawTextLine(31, 36, options.page_direction_flipped ? '+' : '–', colorWhite, 18)
-				} else {
-					img.drawPath(
-						[
-							[46, 40],
-							[36, 50],
-							[26, 40],
-						],
-						{ color: colorWhite, width: 2 }
-					) // Arrow down path
-				}
-
-				img.drawTextLineAligned(36, 23, 'DOWN', colorButtonYellow, 10, 'center', 'top')
-			} else if (drawStyle.style == 'pagenum') {
-				processedStyle = { type: 'pagenum' }
-
-				img.fillColor(colorDarkGrey)
-
-				if (location === undefined) {
-					// Preview (no location)
-					img.drawTextLineAligned(36, 18, 'PAGE', colorButtonYellow, 10, 'center', 'top')
-					img.drawTextLineAligned(36, 32, 'x', colorWhite, 18, 'center', 'top')
-				} else if (!pagename || pagename.toLowerCase() == 'page') {
-					img.drawTextLine(23, 18, 'PAGE', colorButtonYellow, 10)
-					img.drawTextLineAligned(36, 32, '' + location.pageNumber, colorWhite, 18, 'center', 'top')
-				} else {
-					img.drawAlignedText(0, 0, 72, 72, pagename, colorWhite, 18, 'center', 'center')
-				}
-			} else if (drawStyle.style === 'button') {
-				const textAlign = ParseAlignment(drawStyle.alignment)
-				const pngAlign = ParseAlignment(drawStyle.pngalignment)
-
-				processedStyle = {
-					type: 'button',
-					color: {
-						color: drawStyle.bgcolor,
-					},
-					text: {
-						text: drawStyle.text,
-						color: drawStyle.color,
-						size: Number(drawStyle.size) || 'auto',
-						halign: textAlign[0],
-						valign: textAlign[1],
-					},
-					png64: drawStyle.png64
-						? {
-								dataUrl: drawStyle.png64,
-								halign: pngAlign[0],
-								valign: pngAlign[1],
-							}
-						: undefined,
-					state: {
-						pushed: drawStyle.pushed,
-						showTopBar: drawStyle.show_topbar ?? 'default',
-						cloud: drawStyle.cloud || false,
-					},
-				} satisfies Complete<ImageResultProcessedStyle>
-
-				await GraphicsRenderer.#drawButtonMain(img, options, drawStyle, location)
-			} else if (drawStyle.style === 'button-layered') {
-				processedStyle = GraphicsLayeredProcessedStyleGenerator.Generate(drawStyle)
-
-				await GraphicsLayeredButtonRenderer.draw(img, options, drawStyle, location, emptySet, null, {
-					x: 0,
-					y: 0,
-				})
-			} else {
-				processedStyle = {
-					type: 'button', // Default to button style
-				}
-			}
-
-			// console.timeEnd('drawButtonImage')
-			return {
-				buffer: img.buffer(),
-				width: img.realwidth,
-				height: img.realheight,
-				dataUrl: img.toDataURLSync(),
-				processedStyle,
-=======
-
-		let draw_style: DrawStyleModel['style'] | undefined = undefined
+
+		let processedStyle: ImageResultProcessedStyle
 
 		// Calculate some constants for drawing without reinventing the numbers
 		const { drawScale, transformX, transformY } = GraphicsRenderer.calculateTransforms(resolution)
 
 		// special button types
 		if (drawStyle.style == 'pageup') {
-			draw_style = 'pageup'
+			processedStyle = { type: 'pageup' }
 
 			img.fillColor(colorDarkGrey)
 
@@ -356,7 +234,7 @@
 
 			img.drawTextLineAligned(transformX(36), transformY(39), 'UP', colorButtonYellow, 10 * drawScale, 'center', 'top')
 		} else if (drawStyle.style == 'pagedown') {
-			draw_style = 'pagedown'
+			processedStyle = { type: 'pagedown' }
 
 			img.fillColor(colorDarkGrey)
 
@@ -377,7 +255,6 @@
 					],
 					{ color: colorWhite, width: 2 }
 				) // Arrow down path
->>>>>>> 212375e9
 			}
 
 			img.drawTextLineAligned(
@@ -390,7 +267,7 @@
 				'top'
 			)
 		} else if (drawStyle.style == 'pagenum') {
-			draw_style = 'pagenum'
+			processedStyle = { type: 'pagenum' }
 
 			img.fillColor(colorDarkGrey)
 
@@ -421,21 +298,52 @@
 				img.drawAlignedText(0, 0, img.width, img.height, pagename, colorWhite, 18 * drawScale, 'center', 'center')
 			}
 		} else if (drawStyle.style === 'button') {
-			draw_style = 'button'
+			const textAlign = ParseAlignment(drawStyle.alignment)
+			const pngAlign = ParseAlignment(drawStyle.pngalignment)
+
+			processedStyle = {
+				type: 'button',
+				color: {
+					color: drawStyle.bgcolor,
+				},
+				text: {
+					text: drawStyle.text,
+					color: drawStyle.color,
+					size: Number(drawStyle.size) || 'auto',
+					halign: textAlign[0],
+					valign: textAlign[1],
+				},
+				png64: drawStyle.png64
+					? {
+							dataUrl: drawStyle.png64,
+							halign: pngAlign[0],
+							valign: pngAlign[1],
+						}
+					: undefined,
+				state: {
+					pushed: drawStyle.pushed,
+					showTopBar: drawStyle.show_topbar ?? 'default',
+					cloud: drawStyle.cloud || false,
+				},
+			} satisfies Complete<ImageResultProcessedStyle>
 
 			await GraphicsRenderer.#drawButtonMain(img, options, drawStyle, location)
 		} else if (drawStyle.style === 'button-layered') {
-			draw_style = 'button-layered'
+			processedStyle = GraphicsLayeredProcessedStyleGenerator.Generate(drawStyle)
 
 			await GraphicsLayeredButtonRenderer.draw(img, options, drawStyle, location, emptySet, null, {
 				x: 0,
 				y: 0,
 			})
+		} else {
+			processedStyle = {
+				type: 'button', // Default to button style
+			}
 		}
 
 		// console.timeEnd('drawButtonImage')
 
-		return draw_style
+		return processedStyle
 	}
 
 	/**
@@ -535,52 +443,32 @@
 	 * Draw pincode entry button for given number
 	 * @param num Display number
 	 */
-<<<<<<< HEAD
-	static drawPincodeNumber(num: number): ImageResult {
-		return GraphicsRenderer.#getCachedImage(72, 72, 3, (img) => {
-			img.fillColor(colorDarkGrey)
-			img.drawTextLineAligned(36, 36, `${num}`, colorWhite, 44, 'center', 'center')
-			return new ImageResult(img.buffer(), img.realwidth, img.realheight, img.toDataURLSync(), { type: 'button' })
-=======
 	static drawPincodeNumber(width: number, height: number, num: number): ImageResult {
 		return GraphicsRenderer.#getCachedImage(width, height, 3, (img) => {
 			GraphicsLockingGenerator.generatePincodeChar(img, num)
-			return new ImageResult(img.toDataURLSync(), undefined, async (width, height, rotation, format) => {
+			return new ImageResult(img.toDataURLSync(), { type: 'button' }, async (width, height, rotation, format) => {
 				const dimensions = rotateResolution(width, height, rotation)
 				return GraphicsRenderer.#getCachedImage(dimensions[0], dimensions[1], 4, (img) => {
 					GraphicsLockingGenerator.generatePincodeChar(img, num)
 					return this.#RotateAndConvertImage(img, width, height, rotation, format)
 				})
 			})
->>>>>>> 212375e9
 		})
 	}
 
 	/**
 	 * Draw pincode entry button
 	 */
-<<<<<<< HEAD
-	static drawPincodeEntry(code: string | undefined): ImageResult {
-		return GraphicsRenderer.#getCachedImage(72, 72, 4, (img) => {
-			img.fillColor(colorDarkGrey)
-			img.drawTextLineAligned(36, 30, 'Lockout', colorButtonYellow, 14, 'center', 'center')
-			if (code !== undefined) {
-				img.drawAlignedText(0, 15, 72, 72, code.replace(/[a-z0-9]/gi, '*'), colorWhite, 18, 'center', 'center')
-			}
-
-			return new ImageResult(img.buffer(), img.realwidth, img.realheight, img.toDataURLSync(), { type: 'button' })
-=======
 	static drawPincodeEntry(width: number, height: number, code: string | undefined): ImageResult {
 		return GraphicsRenderer.#getCachedImage(width, height, 4, (img) => {
 			GraphicsLockingGenerator.generatePincodeValue(img, code?.length ?? 0)
-			return new ImageResult(img.toDataURLSync(), undefined, async (width, height, rotation, format) => {
+			return new ImageResult(img.toDataURLSync(), { type: 'button' }, async (width, height, rotation, format) => {
 				const dimensions = rotateResolution(width, height, rotation)
 				return GraphicsRenderer.#getCachedImage(dimensions[0], dimensions[1], 4, (img) => {
 					GraphicsLockingGenerator.generatePincodeValue(img, code?.length ?? 0)
 					return this.#RotateAndConvertImage(img, width, height, rotation, format)
 				})
 			})
->>>>>>> 212375e9
 		})
 	}
 
