--- conflicted
+++ resolved
@@ -85,15 +85,11 @@
 	/**
 	 * Draw the image for an empty button
 	 */
-<<<<<<< HEAD
 	static drawBlank(
 		resolution: { width: number; height: number },
 		options: GraphicsOptions,
-		location: ControlLocation
+		location: ControlLocation | null
 	): ImageResult {
-=======
-	static drawBlank(options: GraphicsOptions, location: ControlLocation | null): ImageResult {
->>>>>>> a0a07924
 		// let now = performance.now()
 		// console.log('starting drawBlank ' + now, 'time elapsed since last start ' + (now - lastDraw))
 		// lastDraw = now
@@ -114,20 +110,21 @@
 		})
 	}
 
-	static #drawBlankImage(img: Image, options: GraphicsOptions, location: ControlLocation) {
+	static #drawBlankImage(img: Image, options: GraphicsOptions, location: ControlLocation | null) {
 		// Calculate some constants for drawing without reinventing the numbers
 		const { drawScale, transformX } = GraphicsRenderer.calculateTransforms(img)
 
 		img.fillColor('black')
 
 		if (!options.remove_topbar) {
-<<<<<<< HEAD
-			img.drawTextLine(transformX(2), 3 * drawScale, formatLocation(location), 'rgb(50, 50, 50)', 8 * drawScale)
+			img.drawTextLine(
+				transformX(2),
+				3 * drawScale,
+				location ? formatLocation(location) : 'x/x',
+				'rgb(50, 50, 50)',
+				8 * drawScale
+			)
 			img.horizontalLine(13.5 * drawScale, { color: 'rgb(30, 30, 30)', width: 1 })
-=======
-			img.drawTextLine(2, 3, location ? formatLocation(location) : 'x/x', 'rgb(50, 50, 50)', 8)
-			img.horizontalLine(13.5, 'rgb(30, 30, 30)')
->>>>>>> a0a07924
 		}
 	}
 
