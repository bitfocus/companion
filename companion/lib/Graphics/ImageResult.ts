<<<<<<< HEAD
import type { HorizontalAlignment, VerticalAlignment } from '@companion-app/shared/Graphics/Util.js'
=======
import type { DrawStyleButtonModel, DrawStyleLayeredButtonModel } from '@companion-app/shared/Model/StyleModel.js'
import type { SurfaceRotation } from '@companion-app/shared/Model/Surfaces.js'
import type imageRs from '@julusian/image-rs'
>>>>>>> 212375e9

export interface ImageResultProcessedStyle {
	type: 'button' | 'pagenum' | 'pageup' | 'pagedown'
	color?: { color: number }
	text?: {
		text: string
		color: number
		size: number | 'auto'
		halign: HorizontalAlignment
		valign: VerticalAlignment
	}
	png64?: {
		dataUrl: string
		halign: HorizontalAlignment
		valign: VerticalAlignment
	}
	state?: {
		pushed: boolean
		showTopBar: boolean | 'default'

		/** @deprecated */
		cloud: boolean
	}
}

export type ImageResultNativeDrawFn = (
	width: number,
	height: number,
	rotation: SurfaceRotation | null,
	format: imageRs.PixelFormat
) => Promise<Buffer>

export class ImageResult {
	/**
	 * Image data-url for socket.io clients
	 */
	readonly #dataUrl: string

	/**
	 * Image draw style
	 */
	readonly style: ImageResultProcessedStyle

	readonly #drawNativeCache = new Map<string, Promise<Buffer>>()
	readonly #drawNative: ImageResultNativeDrawFn

	/**
	 * Last updated time
	 */
	readonly updated: number

<<<<<<< HEAD
	constructor(buffer: Buffer, width: number, height: number, dataUrl: string, style: ImageResultProcessedStyle) {
		this.buffer = buffer
		this.bufferWidth = width
		this.bufferHeight = height
=======
	constructor(dataUrl: string, style: ImageResultStyle | undefined, drawNative: ImageResultNativeDrawFn) {
>>>>>>> 212375e9
		this.#dataUrl = dataUrl
		this.style = style
		this.#drawNative = drawNative

		this.updated = Date.now()
	}

	/**
	 * Get the image as a data url which can be used by a web base client
	 */
	get asDataUrl(): string {
		return this.#dataUrl
	}

	get bgcolor(): number {
		return this.style.color?.color ?? 0
	}

	/**
	 * Generate a native sized image buffer for this button render.
	 * Typically this will redraw from the source data, but it may scale and letterbox the image
	 * This caches the result for the same width, height, rotation and format.
	 */
	async drawNative(
		width: number,
		height: number,
		rotation: SurfaceRotation | null,
		format: imageRs.PixelFormat
	): Promise<Buffer> {
		const cacheKey = `${width}x${height}-${rotation ?? ''}-${format}`
		const cached = this.#drawNativeCache.get(cacheKey)
		if (cached) return cached

		const newBuffer = this.#drawNative(width, height, rotation, format)
		this.#drawNativeCache.set(cacheKey, newBuffer)
		return newBuffer
	}
}<|MERGE_RESOLUTION|>--- conflicted
+++ resolved
@@ -1,10 +1,6 @@
-<<<<<<< HEAD
 import type { HorizontalAlignment, VerticalAlignment } from '@companion-app/shared/Graphics/Util.js'
-=======
-import type { DrawStyleButtonModel, DrawStyleLayeredButtonModel } from '@companion-app/shared/Model/StyleModel.js'
 import type { SurfaceRotation } from '@companion-app/shared/Model/Surfaces.js'
 import type imageRs from '@julusian/image-rs'
->>>>>>> 212375e9
 
 export interface ImageResultProcessedStyle {
 	type: 'button' | 'pagenum' | 'pageup' | 'pagedown'
@@ -56,14 +52,7 @@
 	 */
 	readonly updated: number
 
-<<<<<<< HEAD
-	constructor(buffer: Buffer, width: number, height: number, dataUrl: string, style: ImageResultProcessedStyle) {
-		this.buffer = buffer
-		this.bufferWidth = width
-		this.bufferHeight = height
-=======
-	constructor(dataUrl: string, style: ImageResultStyle | undefined, drawNative: ImageResultNativeDrawFn) {
->>>>>>> 212375e9
+	constructor(dataUrl: string, style: ImageResultProcessedStyle, drawNative: ImageResultNativeDrawFn) {
 		this.#dataUrl = dataUrl
 		this.style = style
 		this.#drawNative = drawNative
