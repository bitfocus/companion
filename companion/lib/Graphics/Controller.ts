/*
 * This file is part of the Companion project
 * Copyright (c) 2018 Bitfocus AS
 * Authors: William Viker <william@bitfocus.io>, Håkon Nessjøen <haakon@bitfocus.io>
 *
 * This program is free software.
 * You should have received a copy of the MIT licence as well as the Bitfocus
 * Individual Contributor License Agreement for companion along with
 * this program.
 */

import { LRUCache } from 'lru-cache'
import { GlobalFonts } from '@napi-rs/canvas'
import { GraphicsRenderer } from './Renderer.js'
<<<<<<< HEAD
import { xyToOldBankIndex } from '@companion-app/shared/ControlId.js'
import { ImageResult, ImageResultProcessedStyle } from './ImageResult.js'
=======
import { ParseControlId, xyToOldBankIndex } from '@companion-app/shared/ControlId.js'
import type { ImageResult } from './ImageResult.js'
>>>>>>> a0a07924
import { ImageWriteQueue } from '../Resources/ImageWriteQueue.js'
import workerPool from 'workerpool'
import { isPackaged } from '../Resources/Util.js'
import { fileURLToPath } from 'url'
import path from 'path'
import debounceFn from 'debounce-fn'
import type { CompanionButtonStyleProps, CompanionVariableValues } from '@companion-module/base'
import type { DrawStyleModel } from '@companion-app/shared/Model/StyleModel.js'
import type { ControlLocation } from '@companion-app/shared/Model/Common.js'
import { EventEmitter } from 'events'
import LogController from '../Log/Controller.js'
import type { DataUserConfig } from '../Data/UserConfig.js'
import type { IPageStore } from '../Page/Store.js'
import type { ControlsController } from '../Controls/Controller.js'
import type { VariablesController } from '../Variables/Controller.js'
import type { VariablesValues, VariableValueEntry } from '../Variables/Values.js'
import type { GraphicsOptions } from '@companion-app/shared/Graphics/Util.js'
import { FONT_DEFINITIONS } from './Fonts.js'
import type Express from 'express'
import compressionMiddleware from 'compression'
import fs from 'fs'
import type { SurfaceRotation } from '@companion-app/shared/Model/Surfaces.js'
import type imageRs from '@julusian/image-rs'
import type { DataDatabase } from '../Data/Database.js'
import { ImageLibrary } from './ImageLibrary.js'

const CRASHED_WORKER_RETRY_COUNT = 10

const DEBUG_DISABLE_RENDER_THREADING = process.env.DEBUG_DISABLE_RENDER_THREADING === '1'

interface GraphicsControllerEvents {
	button_drawn: [location: ControlLocation, render: ImageResult]
	presetDrawn: [controlId: string, render: ImageResult]
	resubscribeFeedbacks: []
}

interface RenderArgumentsButton {
	type: 'button'
	location: ControlLocation
}
interface RenderArgumentsPreset {
	type: 'preset'
	controlId: string
}
type RenderArguments = RenderArgumentsButton | RenderArgumentsPreset

export class GraphicsController extends EventEmitter<GraphicsControllerEvents> {
	readonly #logger = LogController.createLogger('Graphics/Controller')

	readonly #controlsController: ControlsController
	readonly #pageStore: IPageStore
	readonly #userConfigController: DataUserConfig
	readonly #variableValuesController: VariablesValues

	/**
	 * Cached UserConfig values that affect button rendering
	 */
	readonly #drawOptions: GraphicsOptions

	/**
	 * Current button renders cache
	 */
	readonly #renderCache = new Map<number, Map<number, Map<number, ImageResult>>>()

	/**
	 * Last recently used cache for button renders
	 */
	readonly #renderLRUCache = new LRUCache<string, ImageResult>({ max: 100 })

	readonly #renderQueue: ImageWriteQueue<string, [RenderArguments, boolean]>

	/**
	 * Image library for storing and managing images
	 */
	readonly imageLibrary: ImageLibrary

	#pool = workerPool.pool(
		isPackaged() ? path.join(__dirname, './RenderThread.js') : fileURLToPath(new URL('./Thread.js', import.meta.url)),
		{
			minWorkers: 2,
			maxWorkers: 6,
			workerType: 'thread',
			onCreateWorker: () => {
				this.#logger.info('Render worker created')
				return undefined
			},
			onTerminateWorker: () => {
				this.#logger.info('Render worker terminated')
			},
		}
	)

	#pendingVariables: CompanionVariableValues | null = null
	/**
	 * Debounce updating the variables, as buttons are often drawn in floods
	 */
	#debouncePendingVariables = debounceFn(
		() => {
			const values = this.#pendingVariables
			if (values) {
				this.#pendingVariables = null

				// This isn't ideal, but ensures we don't report duplicate changes
				const valuesArr: VariableValueEntry[] = Object.entries(values).map(([id, value]) => ({
					id,
					value,
				}))

				this.#variableValuesController.setVariableValues('internal', valuesArr)
			}
		},
		{
			wait: 10,
			maxWait: 40,
		}
	)

	constructor(
		controlsController: ControlsController,
		pageStore: IPageStore,
		userConfigController: DataUserConfig,
		variablesController: VariablesController,
		db: DataDatabase,
		internalApiRouter: Express.Router
	) {
		super()

		this.#controlsController = controlsController
		this.#pageStore = pageStore
		this.#userConfigController = userConfigController
		this.#variableValuesController = variablesController.values

		this.setMaxListeners(0)

		this.#drawOptions = {
			page_direction_flipped: this.#userConfigController.getKey('page_direction_flipped'),
			page_plusminus: this.#userConfigController.getKey('page_plusminus'),
			remove_topbar: this.#userConfigController.getKey('remove_topbar'),
		}

		this.#renderQueue = new ImageWriteQueue(
			this.#logger,
			async (_id: string, args: RenderArguments, skipInvalidation: boolean) => {
				try {
					if (args.type === 'preset') {
						const control = this.#controlsController.getControl(args.controlId)
						const buttonStyle = control?.getDrawStyle() ?? undefined

						let render: ImageResult | undefined
						if (buttonStyle && buttonStyle.style) {
							// Check if the image is already present in the render cache and if so, return it

							const key = JSON.stringify({ options: this.#drawOptions, buttonStyle })
							render = this.#renderLRUCache.get(key)

							if (!render) {
								const { buffer, width, height, dataUrl, draw_style } = await this.#executePoolDrawButtonImage(
									buttonStyle,
									undefined,
									undefined,
									CRASHED_WORKER_RETRY_COUNT
								)
								render = GraphicsRenderer.wrapDrawButtonImage(buffer, width, height, dataUrl, draw_style, buttonStyle)
							}
						} else {
							render = GraphicsRenderer.drawBlank(this.#drawOptions, null)
						}

						this.emit('presetDrawn', args.controlId, render)
						return
					}

					const { location } = args

					const gridSize = this.#userConfigController.getKey('gridSize')
					const locationIsInBounds =
						location &&
						gridSize &&
						location.column <= gridSize.maxColumn &&
						location.column >= gridSize.minColumn &&
						location.row <= gridSize.maxRow &&
						location.row >= gridSize.minRow

					const controlId = this.#pageStore.getControlIdAt(location)
					const control = controlId ? this.#controlsController.getControl(controlId) : undefined
					const buttonStyle = (await control?.getDrawStyle()) ?? undefined

					if (location && locationIsInBounds) {
						// Update the internal b_text_1_4 variable
						setImmediate(() => {
							const values: CompanionVariableValues = {}

							// Update text, if it is present
							values[`b_text_${location.pageNumber}_${location.row}_${location.column}`] =
								buttonStyle?.style === 'button' ? buttonStyle.text : undefined
							const bankIndex = xyToOldBankIndex(location.column, location.row)
							if (bankIndex)
								values[`b_text_${location.pageNumber}_${bankIndex}`] =
									buttonStyle?.style === 'button' ? buttonStyle.text : undefined

							values[`b_pushed_${location.pageNumber}_${location.row}_${location.column}`] =
								buttonStyle?.style === 'button' || buttonStyle?.style === 'button-layered'
									? buttonStyle.pushed
									: undefined

							// Update step
							values[`b_step_${location.pageNumber}_${location.row}_${location.column}`] =
								buttonStyle?.style === 'button' || buttonStyle?.style === 'button-layered'
									? buttonStyle.stepCurrent
									: undefined
							values[`b_step_count_${location.pageNumber}_${location.row}_${location.column}`] =
								buttonStyle?.style === 'button' || buttonStyle?.style === 'button-layered'
									? buttonStyle.stepCount
									: undefined

							values[`b_actions_running_${location.pageNumber}_${location.row}_${location.column}`] =
								buttonStyle?.style === 'button' || buttonStyle?.style === 'button-layered'
									? (buttonStyle.action_running ?? false)
									: undefined

							values[`b_status_${location.pageNumber}_${location.row}_${location.column}`] =
								buttonStyle?.style === 'button' || buttonStyle?.style === 'button-layered'
									? (buttonStyle.button_status ?? 'good')
									: undefined
							// Submit the updated values
							if (this.#pendingVariables) {
								Object.assign(this.#pendingVariables, values)
							} else {
								this.#pendingVariables = values
							}
							this.#debouncePendingVariables()
						})
					}

					let render: ImageResult | undefined
					if (location && locationIsInBounds && buttonStyle && buttonStyle.style) {
						const pagename = this.#pageStore.getPageName(location.pageNumber)

						// Check if the image is already present in the render cache and if so, return it
						let keyLocation: ControlLocation | undefined
						if (buttonStyle.style === 'button') {
							const globalShowTopBar = !this.#drawOptions.remove_topbar && buttonStyle.show_topbar === 'default'
							keyLocation = globalShowTopBar || buttonStyle.show_topbar === true ? location : undefined
						}
						const key = JSON.stringify({ options: this.#drawOptions, buttonStyle, keyLocation, pagename })
						render = this.#renderLRUCache.get(key)

						if (!render) {
							const { dataUrl, processedStyle } = await this.#executePoolDrawButtonImage(
								buttonStyle,
								location,
								pagename,
								CRASHED_WORKER_RETRY_COUNT
							)
							render = new ImageResult(dataUrl, processedStyle, async (width, height, rotation, format) =>
								this.#executePoolDrawButtonBareImage(
									buttonStyle,
									location,
									pagename,
									{ width, height, oversampling: 4 }, // TODO - dynamic oversampling?
									rotation,
									format,
									CRASHED_WORKER_RETRY_COUNT
								)
							)
						}
					} else {
						render = GraphicsRenderer.drawBlank({ width: 72, height: 72 }, this.#drawOptions, location)
					}

					// Only cache the render, if it is within the valid bounds
					if (locationIsInBounds && location) {
						this.#updateCacheWithRender(location, render)
					}

					if (!skipInvalidation) {
						this.emit('button_drawn', location, render)
					}
				} catch (e) {
					this.#logger.warn(`drawButtonImage failed: ${e}`)
				}
			},
			5
		) // TODO - dynamic limit

		this.#logger.info('Loading fonts')

		for (const definition of FONT_DEFINITIONS) {
			GlobalFonts.registerFromPath(definition.pathOnDisk, definition.name)
		}

		this.#logger.info('Fonts loaded')

		// Initialize the image library
		this.imageLibrary = new ImageLibrary(db, this, variablesController)

		// Serve font files to clients
		internalApiRouter.get('/graphics/font/:font', compressionMiddleware(), (req, res) => {
			const definition = FONT_DEFINITIONS.find((def) => def.name === req.params.font)
			if (!definition) {
				res.status(404).send('Font not found')
				return
			}

			// Try and set the correct content type
			if (definition.pathOnDisk.endsWith('.ttf')) {
				res.setHeader('Content-Type', 'font/ttf')
			}

			// Cache aggressively
			res.setHeader('Cache-Control', 'public, max-age=31536000')

			this.#logger.debug(`Send font ${definition.name}`)
			fs.createReadStream(definition.pathOnDisk).pipe(res)
		})
	}

	/**
	 * Clear all renders for the specified page, replacing with 'blank' renders
	 */
	clearAllForPage(pageNumber: number): void {
		const pageCache = this.#renderCache.get(pageNumber)
		if (!pageCache) return

		for (const [row, rowCache] of pageCache.entries()) {
			for (const column of rowCache.keys()) {
				const location: ControlLocation = {
					pageNumber,
					row,
					column,
				}

				const blankRender = GraphicsRenderer.drawBlank({ width: 72, height: 72 }, this.#drawOptions, location)

				this.#updateCacheWithRender(location, blankRender)
				this.emit('button_drawn', location, blankRender)
			}
		}
	}

	/**
	 * Store a new render
	 */
	#updateCacheWithRender(location: ControlLocation, render: ImageResult): void {
		let pageCache = this.#renderCache.get(location.pageNumber)
		if (!pageCache) {
			pageCache = new Map()
			this.#renderCache.set(location.pageNumber, pageCache)
		}

		let rowCache = pageCache.get(location.row)
		if (!rowCache) {
			rowCache = new Map()
			pageCache.set(location.row, rowCache)
		}

		rowCache.set(location.column, render)
	}

	/**
	 * Redraw the page controls on every page
	 */
	invalidatePageControls(): void {
		const allControls = this.#controlsController.getAllControls()
		for (const control of Object.values(allControls)) {
			if (control.type === 'pageup' || control.type === 'pagedown') {
				this.invalidateControl(control.controlId)
			}
		}
	}

	/**
	 * Draw a preview of a button
	 */
	async drawPreview(buttonStyle: CompanionButtonStyleProps & { style: 'button' }): Promise<ImageResult> {
		const drawStyle: DrawStyleModel = {
			...buttonStyle,

			textExpression: false,

			imageBuffers: [],
			pushed: false,
			cloud: false,
			cloud_error: false,
			button_status: undefined,
			action_running: false,

			stepCurrent: 1,
			stepCount: 1,

			show_topbar: buttonStyle.show_topbar,
			alignment: buttonStyle.alignment ?? 'center:center',
			pngalignment: buttonStyle.pngalignment ?? 'center:center',
			png64: buttonStyle.png64 ?? null,
			size: buttonStyle.size === 'auto' ? 'auto' : Number(buttonStyle.size),
		}

		const { dataUrl, processedStyle } = await this.#executePoolDrawButtonImage(
			drawStyle,
			undefined,
			undefined,
			CRASHED_WORKER_RETRY_COUNT
		)
		return new ImageResult(dataUrl, processedStyle, async (width, height, rotation, format) =>
			this.#executePoolDrawButtonBareImage(
				drawStyle,
				undefined,
				undefined,
				{ width, height, oversampling: 4 }, // TODO - dynamic oversampling?
				rotation,
				format,
				CRASHED_WORKER_RETRY_COUNT
			)
		)
	}

	/**
	 * Process an updated userconfig value and update as necessary.
	 * @param key - the saved key
	 * @param value - the saved value
	 */
	updateUserConfig(key: string, value: boolean | number | string): void {
		if (key == 'page_direction_flipped') {
			this.#drawOptions.page_direction_flipped = !!value
			this.invalidatePageControls()
		} else if (key == 'page_plusminus') {
			this.#drawOptions.page_plusminus = !!value
			this.invalidatePageControls()
		} else if (key == 'remove_topbar') {
			this.#drawOptions.remove_topbar = !!value
			this.#logger.silly('Topbar removed')
			// Delay redrawing to give connections a chance to adjust
			setTimeout(() => {
				this.emit('resubscribeFeedbacks')
				this.regenerateAll(false)
			}, 1000)
		}
	}

	/**
	 * Regenerate the render of a control
	 */
	invalidateControl(controlId: string): void {
		const location = this.#pageStore.getLocationOfControlId(controlId)
		if (location) {
			this.invalidateButton(location)
			return
		}

		// Special case for presets as they don't have a location, but do have bitmaps
		const parsedControlId = ParseControlId(controlId)
		if (parsedControlId?.type === 'preset') {
			this.#drawAndCachePreset(controlId)
		}
	}

	/**
	 * Regenerate the render of a button at a location
	 */
	invalidateButton(location: ControlLocation): void {
		this.#drawAndCacheButton(location)
	}

	/**
	 * Regenerate every button image
	 * @param skipInvalidation whether to skip reporting invalidations of each button
	 */
	regenerateAll(skipInvalidation = false): void {
		const pageCount = this.#pageStore.getPageCount()
		for (let pageNumber = 1; pageNumber <= pageCount; pageNumber++) {
			const populatedLocations = this.#pageStore.getAllPopulatedLocationsOnPage(pageNumber)
			for (const location of populatedLocations) {
				this.#drawAndCacheButton(location, skipInvalidation)
			}
		}
	}

	/**
	 * Generate and cache
	 */
	#drawAndCacheButton(location: ControlLocation, skipInvalidation = false): void {
		const id = `${location.pageNumber}_${location.row}_${location.column}`
		this.#renderQueue.queue(id, { type: 'button', location }, skipInvalidation)
	}

	/**
	 * Generate and cache
	 */
	#drawAndCachePreset(controlId: string, skipInvalidation = false): void {
		this.#renderQueue.queue(controlId, { type: 'preset', controlId }, skipInvalidation)
	}

	/**
	 * Discard any renders for controls that are outside of the valid grid bounds
	 */
	discardAllOutOfBoundsControls(): void {
		const { minColumn, maxColumn, minRow, maxRow } = this.#userConfigController.getKey('gridSize')

		for (const page of this.#renderCache.values()) {
			for (const row of page.keys()) {
				const rowObj = page.get(row)
				if (!rowObj) continue

				if (row < minRow || row > maxRow) {
					// Row is out of bounds, delete it all
					page.delete(row)
				} else {
					for (const column of rowObj.keys()) {
						if (column < minColumn || column > maxColumn) {
							// Column is out of bounds
							rowObj.delete(column)
						}
					}
				}
			}
		}
	}

	/**
	 * Generate pincode images
	 */
	getPincodeNumberImages(width: number, height: number): PincodeBitmaps {
		const pincodeBuffersCache: PincodeBitmaps = {}

		for (let i = 0; i <= 9; i++) {
			pincodeBuffersCache[i] = GraphicsRenderer.drawPincodeNumber(width, height, i)
		}

		return pincodeBuffersCache
	}

	getPincodeCodeImage(width: number, height: number, pincode: string): ImageResult {
		return GraphicsRenderer.drawPincodeEntry(width, height, pincode)
	}

	/**
	 * Get the cached render of a button
	 */
	getCachedRender(location: ControlLocation): ImageResult | undefined {
		return this.#renderCache.get(location.pageNumber)?.get(location.row)?.get(location.column)
	}

	/**
	 * Get the cached render of a button, or generate a placeholder it if is missing
	 */
	getCachedRenderOrGeneratePlaceholder(location: ControlLocation): ImageResult {
		const render = this.#renderCache.get(location.pageNumber)?.get(location.row)?.get(location.column)
		if (render) return render

		return GraphicsRenderer.drawBlank({ width: 72, height: 72 }, this.#drawOptions, location)
	}

	/**
	 * Draw a button image in the worker pool
	 * @returns Image render object
	 */
	async #executePoolDrawButtonImage(
		drawStyle: DrawStyleModel,
		location: ControlLocation | undefined,
		pagename: string | undefined,
		remainingAttempts: number
	): Promise<{
		dataUrl: string
		processedStyle: ImageResultProcessedStyle
	}> {
		const args: Parameters<typeof GraphicsRenderer.drawButtonImageUnwrapped> = [
			this.#drawOptions,
			drawStyle,
			location,
			pagename,
		]

		if (DEBUG_DISABLE_RENDER_THREADING) {
			return GraphicsRenderer.drawButtonImageUnwrapped(...args)
		}

		try {
			return this.#pool.exec('drawButtonImage', args)
		} catch (e: any) {
			// if a worker crashes, the first attempt will fail, retry when that happens, but not infinitely
			if (remainingAttempts > 1 && e?.message?.includes('Worker is terminated')) {
				return this.#executePoolDrawButtonImage(drawStyle, location, pagename, remainingAttempts - 1)
			} else {
				throw e
			}
		}
	}

	/**
	 * Draw a button image in the worker pool
	 * @returns Image render object
	 */
	async #executePoolDrawButtonBareImage(
		drawStyle: DrawStyleModel,
		location: ControlLocation | undefined,
		pagename: string | undefined,
		resolution: { width: number; height: number; oversampling: number },
		rotation: SurfaceRotation | null,
		format: imageRs.PixelFormat,
		remainingAttempts: number
	): Promise<Uint8Array> {
		const args: Parameters<typeof GraphicsRenderer.drawButtonBareImageUnwrapped> = [
			this.#drawOptions,
			drawStyle,
			location,
			pagename,
			resolution,
			rotation,
			format,
		]

		if (DEBUG_DISABLE_RENDER_THREADING) {
			return GraphicsRenderer.drawButtonBareImageUnwrapped(...args)
		}

		try {
			return this.#pool.exec('drawButtonBareImage', args)
		} catch (e: any) {
			// if a worker crashes, the first attempt will fail, retry when that happens, but not infinitely
			if (remainingAttempts > 1 && e?.message?.includes('Worker is terminated')) {
				return this.#executePoolDrawButtonBareImage(
					drawStyle,
					location,
					pagename,
					resolution,
					rotation,
					format,
					remainingAttempts - 1
				)
			} else {
				throw e
			}
		}
	}

	/**
	 * Create a preview image in the worker pool
	 */
	async executeCreatePreview(
		originalDataUrl: string,
		remainingAttempts: number = CRASHED_WORKER_RETRY_COUNT
	): Promise<{ width: number; height: number; previewDataUrl: string }> {
		const args: Parameters<typeof GraphicsRenderer.createImagePreview> = [originalDataUrl]

		if (DEBUG_DISABLE_RENDER_THREADING) {
			return GraphicsRenderer.createImagePreview(...args)
		}

		try {
			return this.#pool.exec('createImagePreview', args)
		} catch (e: any) {
			// if a worker crashes, the first attempt will fail, retry when that happens, but not infinitely
			if (remainingAttempts > 1 && e?.message?.includes('Worker is terminated')) {
				return this.executeCreatePreview(originalDataUrl, remainingAttempts - 1)
			} else {
				throw e
			}
		}
	}
}

export type PincodeBitmaps = {
	[index: number]: ImageResult
}<|MERGE_RESOLUTION|>--- conflicted
+++ resolved
@@ -12,13 +12,8 @@
 import { LRUCache } from 'lru-cache'
 import { GlobalFonts } from '@napi-rs/canvas'
 import { GraphicsRenderer } from './Renderer.js'
-<<<<<<< HEAD
-import { xyToOldBankIndex } from '@companion-app/shared/ControlId.js'
-import { ImageResult, ImageResultProcessedStyle } from './ImageResult.js'
-=======
 import { ParseControlId, xyToOldBankIndex } from '@companion-app/shared/ControlId.js'
-import type { ImageResult } from './ImageResult.js'
->>>>>>> a0a07924
+import { ImageResult, type ImageResultProcessedStyle } from './ImageResult.js'
 import { ImageWriteQueue } from '../Resources/ImageWriteQueue.js'
 import workerPool from 'workerpool'
 import { isPackaged } from '../Resources/Util.js'
@@ -165,7 +160,7 @@
 				try {
 					if (args.type === 'preset') {
 						const control = this.#controlsController.getControl(args.controlId)
-						const buttonStyle = control?.getDrawStyle() ?? undefined
+						const buttonStyle = (await control?.getDrawStyle()) ?? undefined
 
 						let render: ImageResult | undefined
 						if (buttonStyle && buttonStyle.style) {
@@ -175,16 +170,26 @@
 							render = this.#renderLRUCache.get(key)
 
 							if (!render) {
-								const { buffer, width, height, dataUrl, draw_style } = await this.#executePoolDrawButtonImage(
+								const { dataUrl, processedStyle } = await this.#executePoolDrawButtonImage(
 									buttonStyle,
 									undefined,
 									undefined,
 									CRASHED_WORKER_RETRY_COUNT
 								)
-								render = GraphicsRenderer.wrapDrawButtonImage(buffer, width, height, dataUrl, draw_style, buttonStyle)
+								render = new ImageResult(dataUrl, processedStyle, async (width, height, rotation, format) =>
+									this.#executePoolDrawButtonBareImage(
+										buttonStyle,
+										undefined,
+										undefined,
+										{ width, height, oversampling: 4 }, // TODO - dynamic oversampling?
+										rotation,
+										format,
+										CRASHED_WORKER_RETRY_COUNT
+									)
+								)
 							}
 						} else {
-							render = GraphicsRenderer.drawBlank(this.#drawOptions, null)
+							render = GraphicsRenderer.drawBlank({ width: 72, height: 72 }, this.#drawOptions, null)
 						}
 
 						this.emit('presetDrawn', args.controlId, render)
