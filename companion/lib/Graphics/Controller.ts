--- conflicted
+++ resolved
@@ -13,11 +13,7 @@
 import { GlobalFonts } from '@napi-rs/canvas'
 import { GraphicsRenderer } from './Renderer.js'
 import { xyToOldBankIndex } from '@companion-app/shared/ControlId.js'
-<<<<<<< HEAD
-import type { ImageResult, ImageResultProcessedStyle } from './ImageResult.js'
-=======
-import { ImageResult, ImageResultNativeDrawFn } from './ImageResult.js'
->>>>>>> 212375e9
+import type { ImageResult, ImageResultNativeDrawFn, ImageResultProcessedStyle } from './ImageResult.js'
 import { ImageWriteQueue } from '../Resources/ImageWriteQueue.js'
 import workerPool from 'workerpool'
 import { isPackaged } from '../Resources/Util.js'
@@ -218,22 +214,15 @@
 						render = this.#renderLRUCache.get(key)
 
 						if (!render) {
-<<<<<<< HEAD
-							const { buffer, width, height, dataUrl, processedStyle } = await this.#executePoolDrawButtonImage(
-=======
-							const { dataUrl, draw_style } = await this.#executePoolDrawButtonImage(
->>>>>>> 212375e9
+							const { dataUrl, processedStyle } = await this.#executePoolDrawButtonImage(
 								buttonStyle,
 								location,
 								pagename,
 								CRASHED_WORKER_RETRY_COUNT
 							)
-<<<<<<< HEAD
-							render = GraphicsRenderer.wrapDrawButtonImage(buffer, width, height, dataUrl, processedStyle)
-=======
 							render = GraphicsController.#wrapDrawButtonImage(
 								dataUrl,
-								draw_style,
+								processedStyle,
 								buttonStyle,
 								async (width, height, rotation, format) =>
 									this.#executePoolDrawButtonBareImage(
@@ -246,7 +235,6 @@
 										CRASHED_WORKER_RETRY_COUNT
 									)
 							)
->>>>>>> 212375e9
 						}
 					} else {
 						render = GraphicsRenderer.drawBlank({ width: 72, height: 72 }, this.#drawOptions, location)
@@ -375,22 +363,15 @@
 			size: buttonStyle.size === 'auto' ? 'auto' : Number(buttonStyle.size),
 		}
 
-<<<<<<< HEAD
-		const { buffer, width, height, dataUrl, processedStyle } = await this.#executePoolDrawButtonImage(
-=======
-		const { dataUrl, draw_style } = await this.#executePoolDrawButtonImage(
->>>>>>> 212375e9
+		const { dataUrl, processedStyle } = await this.#executePoolDrawButtonImage(
 			drawStyle,
 			undefined,
 			undefined,
 			CRASHED_WORKER_RETRY_COUNT
 		)
-<<<<<<< HEAD
-		return GraphicsRenderer.wrapDrawButtonImage(buffer, width, height, dataUrl, processedStyle)
-=======
 		return GraphicsController.#wrapDrawButtonImage(
 			dataUrl,
-			draw_style,
+			processedStyle,
 			drawStyle,
 			async (width, height, rotation, format) =>
 				this.#executePoolDrawButtonBareImage(
@@ -419,7 +400,6 @@
 				: draw_style
 
 		return new ImageResult(dataUrl, draw_style2, drawNative)
->>>>>>> 212375e9
 	}
 
 	/**
