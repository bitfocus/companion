/*
 * This file is part of the Companion project
 * Copyright (c) 2018 Bitfocus AS
 * Authors: William Viker <william@bitfocus.io>, Håkon Nessjøen <haakon@bitfocus.io>
 *
 * This program is free software.
 * You should have received a copy of the MIT licence as well as the Bitfocus
 * Individual Contributor License Agreement for companion along with
 * this program.
 */

import { LRUCache } from 'lru-cache'
import { GlobalFonts } from '@napi-rs/canvas'
import { GraphicsRenderer } from './Renderer.js'
import { ParseControlId, xyToOldBankIndex } from '@companion-app/shared/ControlId.js'
import { ImageResult, type ImageResultProcessedStyle } from './ImageResult.js'
import { ImageWriteQueue } from '../Resources/ImageWriteQueue.js'
import workerPool from 'workerpool'
import { isPackaged } from '../Resources/Util.js'
import { fileURLToPath } from 'url'
import path from 'path'
import debounceFn from 'debounce-fn'
import type { CompanionButtonStyleProps, CompanionVariableValues } from '@companion-module/base'
import type { DrawStyleModel } from '@companion-app/shared/Model/StyleModel.js'
import type { ControlLocation } from '@companion-app/shared/Model/Common.js'
import { EventEmitter } from 'events'
import LogController from '../Log/Controller.js'
import type { DataUserConfig } from '../Data/UserConfig.js'
import type { IPageStore } from '../Page/Store.js'
import type { ControlsController } from '../Controls/Controller.js'
import type { VariablesController } from '../Variables/Controller.js'
import type { VariablesValues, VariableValueEntry } from '../Variables/Values.js'
import type { GraphicsOptions } from '@companion-app/shared/Graphics/Util.js'
import { FONT_DEFINITIONS } from './Fonts.js'
import type Express from 'express'
import compressionMiddleware from 'compression'
import fs from 'fs'
import type { SurfaceRotation } from '@companion-app/shared/Model/Surfaces.js'
import type * as imageRs from '@julusian/image-rs'
import type { DataDatabase } from '../Data/Database.js'
import { ImageLibrary } from './ImageLibrary.js'
import { GraphicsThreadMethods } from './ThreadMethods.js'

const CRASHED_WORKER_RETRY_COUNT = 10
const WORKER_TERMINATION_WINDOW_MS = 60_000 // 1 minute
const WORKER_TERMINATION_THRESHOLD = 30 // High limit, to catch extreme cases

const DEBUG_DISABLE_RENDER_THREADING = process.env.DEBUG_DISABLE_RENDER_THREADING === '1'

<<<<<<< HEAD
=======
export interface GraphicsOptions {
	page_direction_flipped: boolean
	page_plusminus: boolean
	remove_topbar: boolean
}

/**
 * Generate full path to a font file, handling both packaged and non-packaged environments
 */
function generateFontUrl(fontFilename: string): string {
	const fontPath = isPackaged() ? 'assets/Fonts' : '../../../assets/Fonts'
	// we could simplify by using import.meta.dirname
	return fileURLToPath(new URL(path.join(fontPath, fontFilename), import.meta.url))
}

>>>>>>> 495f25b1
interface GraphicsControllerEvents {
	button_drawn: [location: ControlLocation, render: ImageResult]
	presetDrawn: [controlId: string, render: ImageResult]
	resubscribeFeedbacks: []
}

interface RenderArgumentsButton {
	type: 'button'
	location: ControlLocation
}
interface RenderArgumentsPreset {
	type: 'preset'
	controlId: string
}
type RenderArguments = RenderArgumentsButton | RenderArgumentsPreset

export class GraphicsController extends EventEmitter<GraphicsControllerEvents> {
	readonly #logger = LogController.createLogger('Graphics/Controller')

	readonly #controlsController: ControlsController
	readonly #pageStore: IPageStore
	readonly #userConfigController: DataUserConfig
	readonly #variableValuesController: VariablesValues

	/**
	 * Cached UserConfig values that affect button rendering
	 */
	readonly #drawOptions: GraphicsOptions

	/**
	 * Current button renders cache
	 */
	readonly #renderCache = new Map<number, Map<number, Map<number, ImageResult>>>()

	/**
	 * Last recently used cache for button renders
	 */
	readonly #renderLRUCache = new LRUCache<string, ImageResult>({ max: 100 })

	readonly #renderQueue: ImageWriteQueue<string, [RenderArguments, boolean]>

	/**
	 * Image library for storing and managing images
	 */
	readonly imageLibrary: ImageLibrary

	#pool = workerPool.pool(
		// note: import.meta.url can be replaced with import.meta.directory as long as we use node v22.16 and later
		fileURLToPath(new URL(isPackaged() ? './RenderThread.js' : './Thread.js', import.meta.url)),
		{
			minWorkers: 2,
			maxWorkers: 6,
			workerType: 'thread',
			onCreateWorker: () => {
				this.#logger.info('Render worker created')
				return undefined
			},
			onTerminateWorker: () => {
				this.#logger.info('Render worker terminated')
			},
		}
	)

	// Track recent worker terminations (timestamps in ms)
	#workerTerminationTimestamps: number[] = []

	#poolExec = async <TKey extends keyof typeof GraphicsThreadMethods>(
		key: TKey,
		args: Parameters<(typeof GraphicsThreadMethods)[TKey]>,
		attempts: number
	): Promise<ReturnType<(typeof GraphicsThreadMethods)[TKey]>> => {
		if (DEBUG_DISABLE_RENDER_THREADING) {
			return (GraphicsThreadMethods[key] as any)(...args)
		}

		return this.#pool.exec(key, args).catch(async (e) => {
			// if a worker crashes, the first attempt will fail, retry when that happens, but not infinitely
			if (attempts > 1 && (e instanceof workerPool.TerminateError || e?.message?.includes('Worker is terminated'))) {
				// Track termination timestamps in a sliding window

				const now = Date.now()
				this.#workerTerminationTimestamps.push(now)
				const cutoff = now - WORKER_TERMINATION_WINDOW_MS

				// prune old timestamps
				this.#workerTerminationTimestamps = this.#workerTerminationTimestamps.filter((timestamp) => timestamp >= cutoff)

				if (this.#workerTerminationTimestamps.length > WORKER_TERMINATION_THRESHOLD) {
					this.#logger.error(
						`More than ${WORKER_TERMINATION_THRESHOLD} worker terminations within ${WORKER_TERMINATION_WINDOW_MS / 1000}s. Terminating.`
					)
					// Force an immediate exit, as this suggests a major problem
					// eslint-disable-next-line n/no-process-exit
					process.exit(5)
				}

				return this.#poolExec(key, args, attempts - 1)
			} else {
				throw e
			}
		})
	}

	#pendingVariables: CompanionVariableValues | null = null
	/**
	 * Debounce updating the variables, as buttons are often drawn in floods
	 */
	#debouncePendingVariables = debounceFn(
		() => {
			const values = this.#pendingVariables
			if (values) {
				this.#pendingVariables = null

				// This isn't ideal, but ensures we don't report duplicate changes
				const valuesArr: VariableValueEntry[] = Object.entries(values).map(([id, value]) => ({
					id,
					value,
				}))

				this.#variableValuesController.setVariableValues('internal', valuesArr)
			}
		},
		{
			wait: 10,
			maxWait: 40,
		}
	)

	constructor(
		controlsController: ControlsController,
		pageStore: IPageStore,
		userConfigController: DataUserConfig,
		variablesController: VariablesController,
		db: DataDatabase,
		internalApiRouter: Express.Router
	) {
		super()

		this.#controlsController = controlsController
		this.#pageStore = pageStore
		this.#userConfigController = userConfigController
		this.#variableValuesController = variablesController.values

		this.setMaxListeners(0)

		this.#drawOptions = {
			page_direction_flipped: this.#userConfigController.getKey('page_direction_flipped'),
			page_plusminus: this.#userConfigController.getKey('page_plusminus'),
			remove_topbar: this.#userConfigController.getKey('remove_topbar'),
		}

		this.#renderQueue = new ImageWriteQueue(
			this.#logger,
			async (_id: string, args: RenderArguments, skipInvalidation: boolean) => {
				try {
					if (args.type === 'preset') {
						const control = this.#controlsController.getControl(args.controlId)
						const buttonStyle = (await control?.getDrawStyle()) ?? undefined

						let render: ImageResult | undefined
						if (buttonStyle && buttonStyle.style) {
							// Check if the image is already present in the render cache and if so, return it

							const key = JSON.stringify({ options: this.#drawOptions, buttonStyle })
							render = this.#renderLRUCache.get(key)

							if (!render) {
								const { dataUrl, processedStyle } = await this.#executePoolDrawButtonImage(
									buttonStyle,
									undefined,
									undefined,
									CRASHED_WORKER_RETRY_COUNT
								)
								render = new ImageResult(dataUrl, processedStyle, async (width, height, rotation, format) =>
									this.#executePoolDrawButtonBareImage(
										buttonStyle,
										undefined,
										undefined,
										{ width, height, oversampling: 4 }, // TODO - dynamic oversampling?
										rotation,
										format,
										CRASHED_WORKER_RETRY_COUNT
									)
								)
							}
						} else {
							render = GraphicsRenderer.drawBlank({ width: 72, height: 72 }, this.#drawOptions, null)
						}

						this.emit('presetDrawn', args.controlId, render)
						return
					}

					const { location } = args

					const gridSize = this.#userConfigController.getKey('gridSize')
					const locationIsInBounds =
						location &&
						gridSize &&
						location.column <= gridSize.maxColumn &&
						location.column >= gridSize.minColumn &&
						location.row <= gridSize.maxRow &&
						location.row >= gridSize.minRow

					const controlId = this.#pageStore.getControlIdAt(location)
					const control = controlId ? this.#controlsController.getControl(controlId) : undefined
					const buttonStyle = (await control?.getDrawStyle()) ?? undefined

					if (location && locationIsInBounds) {
						// Update the internal b_text_1_4 variable
						setImmediate(() => {
							const values: CompanionVariableValues = {}

							// Update text, if it is present
							values[`b_text_${location.pageNumber}_${location.row}_${location.column}`] =
								buttonStyle?.style === 'button' ? buttonStyle.text : undefined
							const bankIndex = xyToOldBankIndex(location.column, location.row)
							if (bankIndex)
								values[`b_text_${location.pageNumber}_${bankIndex}`] =
									buttonStyle?.style === 'button' ? buttonStyle.text : undefined

							values[`b_pushed_${location.pageNumber}_${location.row}_${location.column}`] =
								buttonStyle?.style === 'button' || buttonStyle?.style === 'button-layered'
									? buttonStyle.pushed
									: undefined

							// Update step
							values[`b_step_${location.pageNumber}_${location.row}_${location.column}`] =
								buttonStyle?.style === 'button' || buttonStyle?.style === 'button-layered'
									? buttonStyle.stepCurrent
									: undefined
							values[`b_step_count_${location.pageNumber}_${location.row}_${location.column}`] =
								buttonStyle?.style === 'button' || buttonStyle?.style === 'button-layered'
									? buttonStyle.stepCount
									: undefined

							values[`b_actions_running_${location.pageNumber}_${location.row}_${location.column}`] =
								buttonStyle?.style === 'button' || buttonStyle?.style === 'button-layered'
									? (buttonStyle.action_running ?? false)
									: undefined

							values[`b_status_${location.pageNumber}_${location.row}_${location.column}`] =
								buttonStyle?.style === 'button' || buttonStyle?.style === 'button-layered'
									? (buttonStyle.button_status ?? 'good')
									: undefined
							// Submit the updated values
							if (this.#pendingVariables) {
								Object.assign(this.#pendingVariables, values)
							} else {
								this.#pendingVariables = values
							}
							this.#debouncePendingVariables()
						})
					}

					let render: ImageResult | undefined
					if (location && locationIsInBounds && buttonStyle && buttonStyle.style) {
						const pagename = this.#pageStore.getPageName(location.pageNumber)

						// Check if the image is already present in the render cache and if so, return it
						let keyLocation: ControlLocation | undefined
						if (buttonStyle.style === 'button') {
							const globalShowTopBar = !this.#drawOptions.remove_topbar && buttonStyle.show_topbar === 'default'
							keyLocation = globalShowTopBar || buttonStyle.show_topbar === true ? location : undefined
						}
						const key = JSON.stringify({ options: this.#drawOptions, buttonStyle, keyLocation, pagename })
						render = this.#renderLRUCache.get(key)

						if (!render) {
							const { dataUrl, processedStyle } = await this.#executePoolDrawButtonImage(
								buttonStyle,
								location,
								pagename,
								CRASHED_WORKER_RETRY_COUNT
							)
							render = new ImageResult(dataUrl, processedStyle, async (width, height, rotation, format) =>
								this.#executePoolDrawButtonBareImage(
									buttonStyle,
									location,
									pagename,
									{ width, height, oversampling: 4 }, // TODO - dynamic oversampling?
									rotation,
									format,
									CRASHED_WORKER_RETRY_COUNT
								)
							)
						}
					} else {
						render = GraphicsRenderer.drawBlank({ width: 72, height: 72 }, this.#drawOptions, location)
					}

					// Only cache the render, if it is within the valid bounds
					if (locationIsInBounds && location) {
						this.#updateCacheWithRender(location, render)
					}

					if (!skipInvalidation) {
						this.emit('button_drawn', location, render)
					}
				} catch (e) {
					this.#logger.warn(`drawButtonImage failed: ${e}`)
				}
			},
			5
		) // TODO - dynamic limit

		this.#logger.info('Loading fonts')

		for (const definition of FONT_DEFINITIONS) {
			GlobalFonts.registerFromPath(definition.pathOnDisk, definition.name)
		}

		this.#logger.info('Fonts loaded')

		// Initialize the image library
		this.imageLibrary = new ImageLibrary(db, this, variablesController)

		// Serve font files to clients
		internalApiRouter.get('/graphics/font/:font', compressionMiddleware(), (req, res) => {
			const definition = FONT_DEFINITIONS.find((def) => def.name === req.params.font)
			if (!definition) {
				res.status(404).send('Font not found')
				return
			}

			// Try and set the correct content type
			if (definition.pathOnDisk.endsWith('.ttf')) {
				res.setHeader('Content-Type', 'font/ttf')
			}

			// Cache aggressively
			res.setHeader('Cache-Control', 'public, max-age=31536000')

			this.#logger.debug(`Send font ${definition.name}`)
			fs.createReadStream(definition.pathOnDisk).pipe(res)
		})
	}

	/**
	 * Clear all renders for the specified page, replacing with 'blank' renders
	 */
	clearAllForPage(pageNumber: number): void {
		const pageCache = this.#renderCache.get(pageNumber)
		if (!pageCache) return

		for (const [row, rowCache] of pageCache.entries()) {
			for (const column of rowCache.keys()) {
				const location: ControlLocation = {
					pageNumber,
					row,
					column,
				}

				const blankRender = GraphicsRenderer.drawBlank({ width: 72, height: 72 }, this.#drawOptions, location)

				this.#updateCacheWithRender(location, blankRender)
				this.emit('button_drawn', location, blankRender)
			}
		}
	}

	/**
	 * Store a new render
	 */
	#updateCacheWithRender(location: ControlLocation, render: ImageResult): void {
		let pageCache = this.#renderCache.get(location.pageNumber)
		if (!pageCache) {
			pageCache = new Map()
			this.#renderCache.set(location.pageNumber, pageCache)
		}

		let rowCache = pageCache.get(location.row)
		if (!rowCache) {
			rowCache = new Map()
			pageCache.set(location.row, rowCache)
		}

		rowCache.set(location.column, render)
	}

	/**
	 * Redraw the page controls on every page
	 */
	invalidatePageControls(): void {
		const allControls = this.#controlsController.getAllControls()
		for (const control of Object.values(allControls)) {
			if (control.type === 'pageup' || control.type === 'pagedown') {
				this.invalidateControl(control.controlId)
			}
		}
	}

	/**
	 * Draw a preview of a button
	 */
	async drawPreview(buttonStyle: CompanionButtonStyleProps & { style: 'button' }): Promise<ImageResult> {
		const drawStyle: DrawStyleModel = {
			...buttonStyle,

			textExpression: false,

			imageBuffers: [],
			pushed: false,
			cloud: false,
			cloud_error: false,
			button_status: undefined,
			action_running: false,

			stepCurrent: 1,
			stepCount: 1,

			show_topbar: buttonStyle.show_topbar,
			alignment: buttonStyle.alignment ?? 'center:center',
			pngalignment: buttonStyle.pngalignment ?? 'center:center',
			png64: buttonStyle.png64 ?? null,
			size: buttonStyle.size === 'auto' ? 'auto' : Number(buttonStyle.size),
		}

		const { dataUrl, processedStyle } = await this.#executePoolDrawButtonImage(
			drawStyle,
			undefined,
			undefined,
			CRASHED_WORKER_RETRY_COUNT
		)
		return new ImageResult(dataUrl, processedStyle, async (width, height, rotation, format) =>
			this.#executePoolDrawButtonBareImage(
				drawStyle,
				undefined,
				undefined,
				{ width, height, oversampling: 4 }, // TODO - dynamic oversampling?
				rotation,
				format,
				CRASHED_WORKER_RETRY_COUNT
			)
		)
	}

	/**
	 * Process an updated userconfig value and update as necessary.
	 * @param key - the saved key
	 * @param value - the saved value
	 */
	updateUserConfig(key: string, value: boolean | number | string): void {
		if (key == 'page_direction_flipped') {
			this.#drawOptions.page_direction_flipped = !!value
			this.invalidatePageControls()
		} else if (key == 'page_plusminus') {
			this.#drawOptions.page_plusminus = !!value
			this.invalidatePageControls()
		} else if (key == 'remove_topbar') {
			this.#drawOptions.remove_topbar = !!value
			this.#logger.silly('Topbar removed')
			// Delay redrawing to give connections a chance to adjust
			setTimeout(() => {
				this.emit('resubscribeFeedbacks')
				this.regenerateAll(false)
			}, 1000)
		}
	}

	/**
	 * Regenerate the render of a control
	 */
	invalidateControl(controlId: string): void {
		const location = this.#pageStore.getLocationOfControlId(controlId)
		if (location) {
			this.invalidateButton(location)
			return
		}

		// Special case for presets as they don't have a location, but do have bitmaps
		const parsedControlId = ParseControlId(controlId)
		if (parsedControlId?.type === 'preset') {
			this.#drawAndCachePreset(controlId)
		}
	}

	/**
	 * Regenerate the render of a button at a location
	 */
	invalidateButton(location: ControlLocation): void {
		this.#drawAndCacheButton(location)
	}

	/**
	 * Regenerate every button image
	 * @param skipInvalidation whether to skip reporting invalidations of each button
	 */
	regenerateAll(skipInvalidation = false): void {
		const pageCount = this.#pageStore.getPageCount()
		for (let pageNumber = 1; pageNumber <= pageCount; pageNumber++) {
			const populatedLocations = this.#pageStore.getAllPopulatedLocationsOnPage(pageNumber)
			for (const location of populatedLocations) {
				this.#drawAndCacheButton(location, skipInvalidation)
			}
		}
	}

	/**
	 * Generate and cache
	 */
	#drawAndCacheButton(location: ControlLocation, skipInvalidation = false): void {
		const id = `${location.pageNumber}_${location.row}_${location.column}`
		this.#renderQueue.queue(id, { type: 'button', location }, skipInvalidation)
	}

	/**
	 * Generate and cache
	 */
	#drawAndCachePreset(controlId: string, skipInvalidation = false): void {
		this.#renderQueue.queue(controlId, { type: 'preset', controlId }, skipInvalidation)
	}

	/**
	 * Discard any renders for controls that are outside of the valid grid bounds
	 */
	discardAllOutOfBoundsControls(): void {
		const { minColumn, maxColumn, minRow, maxRow } = this.#userConfigController.getKey('gridSize')

		for (const page of this.#renderCache.values()) {
			for (const row of page.keys()) {
				const rowObj = page.get(row)
				if (!rowObj) continue

				if (row < minRow || row > maxRow) {
					// Row is out of bounds, delete it all
					page.delete(row)
				} else {
					for (const column of rowObj.keys()) {
						if (column < minColumn || column > maxColumn) {
							// Column is out of bounds
							rowObj.delete(column)
						}
					}
				}
			}
		}
	}

	/**
<<<<<<< HEAD
	 * Generate pincode images
	 */
	getPincodeNumberImages(width: number, height: number): PincodeBitmaps {
		const pincodeBuffersCache: PincodeBitmaps = {}

		for (let i = 0; i <= 9; i++) {
			pincodeBuffersCache[i] = GraphicsRenderer.drawPincodeNumber(width, height, i)
		}

		return pincodeBuffersCache
	}

	getPincodeCodeImage(width: number, height: number, pincode: string): ImageResult {
		return GraphicsRenderer.drawPincodeEntry(width, height, pincode)
	}

	/**
=======
>>>>>>> 495f25b1
	 * Get the cached render of a button
	 */
	getCachedRender(location: ControlLocation): ImageResult | undefined {
		return this.#renderCache.get(location.pageNumber)?.get(location.row)?.get(location.column)
	}

	/**
	 * Get the cached render of a button, or generate a placeholder it if is missing
	 */
	getCachedRenderOrGeneratePlaceholder(location: ControlLocation): ImageResult {
		const render = this.#renderCache.get(location.pageNumber)?.get(location.row)?.get(location.column)
		if (render) return render

		return GraphicsRenderer.drawBlank({ width: 72, height: 72 }, this.#drawOptions, location)
	}

	/**
	 * Draw a button image in the worker pool
	 * @returns Image render object
	 */
	async #executePoolDrawButtonImage(
		drawStyle: DrawStyleModel,
		location: ControlLocation | undefined,
		pagename: string | undefined,
		remainingAttempts: number
	): Promise<{
		dataUrl: string
		processedStyle: ImageResultProcessedStyle
	}> {
		return this.#poolExec('drawButtonImage', [this.#drawOptions, drawStyle, location, pagename], remainingAttempts)
	}
<<<<<<< HEAD

	/**
	 * Draw a button image in the worker pool
	 * @returns Image render object
	 */
	async #executePoolDrawButtonBareImage(
		drawStyle: DrawStyleModel,
		location: ControlLocation | undefined,
		pagename: string | undefined,
		resolution: { width: number; height: number; oversampling: number },
		rotation: SurfaceRotation | null,
		format: imageRs.PixelFormat,
		remainingAttempts: number
	): Promise<Uint8Array> {
		return this.#poolExec(
			'drawButtonBareImage',
			[this.#drawOptions, drawStyle, location, pagename, resolution, rotation, format],
			remainingAttempts
		)
	}

	/**
	 * Create a preview image in the worker pool
	 */
	async executeCreatePreview(
		originalDataUrl: string,
		remainingAttempts: number = CRASHED_WORKER_RETRY_COUNT
	): Promise<{ width: number; height: number; previewDataUrl: string }> {
		return this.#poolExec('createImagePreview', [originalDataUrl], remainingAttempts)
	}
}

export type PincodeBitmaps = {
	[index: number]: ImageResult
=======
>>>>>>> 495f25b1
}<|MERGE_RESOLUTION|>--- conflicted
+++ resolved
@@ -18,7 +18,6 @@
 import workerPool from 'workerpool'
 import { isPackaged } from '../Resources/Util.js'
 import { fileURLToPath } from 'url'
-import path from 'path'
 import debounceFn from 'debounce-fn'
 import type { CompanionButtonStyleProps, CompanionVariableValues } from '@companion-module/base'
 import type { DrawStyleModel } from '@companion-app/shared/Model/StyleModel.js'
@@ -47,24 +46,6 @@
 
 const DEBUG_DISABLE_RENDER_THREADING = process.env.DEBUG_DISABLE_RENDER_THREADING === '1'
 
-<<<<<<< HEAD
-=======
-export interface GraphicsOptions {
-	page_direction_flipped: boolean
-	page_plusminus: boolean
-	remove_topbar: boolean
-}
-
-/**
- * Generate full path to a font file, handling both packaged and non-packaged environments
- */
-function generateFontUrl(fontFilename: string): string {
-	const fontPath = isPackaged() ? 'assets/Fonts' : '../../../assets/Fonts'
-	// we could simplify by using import.meta.dirname
-	return fileURLToPath(new URL(path.join(fontPath, fontFilename), import.meta.url))
-}
-
->>>>>>> 495f25b1
 interface GraphicsControllerEvents {
 	button_drawn: [location: ControlLocation, render: ImageResult]
 	presetDrawn: [controlId: string, render: ImageResult]
@@ -605,26 +586,6 @@
 	}
 
 	/**
-<<<<<<< HEAD
-	 * Generate pincode images
-	 */
-	getPincodeNumberImages(width: number, height: number): PincodeBitmaps {
-		const pincodeBuffersCache: PincodeBitmaps = {}
-
-		for (let i = 0; i <= 9; i++) {
-			pincodeBuffersCache[i] = GraphicsRenderer.drawPincodeNumber(width, height, i)
-		}
-
-		return pincodeBuffersCache
-	}
-
-	getPincodeCodeImage(width: number, height: number, pincode: string): ImageResult {
-		return GraphicsRenderer.drawPincodeEntry(width, height, pincode)
-	}
-
-	/**
-=======
->>>>>>> 495f25b1
 	 * Get the cached render of a button
 	 */
 	getCachedRender(location: ControlLocation): ImageResult | undefined {
@@ -656,7 +617,6 @@
 	}> {
 		return this.#poolExec('drawButtonImage', [this.#drawOptions, drawStyle, location, pagename], remainingAttempts)
 	}
-<<<<<<< HEAD
 
 	/**
 	 * Draw a button image in the worker pool
@@ -687,10 +647,4 @@
 	): Promise<{ width: number; height: number; previewDataUrl: string }> {
 		return this.#poolExec('createImagePreview', [originalDataUrl], remainingAttempts)
 	}
-}
-
-export type PincodeBitmaps = {
-	[index: number]: ImageResult
-=======
->>>>>>> 495f25b1
 }