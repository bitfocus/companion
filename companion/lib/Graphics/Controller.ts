--- conflicted
+++ resolved
@@ -34,16 +34,12 @@
 import type { DataUserConfig } from '../Data/UserConfig.js'
 import type { PageController } from '../Page/Controller.js'
 import type { ControlsController } from '../Controls/Controller.js'
-<<<<<<< HEAD
-import type { VariablesValues } from '../Variables/Values.js'
+import type { VariablesValues, VariableValueEntry } from '../Variables/Values.js'
 import type { GraphicsOptions } from '@companion-app/shared/Graphics/Util.js'
 import { FONT_DEFINITIONS } from './Fonts.js'
 import type Express from 'express'
 import compressionMiddleware from 'compression'
 import fs from 'fs'
-=======
-import type { VariablesValues, VariableValueEntry } from '../Variables/Values.js'
->>>>>>> 00cab3d5
 
 const CRASHED_WORKER_RETRY_COUNT = 10
 
