--- conflicted
+++ resolved
@@ -45,20 +45,6 @@
 	}
 
 	/**
-<<<<<<< HEAD
-	 * Import collections data, replacing all existing collections
-	 */
-	importCollections(collections: CollectionBase<TCollectionMetadata>[]): void {
-		this.#dbTable.clear()
-
-		this.data = collections.sort((a, b) => a.sortOrder - b.sortOrder)
-
-		// Update the database with the new collections
-		for (const collection of this.data) {
-			this.#dbTable.set(collection.id, collection)
-		}
-
-=======
 	 * Replace all collections with imported collections
 	 */
 	replaceCollections(collections: CollectionBase<TCollectionMetadata>[]): void {
@@ -76,7 +62,6 @@
 		// Sort root level collections
 		this.data.sort((a, b) => a.sortOrder - b.sortOrder)
 
->>>>>>> 6b1f0430
 		this.emitUpdate(this.data)
 
 		this.removeUnknownCollectionReferences()
