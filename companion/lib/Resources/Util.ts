import imageRs from '@julusian/image-rs'
import { colord } from 'colord'
import type { ImageResult } from '../Graphics/ImageResult.js'
import type { ButtonStyleProperties } from '@companion-app/shared/Model/StyleModel.js'
<<<<<<< HEAD
import type { CompanionInputFieldBaseExtended, EncodeIsVisible2 } from '@companion-app/shared/Model/Options.js'
import type { CompanionInputFieldBase } from '@companion-module/base'
=======
import type { CompanionAlignment } from '@companion-module/base'
>>>>>>> cd049bd9
import { SurfaceRotation } from '@companion-app/shared/Model/Surfaces.js'
import type { DataUserConfig } from '../Data/UserConfig.js'

/**
 * Combine rgba components to a 32bit value
 * @param a 0-255
 * @param r 0-255
 * @param g 0-255
 * @param b 0-255
 * @param base
 */
export function argb(
	a: number | string,
	r: number | string,
	g: number | string,
	b: number | string,
	base = 10
): number | false {
	// @ts-ignore
	a = parseInt(a, base)
	// @ts-ignore
	r = parseInt(r, base)
	// @ts-ignore
	g = parseInt(g, base)
	// @ts-ignore
	b = parseInt(b, base)

	const rgbVal = rgb(r, g, b)
	if (isNaN(a) || rgbVal === false) return false

	return (
		(255 - a) * 0x1000000 + rgbVal // bitwise doesn't work because JS bitwise is working with 32bit signed int
	)
}

/**
 * Convert a 24bit number itno rgb components
 */
export const decimalToRgb = (decimal: number): { red: number; green: number; blue: number } => {
	return {
		red: (decimal >> 16) & 0xff,
		green: (decimal >> 8) & 0xff,
		blue: decimal & 0xff,
	}
}

/**
 * Combine rgb components to a 24bit value
 * @param r 0-255
 * @param g 0-255
 * @param b 0-255
 * @param base
 */
export const rgb = (r: number | string, g: number | string, b: number | string, base = 10): number | false => {
	// @ts-ignore
	r = parseInt(r, base)
	// @ts-ignore
	g = parseInt(g, base)
	// @ts-ignore
	b = parseInt(b, base)

	if (isNaN(r) || isNaN(g) || isNaN(b)) return false
	return ((r & 0xff) << 16) | ((g & 0xff) << 8) | (b & 0xff)
}

/**
 * Parse a css color string to a number
 */
export const parseColorToNumber = (color: string | number | Uint8Array): number | false => {
	if (typeof color === 'string') {
		const newColor = colord(color)
		if (newColor.isValid()) {
			return rgb(newColor.rgba.r, newColor.rgba.g, newColor.rgba.b)
		} else {
			return false
		}
	}
	if (typeof color === 'number') {
		return color
	}
	return false
}

/**
 * @param milliseconds
 */
export const delay = (milliseconds: number) => {
	return new Promise((resolve) => setTimeout(resolve, milliseconds || 0))
}

export const getTimestamp = (): string => {
	let d = new Date()
	let year = d.getFullYear().toString()
	let month = convert2Digit(d.getMonth() + 1)
	let day = convert2Digit(d.getDate())
	let hrs = convert2Digit(d.getHours())
	let mins = convert2Digit(d.getMinutes())
	let out = year + month + day + '-' + hrs + mins
	return out
}

/**
 * Convert a number to a 2 digit string
 */
export const convert2Digit = (num: number): string => {
	if (num < 10) {
		return '0' + num
	} else {
		return num + ''
	}
}

/**
 * Check if Satellite API value is falsey
 */
export const isFalsey = (val: any): boolean => {
	return (typeof val === 'string' && val.toLowerCase() == 'false') || val == '0' || !Boolean(val)
}

/**
 * Check if Satellite API value is truthy
 */
export const isTruthy = (val: any): boolean => {
	return (
		!isFalsey(val) &&
		((typeof val === 'string' && (val.toLowerCase() == 'true' || val.toLowerCase() == 'yes')) || Number(val) >= 1)
	)
}

export type ParsedParams = Record<string, string | true | undefined>

/**
 * Parse a Satellite API message
 */
export function parseLineParameters(line: string): ParsedParams {
	const makeSafe = (index: number) => {
		return index === -1 ? Number.POSITIVE_INFINITY : index
	}

	let fragments = ['']
	let quotes = 0

	let i = 0
	while (i < line.length) {
		// Find the next characters of interest
		const spaceIndex = makeSafe(line.indexOf(' ', i))
		const slashIndex = makeSafe(line.indexOf('\\', i))
		const quoteIndex = makeSafe(line.indexOf('"', i))

		// Find which is closest
		let o = Math.min(spaceIndex, slashIndex, quoteIndex)
		if (!isFinite(o)) {
			// None were found, copy the remainder and stop
			const slice = line.substring(i)
			fragments[fragments.length - 1] += slice

			break
		} else {
			// copy the slice before this character
			const slice = line.substring(i, o)
			fragments[fragments.length - 1] += slice

			const c = line[o]
			if (c == '\\') {
				// If char is a slash, the character following it is of interest
				// Future: does this consider non \" chars?
				fragments[fragments.length - 1] += line[o + 1]

				i = o + 2
			} else {
				i = o + 1

				// Figure out what the char was
				if (c === '"') {
					quotes ^= 1
				} else if (!quotes && c === ' ') {
					fragments.push('')
				} else {
					fragments[fragments.length - 1] += c
				}
			}
		}
	}

	const res: ParsedParams = {}

	for (const fragment of fragments) {
		const [key, value] = fragment.split('=', 2)
		res[key] = value === undefined ? true : value
	}

	return res
}

/**
 * Checks if parameter is one of the list and returns it if so.
 * If it is not in the list but a trueish value, the defaultVal will be returned.
 * Otherwise returns null.
 */
export function parseStringParamWithBooleanFallback(
	list: string[],
	defaultVal: string,
	parameter: unknown
): string | null {
	const param = String(parameter)
	if (list.includes(param)) {
		return param
	}
	if (isTruthy(parameter)) {
		return defaultVal
	}
	return null
}

/**
 * Clamp a value to be within a range
 */
export function clamp(val: number, min: number, max: number): number {
	return Math.min(Math.max(val, min), max)
}

/**
 * Translate rotation to @julusian/image-rs equivalent
 */
export function translateRotation(rotation: SurfaceRotation | null): imageRs.RotationMode | null {
	if (rotation === 90 || rotation === 'surface90') return imageRs.RotationMode.CW270
	if (rotation === -90 || rotation === 'surface-90') return imageRs.RotationMode.CW90
	if (rotation === 180 || rotation === 'surface180') return imageRs.RotationMode.CW180
	return null
}

/**
 * Offset a SurfaceRotation by a given amount in 90° steps
 * @param rotation - the rotation to apply the offset to
 * @param offset - the amount to offset by, will be rounded to full quarters
 */
export function offsetRotation(rotation: SurfaceRotation | null, offset: number): SurfaceRotation | null {
	let orig: string | number | null = rotation
	let surface = false
	if (orig === null) return null
	if (typeof orig === 'string' && orig.startsWith('surface')) {
		orig = parseInt(orig.replace('surface', ''))
		surface = true
	}

	const quarter = (Number(orig) / 90 + Math.round(offset / 90)) % 4

	let newRotation: SurfaceRotation
	if (quarter == 0) {
		newRotation = 0
	} else if (quarter == 1 || quarter == -3) {
		newRotation = 90
	} else if (quarter == 2 || quarter == -2) {
		newRotation = 180
	} else if (quarter == 3 || quarter == -1) {
		newRotation = -90
	} else {
		return null
	}

	if (surface) {
		return `surface${newRotation}`
	} else {
		return newRotation
	}
}

/**
 * Transform a button image render to the format needed for a surface integration
 */
export async function transformButtonImage(
	render: ImageResult,
	rotation: SurfaceRotation | null,
	targetWidth: number,
	targetHeight: number,
	targetFormat: imageRs.PixelFormat
): Promise<Buffer> {
	let image = imageRs.ImageTransformer.fromBuffer(
		render.buffer,
		render.bufferWidth,
		render.bufferHeight,
		imageRs.PixelFormat.Rgba
	)

	const imageRsRotation = translateRotation(rotation)
	if (imageRsRotation !== null) image = image.rotate(imageRsRotation)

	image = image.scale(targetWidth, targetHeight, imageRs.ResizeMode.Fit)

	// pad, in case a button is non-square
	const dimensions = image.getCurrentDimensions()
	const xOffset = (targetWidth - dimensions.width) / 2
	const yOffset = (targetHeight - dimensions.height) / 2
	image = image.pad(Math.floor(xOffset), Math.ceil(xOffset), Math.floor(yOffset), Math.ceil(yOffset), {
		red: 0,
		green: 0,
		blue: 0,
		alpha: 255,
	})

	const computedImage = await image.toBuffer(targetFormat)
	return computedImage.buffer
}

/**
 * Show an fatal error message to the user, and exit
 */
export function showFatalError(title: string, message: string): void {
	sendOverIpc({
		messageType: 'fatal-error',
		title,
		body: message,
	})

	console.error(message)
	process.exit(1)
}

/**
 * Show an error message to the user
 */
export function showErrorMessage(title: string, message: string): void {
	sendOverIpc({
		messageType: 'show-error',
		title,
		body: message,
	})

	console.error(message)
}

/**
 * Send message over IPC to parent
 */
export function sendOverIpc(data: any) {
	if (process.env.COMPANION_IPC_PARENT && process.send) {
		process.send(data)
	}
}

/**
 * Whether the application is packaged with webpack
 */
export function isPackaged(): boolean {
	return typeof __webpack_require__ === 'function'
}

/**
 * Get the size of the bitmap for a button
 */
export function GetButtonBitmapSize(
	userConfig: DataUserConfig,
	style: ButtonStyleProperties
): { width: number; height: number } {
	let removeTopBar = !style.show_topbar
	if (style.show_topbar === 'default' || style.show_topbar === undefined) {
		removeTopBar = userConfig.getKey('remove_topbar') === true
	}

	if (removeTopBar) {
		return {
			width: 72,
			height: 72,
		}
	} else {
		return {
			width: 72,
			height: 58,
		}
	}
}

export function SplitVariableId(variableId: string): [string, string] {
	const res = TrySplitVariableId(variableId)
	if (res === null) throw new Error(`"${variableId}" is not a valid variable id`)
	return res
}

export function TrySplitVariableId(variableId: string): [string, string] | null {
	if (!variableId) return null
	const splitIndex = variableId.indexOf(':')
	if (splitIndex === -1) return null

	const label = variableId.substring(0, splitIndex)
	const variable = variableId.substring(splitIndex + 1)

	return [label, variable]
}

<<<<<<< HEAD
export function serializeIsVisibleFnSingle<T extends CompanionInputFieldBase | CompanionInputFieldBaseExtended>(
	field: T
): EncodeIsVisible2<T> {
	// @ts-ignore
	return serializeIsVisibleFn([field])[0]
}

export function booleanAnd(isInverted: boolean, childValues: boolean[]): boolean {
	if (childValues.length === 0) return isInverted

	return childValues.reduce((acc, val) => acc && val, true) === !isInverted
=======
export type HorizontalAlignment = 'left' | 'right' | 'center'
export type VerticalAlignment = 'top' | 'bottom' | 'center'

/**
 * Parse an alignment value
 * @param alignment
 * @param validate Throw if value is invalid
 */
export function ParseAlignment(
	alignment: string,
	validate?: boolean
): [horizontal: HorizontalAlignment, vertical: VerticalAlignment, full: CompanionAlignment] {
	const [halignRaw, valignRaw] = alignment.toLowerCase().split(':', 2)

	let halign: 'left' | 'right' | 'center'
	if (halignRaw !== 'left' && halignRaw !== 'right' && halignRaw !== 'center') {
		if (validate) throw new Error(`Invalid horizontal component: "${halignRaw}"`)

		halign = 'center'
	} else {
		halign = halignRaw
	}

	let valign: 'top' | 'bottom' | 'center'
	if (valignRaw !== 'top' && valignRaw !== 'bottom' && valignRaw !== 'center') {
		if (validate) throw new Error(`Invalid vertical component: "${valignRaw}"`)

		valign = 'center'
	} else {
		valign = valignRaw
	}

	return [halign, valign, `${halign}:${valign}`]
>>>>>>> cd049bd9
}<|MERGE_RESOLUTION|>--- conflicted
+++ resolved
@@ -2,12 +2,8 @@
 import { colord } from 'colord'
 import type { ImageResult } from '../Graphics/ImageResult.js'
 import type { ButtonStyleProperties } from '@companion-app/shared/Model/StyleModel.js'
-<<<<<<< HEAD
 import type { CompanionInputFieldBaseExtended, EncodeIsVisible2 } from '@companion-app/shared/Model/Options.js'
 import type { CompanionInputFieldBase } from '@companion-module/base'
-=======
-import type { CompanionAlignment } from '@companion-module/base'
->>>>>>> cd049bd9
 import { SurfaceRotation } from '@companion-app/shared/Model/Surfaces.js'
 import type { DataUserConfig } from '../Data/UserConfig.js'
 
@@ -397,7 +393,6 @@
 	return [label, variable]
 }
 
-<<<<<<< HEAD
 export function serializeIsVisibleFnSingle<T extends CompanionInputFieldBase | CompanionInputFieldBaseExtended>(
 	field: T
 ): EncodeIsVisible2<T> {
@@ -409,39 +404,4 @@
 	if (childValues.length === 0) return isInverted
 
 	return childValues.reduce((acc, val) => acc && val, true) === !isInverted
-=======
-export type HorizontalAlignment = 'left' | 'right' | 'center'
-export type VerticalAlignment = 'top' | 'bottom' | 'center'
-
-/**
- * Parse an alignment value
- * @param alignment
- * @param validate Throw if value is invalid
- */
-export function ParseAlignment(
-	alignment: string,
-	validate?: boolean
-): [horizontal: HorizontalAlignment, vertical: VerticalAlignment, full: CompanionAlignment] {
-	const [halignRaw, valignRaw] = alignment.toLowerCase().split(':', 2)
-
-	let halign: 'left' | 'right' | 'center'
-	if (halignRaw !== 'left' && halignRaw !== 'right' && halignRaw !== 'center') {
-		if (validate) throw new Error(`Invalid horizontal component: "${halignRaw}"`)
-
-		halign = 'center'
-	} else {
-		halign = halignRaw
-	}
-
-	let valign: 'top' | 'bottom' | 'center'
-	if (valignRaw !== 'top' && valignRaw !== 'bottom' && valignRaw !== 'center') {
-		if (validate) throw new Error(`Invalid vertical component: "${valignRaw}"`)
-
-		valign = 'center'
-	} else {
-		valign = valignRaw
-	}
-
-	return [halign, valign, `${halign}:${valign}`]
->>>>>>> cd049bd9
 }