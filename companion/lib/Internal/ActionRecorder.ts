--- conflicted
+++ resolved
@@ -20,19 +20,13 @@
 import type { ActionRecorder } from '../Controls/ActionRecorder.js'
 import type { PageController } from '../Page/Controller.js'
 import type {
-<<<<<<< HEAD
 	ActionForVisitor,
-=======
->>>>>>> a838a7b8
 	FeedbackForVisitor,
 	FeedbackInstanceExt,
 	InternalModuleFragment,
 	InternalVisitor,
-<<<<<<< HEAD
-=======
 	InternalActionDefinition,
 	InternalFeedbackDefinition,
->>>>>>> a838a7b8
 } from './Types.js'
 import type { ActionInstance } from '@companion-app/shared/Model/ActionModel.js'
 import type { RunActionExtras, VariableDefinitionTmp } from '../Instance/Wrapper.js'
