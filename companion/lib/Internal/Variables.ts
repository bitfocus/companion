/*
 * This file is part of the Companion project
 * Copyright (c) 2018 Bitfocus AS
 * Authors: William Viker <william@bitfocus.io>, Håkon Nessjøen <haakon@bitfocus.io>
 *
 * This program is free software.
 * You should have received a copy of the MIT licence as well as the Bitfocus
 * Individual Contributor License Agreement for companion along with
 * this program.
 */

import LogController from '../Log/Controller.js'
import type {
	ActionForVisitor,
	FeedbackForVisitor,
	FeedbackEntityModelExt,
	InternalModuleFragment,
	InternalVisitor,
	InternalFeedbackDefinition,
	InternalActionDefinition,
	ExecuteFeedbackResultWithReferences,
	InternalModuleFragmentEvents,
} from './Types.js'
import type { CompanionInputFieldDropdown } from '@companion-module/base'
import {
	FeedbackEntitySubType,
	SomeSocketEntityLocation,
	type FeedbackEntityModel,
} from '@companion-app/shared/Model/EntityModel.js'
import type { ControlsController } from '../Controls/Controller.js'
import { CHOICES_DYNAMIC_LOCATION } from './Util.js'
import type { ControlLocation } from '@companion-app/shared/Model/Common.js'
import type { RunActionExtras } from '../Instance/Wrapper.js'
import type { IPageStore } from '../Page/Store.js'
import { isInternalUserValueFeedback, type ControlEntityInstance } from '../Controls/Entities/EntityInstance.js'
import type { ControlEntityListPoolBase } from '../Controls/Entities/EntityListPoolBase.js'
import { VARIABLE_UNKNOWN_VALUE } from '../Variables/Util.js'
import type { InternalModuleUtils } from './Util.js'
import { EventEmitter } from 'events'
import type { ControlsController } from '../Controls/Controller.js'

const COMPARISON_OPERATION: CompanionInputFieldDropdown = {
	type: 'dropdown',
	label: 'Operation',
	id: 'op',
	default: 'eq',
	choices: [
		{ id: 'eq', label: '=' },
		{ id: 'ne', label: '!=' },
		{ id: 'gt', label: '>' },
		{ id: 'lt', label: '<' },
	],
}

function compareValues(op: any, value: any, value2: any): boolean {
	switch (op) {
		case 'gt':
			return value > parseFloat(value2)
		case 'lt':
			return value < parseFloat(value2)
		case 'ne':
			return value2 + '' != value + ''
		default:
			return value2 + '' == value + ''
	}
}

export class InternalVariables extends EventEmitter<InternalModuleFragmentEvents> implements InternalModuleFragment {
	readonly #internalUtils: InternalModuleUtils
	readonly #controlsController: ControlsController
<<<<<<< HEAD
	readonly #pageStore: IPageStore
=======
>>>>>>> 9f10b2d7

	/**
	 * The dependencies of variables that should retrigger each feedback
	 */
	#variableSubscriptions = new Map<string, { controlId: string; variables: ReadonlySet<string> }>()

<<<<<<< HEAD
	constructor(internalUtils: InternalModuleUtils, controlsController: ControlsController, pageStore: IPageStore) {
=======
	constructor(internalUtils: InternalModuleUtils, controlsController: ControlsController) {
>>>>>>> 9f10b2d7
		super()

		this.#internalUtils = internalUtils
		this.#controlsController = controlsController
<<<<<<< HEAD
		this.#pageStore = pageStore
=======
>>>>>>> 9f10b2d7
	}

	getFeedbackDefinitions(): Record<string, InternalFeedbackDefinition> {
		return {
			variable_value: {
				feedbackType: FeedbackEntitySubType.Boolean,
				label: 'Variable: Check value',
				description: 'Change style based on the value of a variable',
				feedbackStyle: {
					color: 0xffffff,
					bgcolor: 0xff0000,
				},
				showInvert: true,
				options: [
					{
						type: 'internal:variable',
						label: 'Variable',
						tooltip: 'What variable to act on?',
						id: 'variable',
					},
					COMPARISON_OPERATION,
					{
						type: 'textinput',
						label: 'Value',
						id: 'value',
						default: '',
					},
				],

				// TODO
				// learn: (fb) => {
				// 	let value = ''
				// 	const id = fb.options.variable.split(':')
				// 	self.system.emit('variable_get', id[0], id[1], (v) => (value = v))

				// 	return {
				// 		...fb.options,
				// 		value: value,
				// 	}
				// },
			},

			variable_variable: {
				feedbackType: FeedbackEntitySubType.Boolean,
				label: 'Variable: Compare two variables',
				description: 'Change style based on a variable compared to another variable',
				feedbackStyle: {
					color: 0xffffff,
					bgcolor: 0xff0000,
				},
				showInvert: true,
				options: [
					{
						type: 'internal:variable',
						label: 'Compare Variable',
						tooltip: 'What variable to act on?',
						id: 'variable',
					},
					COMPARISON_OPERATION,
					{
						type: 'internal:variable',
						label: 'Against Variable',
						tooltip: 'What variable to compare with?',
						id: 'variable2',
					},
				],
			},

			check_expression: {
				feedbackType: FeedbackEntitySubType.Boolean,
				label: 'Variable: Check boolean expression',
				description: 'Change style based on a boolean expression',
				feedbackStyle: {
					color: 0xffffff,
					bgcolor: 0xff0000,
				},
				showInvert: true,
				options: [
					{
						type: 'textinput',
						label: 'Expression',
						id: 'expression',
						default: '2 > 1',
						useVariables: {
							local: true,
						},
						isExpression: true,
					},
				],
			},
			expression_value: {
				feedbackType: FeedbackEntitySubType.Value,
				label: 'Evaluate Expression',
				description: 'A dynamic expression that can be used in other fields',
				feedbackStyle: undefined,
				showInvert: false,
				options: [
					{
						type: 'textinput',
						label: 'Expression',
						id: 'expression',
						default: '2 > 1',
						useVariables: {
							local: true,
						},
						isExpression: true,
					},
				],
			},
			user_value: {
				feedbackType: FeedbackEntitySubType.Value,
				label: 'User Value',
				description: 'A value that can be used in other fields',
				feedbackStyle: undefined,
				showInvert: false,
				options: [
					{
						type: 'textinput',
						label: 'Startup Value',
						id: 'startup_value',
						default: '1',
						isVisibleUi: {
							type: 'expression',
							fn: '!$(options:persist_value)',
						},
					},
					{
						type: 'checkbox',
						label: 'Persist value',
						tooltip: 'If enabled, variable value will be saved and restored when Companion restarts.',
						id: 'persist_value',
						default: false,
					},
				],
			},
		}
	}

	getActionDefinitions(): Record<string, InternalActionDefinition> {
		return {
			local_variable_set_value: {
				label: 'Local Variable: Set raw value',
				description: undefined,
				options: [
					...CHOICES_DYNAMIC_LOCATION,

					{
						type: 'textinput',
						label: 'Local variable',
						id: 'name',
					},
					{
						type: 'textinput',
						label: 'Value',
						id: 'value',
						default: '',
					},
				],
			},
			local_variable_set_expression: {
				label: 'Local Variable: Set with expression',
				description: undefined,
				options: [
					...CHOICES_DYNAMIC_LOCATION,

					{
						type: 'textinput',
						label: 'Local variable',
						id: 'name',
					},
					{
						type: 'textinput',
						label: 'Expression',
						id: 'expression',
						default: '',
						useVariables: {
							local: true,
						},
						isExpression: true,
					},
				],
			},

			local_variable_reset_to_default: {
				label: 'Local Variable: Reset to startup value',
				description: undefined,
				options: [
					...CHOICES_DYNAMIC_LOCATION,

					{
						type: 'textinput',
						label: 'Local variable',
						id: 'name',
					},
				],
			},
			local_variable_sync_to_default: {
				label: 'Local Variable: Write current value to startup value',
				description: undefined,
				options: [
					...CHOICES_DYNAMIC_LOCATION,

					{
						type: 'textinput',
						label: 'Local variable',
						id: 'name',
					},
				],
			},
		}
	}

	/**
	 * Get an updated value for a feedback
	 */
	executeFeedback(feedback: FeedbackEntityModelExt): boolean | ExecuteFeedbackResultWithReferences | void {
		if (feedback.definitionId == 'variable_value') {
			const result = this.#internalUtils.parseVariablesForInternalActionOrFeedback(
				`$(${feedback.options.variable})`,
				feedback
			)

<<<<<<< HEAD
			this.#variableSubscriptions.set(feedback.id, { controlId: feedback.controlId, variables: result.variableIds })
=======
			this.#variableSubscriptions.set(feedback.id, Array.from(result.variableIds))
>>>>>>> 9f10b2d7

			return compareValues(feedback.options.op, result.text, feedback.options.value)
		} else if (feedback.definitionId == 'variable_variable') {
			const result1 = this.#internalUtils.parseVariablesForInternalActionOrFeedback(
				`$(${feedback.options.variable})`,
				feedback
			)
			const result2 = this.#internalUtils.parseVariablesForInternalActionOrFeedback(
				`$(${feedback.options.variable2})`,
				feedback
			)

			this.#variableSubscriptions.set(feedback.id, {
				controlId: feedback.controlId,
				variables: new Set([...result1.variableIds, ...result2.variableIds]),
			})

			return compareValues(feedback.options.op, result1.text, result2.text)
		} else if (feedback.definitionId == 'check_expression') {
			const parser = this.#controlsController.createVariablesAndExpressionParser(feedback.location, null)
			const res = parser.executeExpression(feedback.options.expression, 'boolean')

			this.#variableSubscriptions.set(feedback.id, { controlId: feedback.controlId, variables: res.variableIds })

			if (res.ok) {
				return !!res.value
			} else {
				const logger = LogController.createLogger(`Internal/Variables/${feedback.controlId}`)
				logger.warn(`Failed to execute expression "${feedback.options.expression}": ${res.error}`)

				return false
			}
		} else if (feedback.definitionId == 'expression_value') {
			const parser = this.#controlsController.createVariablesAndExpressionParser(feedback.location, null)
			const res = parser.executeExpression(feedback.options.expression, undefined)

			if (res.ok) {
				return {
					value: res.value,
					referencedVariables: Array.from(res.variableIds),
				}
			} else {
				const logger = LogController.createLogger(`Internal/Variables/${feedback.controlId}`)
				logger.warn(`Failed to execute expression "${feedback.options.expression}": ${res.error}`)

				return {
					value: VARIABLE_UNKNOWN_VALUE,
					referencedVariables: Array.from(res.variableIds),
				}
			}
		} else if (feedback.definitionId == 'user_value') {
			// Not used
			return false
		}
	}

	forgetFeedback(feedback: FeedbackEntityModel): void {
		this.#variableSubscriptions.delete(feedback.id)
	}

	#fetchLocationAndControlId(
		options: Record<string, any>,
		extras: RunActionExtras | FeedbackEntityModelExt,
		useVariableFields = false
	): {
		theControlId: string | null
		theLocation: ControlLocation | null
		referencedVariables: string[]
	} {
		const result = this.#internalUtils.parseInternalControlReferenceForActionOrFeedback(
			extras,
			options,
			useVariableFields
		)

		const theControlId = result.location ? this.#pageStore.getControlIdAt(result.location) : null

		return {
			theControlId,
			theLocation: result.location,
			referencedVariables: Array.from(result.referencedVariables),
		}
	}

	#updateLocalVariableValue(
		action: ControlEntityInstance,
		extras: RunActionExtras,
		updateValue: (
			entityPool: ControlEntityListPoolBase,
			listId: SomeSocketEntityLocation,
			variableEntity: ControlEntityInstance
		) => void
	) {
		if (!action.rawOptions.name) return

		const { theControlId } = this.#fetchLocationAndControlId(action.rawOptions, extras, true)
		if (!theControlId) return

		const control = this.#controlsController.getControl(theControlId)
		if (!control || !control.supportsEntities) return

		const variableEntity = control.entities
			.getAllEntities()
			.find((ent) => ent.rawLocalVariableName === action.rawOptions.name)
		if (!variableEntity) return

		const localVariableName = variableEntity.localVariableName
		if (!localVariableName) return

		if (!isInternalUserValueFeedback(variableEntity)) return

		updateValue(control.entities, 'local-variables', variableEntity) // TODO - dynamic listId
	}

	executeAction(action: ControlEntityInstance, extras: RunActionExtras): boolean {
		if (action.definitionId === 'local_variable_set_value') {
			this.#updateLocalVariableValue(action, extras, (entityPool, listId, variableEntity) => {
				entityPool.entitySetVariableValue(listId, variableEntity.id, action.rawOptions.value)
			})

			return true
		} else if (action.definitionId === 'local_variable_set_expression') {
			this.#updateLocalVariableValue(action, extras, (entityPool, listId, variableEntity) => {
				const result = this.#internalUtils.executeExpressionForInternalActionOrFeedback(
					action.rawOptions.expression,
					extras
				)
				if (result.ok) {
					entityPool.entitySetVariableValue(listId, variableEntity.id, result.value)
				} else {
					const logger = LogController.createLogger(`Internal/Variables/${extras.controlId}`)
					logger.warn(`${result.error}, in expression: "${action.rawOptions.expression}"`)
				}
			})

			return true
		} else if (action.definitionId === 'local_variable_reset_to_default') {
			this.#updateLocalVariableValue(action, extras, (entityPool, listId, variableEntity) => {
				entityPool.entitySetVariableValue(listId, variableEntity.id, variableEntity.rawOptions.startup_value)
			})

			return true
		} else if (action.definitionId === 'local_variable_sync_to_default') {
			this.#updateLocalVariableValue(action, extras, (entityPool, listId, variableEntity) => {
				entityPool.entrySetOptions(listId, variableEntity.id, 'startup_value', variableEntity.feedbackValue)
			})

			return true
		}
		return false
	}

	/**
	 * Some variables have been changed
	 */
	onVariablesChanged(changedVariablesSet: Set<string>, fromControlId: string | null): void {
		/**
		 * Danger: It is important to not do any debounces here.
		 * Doing so will cause triggers which are 'on variable change' with a condition to check the variable value to break
		 */

		const affectedFeedbackIds: string[] = []
		for (const [id, { controlId, variables }] of this.#variableSubscriptions.entries()) {
			// Skip if the changes are local variables from a different control
			if (fromControlId && controlId !== fromControlId) continue

			for (const name of variables) {
				if (changedVariablesSet.has(name)) {
					affectedFeedbackIds.push(id)
					break
				}
			}
		}
		if (affectedFeedbackIds.length > 0) {
			this.emit('checkFeedbacksById', ...affectedFeedbackIds)
		}
	}

	/**
	 *
	 */
	visitReferences(visitor: InternalVisitor, _actions: ActionForVisitor[], feedbacks: FeedbackForVisitor[]): void {
		for (const feedback of feedbacks) {
			try {
				// check_expression.expression handled by generic options visitor

				if (feedback.type === 'variable_value') {
					visitor.visitVariableName(feedback.options, 'variable', feedback.id)
				} else if (feedback.type === 'variable_variable') {
					visitor.visitVariableName(feedback.options, 'variable', feedback.id)
					visitor.visitVariableName(feedback.options, 'variable2', feedback.id)
				}
			} catch (_e) {
				//Ignore
			}
		}
	}
}<|MERGE_RESOLUTION|>--- conflicted
+++ resolved
@@ -27,7 +27,6 @@
 	SomeSocketEntityLocation,
 	type FeedbackEntityModel,
 } from '@companion-app/shared/Model/EntityModel.js'
-import type { ControlsController } from '../Controls/Controller.js'
 import { CHOICES_DYNAMIC_LOCATION } from './Util.js'
 import type { ControlLocation } from '@companion-app/shared/Model/Common.js'
 import type { RunActionExtras } from '../Instance/Wrapper.js'
@@ -68,29 +67,19 @@
 export class InternalVariables extends EventEmitter<InternalModuleFragmentEvents> implements InternalModuleFragment {
 	readonly #internalUtils: InternalModuleUtils
 	readonly #controlsController: ControlsController
-<<<<<<< HEAD
 	readonly #pageStore: IPageStore
-=======
->>>>>>> 9f10b2d7
 
 	/**
 	 * The dependencies of variables that should retrigger each feedback
 	 */
 	#variableSubscriptions = new Map<string, { controlId: string; variables: ReadonlySet<string> }>()
 
-<<<<<<< HEAD
 	constructor(internalUtils: InternalModuleUtils, controlsController: ControlsController, pageStore: IPageStore) {
-=======
-	constructor(internalUtils: InternalModuleUtils, controlsController: ControlsController) {
->>>>>>> 9f10b2d7
 		super()
 
 		this.#internalUtils = internalUtils
 		this.#controlsController = controlsController
-<<<<<<< HEAD
 		this.#pageStore = pageStore
-=======
->>>>>>> 9f10b2d7
 	}
 
 	getFeedbackDefinitions(): Record<string, InternalFeedbackDefinition> {
@@ -313,11 +302,7 @@
 				feedback
 			)
 
-<<<<<<< HEAD
 			this.#variableSubscriptions.set(feedback.id, { controlId: feedback.controlId, variables: result.variableIds })
-=======
-			this.#variableSubscriptions.set(feedback.id, Array.from(result.variableIds))
->>>>>>> 9f10b2d7
 
 			return compareValues(feedback.options.op, result.text, feedback.options.value)
 		} else if (feedback.definitionId == 'variable_variable') {
