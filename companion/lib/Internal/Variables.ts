/*
 * This file is part of the Companion project
 * Copyright (c) 2018 Bitfocus AS
 * Authors: William Viker <william@bitfocus.io>, Håkon Nessjøen <haakon@bitfocus.io>
 *
 * This program is free software.
 * You should have received a copy of the MIT licence as well as the Bitfocus
 * Individual Contributor License Agreement for companion along with
 * this program.
 *
 * You can be released from the requirements of the license by purchasing
 * a commercial license. Buying such a license is mandatory as soon as you
 * develop commercial activities involving the Companion software without
 * disclosing the source code of your own applications.
 *
 */

import LogController from '../Log/Controller.js'
<<<<<<< HEAD
import type { InternalController } from './Controller.js'
=======
import type { VariablesValues } from '../Variables/Values.js'
>>>>>>> 03e6940a
import type {
	ActionForVisitor,
	FeedbackForVisitor,
	FeedbackEntityModelExt,
	InternalModuleFragment,
	InternalVisitor,
	InternalFeedbackDefinition,
<<<<<<< HEAD
	InternalActionDefinition,
	ExecuteFeedbackResultWithReferences,
} from './Types.js'
import type { CompanionInputFieldDropdown } from '@companion-module/base'
import {
	FeedbackEntitySubType,
	SomeSocketEntityLocation,
	type FeedbackEntityModel,
} from '@companion-app/shared/Model/EntityModel.js'
import type { ControlsController } from '../Controls/Controller.js'
import { CHOICES_DYNAMIC_LOCATION } from './Util.js'
import type { ControlLocation } from '@companion-app/shared/Model/Common.js'
import type { RunActionExtras } from '../Instance/Wrapper.js'
import type { PageController } from '../Page/Controller.js'
import { isInternalUserValueFeedback, type ControlEntityInstance } from '../Controls/Entities/EntityInstance.js'
import type { ControlEntityListPoolBase } from '../Controls/Entities/EntityListPoolBase.js'
import { VARIABLE_UNKNOWN_VALUE } from '../Variables/Util.js'
import { serializeIsVisibleFnSingle } from '../Resources/Util.js'
=======
	InternalModuleFragmentEvents,
} from './Types.js'
import type { CompanionInputFieldDropdown } from '@companion-module/base'
import type { FeedbackEntityModel } from '@companion-app/shared/Model/EntityModel.js'
import type { InternalModuleUtils } from './Util.js'
import { EventEmitter } from 'events'
>>>>>>> 03e6940a

const COMPARISON_OPERATION: CompanionInputFieldDropdown = {
	type: 'dropdown',
	label: 'Operation',
	id: 'op',
	default: 'eq',
	choices: [
		{ id: 'eq', label: '=' },
		{ id: 'ne', label: '!=' },
		{ id: 'gt', label: '>' },
		{ id: 'lt', label: '<' },
	],
}

function compareValues(op: any, value: any, value2: any): boolean {
	switch (op) {
		case 'gt':
			return value > parseFloat(value2)
		case 'lt':
			return value < parseFloat(value2)
		case 'ne':
			return value2 + '' != value + ''
		default:
			return value2 + '' == value + ''
	}
}

<<<<<<< HEAD
export class InternalVariables implements InternalModuleFragment {
	readonly #internalModule: InternalController
	readonly #controlsController: ControlsController
	readonly #pagesController: PageController
=======
export class InternalVariables extends EventEmitter<InternalModuleFragmentEvents> implements InternalModuleFragment {
	readonly #internalUtils: InternalModuleUtils
	readonly #variableController: VariablesValues
>>>>>>> 03e6940a

	/**
	 * The dependencies of variables that should retrigger each feedback
	 */
	#variableSubscriptions = new Map<string, { controlId: string; variables: Set<string> }>()

<<<<<<< HEAD
	constructor(
		internalModule: InternalController,
		controlsController: ControlsController,
		pagesController: PageController
	) {
		this.#internalModule = internalModule
		this.#controlsController = controlsController
		this.#pagesController = pagesController
=======
	constructor(internalUtils: InternalModuleUtils, variableController: VariablesValues) {
		super()

		this.#internalUtils = internalUtils
		this.#variableController = variableController
>>>>>>> 03e6940a
	}

	getFeedbackDefinitions(): Record<string, InternalFeedbackDefinition> {
		return {
			variable_value: {
				feedbackType: FeedbackEntitySubType.Boolean,
				label: 'Variable: Check value',
				description: 'Change style based on the value of a variable',
				feedbackStyle: {
					color: 0xffffff,
					bgcolor: 0xff0000,
				},
				showInvert: true,
				options: [
					{
						type: 'internal:variable',
						label: 'Variable',
						tooltip: 'What variable to act on?',
						id: 'variable',
					},
					COMPARISON_OPERATION,
					{
						type: 'textinput',
						label: 'Value',
						id: 'value',
						default: '',
					},
				],

				// TODO
				// learn: (fb) => {
				// 	let value = ''
				// 	const id = fb.options.variable.split(':')
				// 	self.system.emit('variable_get', id[0], id[1], (v) => (value = v))

				// 	return {
				// 		...fb.options,
				// 		value: value,
				// 	}
				// },
			},

			variable_variable: {
				feedbackType: FeedbackEntitySubType.Boolean,
				label: 'Variable: Compare two variables',
				description: 'Change style based on a variable compared to another variable',
				feedbackStyle: {
					color: 0xffffff,
					bgcolor: 0xff0000,
				},
				showInvert: true,
				options: [
					{
						type: 'internal:variable',
						label: 'Compare Variable',
						tooltip: 'What variable to act on?',
						id: 'variable',
					},
					COMPARISON_OPERATION,
					{
						type: 'internal:variable',
						label: 'Against Variable',
						tooltip: 'What variable to compare with?',
						id: 'variable2',
					},
				],
			},

			check_expression: {
				feedbackType: FeedbackEntitySubType.Boolean,
				label: 'Variable: Check boolean expression',
				description: 'Change style based on a boolean expression',
				feedbackStyle: {
					color: 0xffffff,
					bgcolor: 0xff0000,
				},
				showInvert: true,
				options: [
					{
						type: 'textinput',
						label: 'Expression',
						id: 'expression',
						default: '2 > 1',
						useVariables: {
							local: true,
						},
						isExpression: true,
					},
				],
			},
			expression_value: {
				feedbackType: FeedbackEntitySubType.Value,
				label: 'Evaluate Expression',
				description: 'A dynamic expression that can be used in other fields',
				feedbackStyle: undefined,
				showInvert: false,
				options: [
					{
						type: 'textinput',
						label: 'Expression',
						id: 'expression',
						default: '2 > 1',
						useVariables: {
							local: true,
						},
						isExpression: true,
					},
				],
			},
			user_value: {
				feedbackType: FeedbackEntitySubType.Value,
				label: 'User Value',
				description: 'A value that can be used in other fields',
				feedbackStyle: undefined,
				showInvert: false,
				options: [
					serializeIsVisibleFnSingle({
						type: 'textinput',
						label: 'Startup Value',
						id: 'startup_value',
						default: '1',
						isVisible: (options) => !options.persist_value,
					}),
					{
						type: 'checkbox',
						label: 'Persist value',
						tooltip: 'If enabled, variable value will be saved and restored when Companion restarts.',
						id: 'persist_value',
						default: false,
					},
				],
			},
		}
	}

	getActionDefinitions(): Record<string, InternalActionDefinition> {
		return {
			local_variable_set_value: {
				label: 'Local Variable: Set raw value',
				description: undefined,
				options: [
					...CHOICES_DYNAMIC_LOCATION,

					{
						type: 'textinput',
						label: 'Local variable',
						id: 'name',
					},
					{
						type: 'textinput',
						label: 'Value',
						id: 'value',
						default: '',
					},
				],
			},
			local_variable_set_expression: {
				label: 'Local Variable: Set with expression',
				description: undefined,
				options: [
					...CHOICES_DYNAMIC_LOCATION,

					{
						type: 'textinput',
						label: 'Local variable',
						id: 'name',
					},
					{
						type: 'textinput',
						label: 'Expression',
						id: 'expression',
						default: '',
						useVariables: {
							local: true,
						},
						isExpression: true,
					},
				],
			},

			local_variable_reset_to_default: {
				label: 'Local Variable: Reset to startup value',
				description: undefined,
				options: [
					...CHOICES_DYNAMIC_LOCATION,

					{
						type: 'textinput',
						label: 'Local variable',
						id: 'name',
					},
				],
			},
			local_variable_sync_to_default: {
				label: 'Local Variable: Write current value to startup value',
				description: undefined,
				options: [
					...CHOICES_DYNAMIC_LOCATION,

					{
						type: 'textinput',
						label: 'Local variable',
						id: 'name',
					},
				],
			},
		}
	}

	/**
	 * Get an updated value for a feedback
	 */
	executeFeedback(feedback: FeedbackEntityModelExt): boolean | ExecuteFeedbackResultWithReferences | void {
		if (feedback.definitionId == 'variable_value') {
			const result = this.#internalUtils.parseVariablesForInternalActionOrFeedback(
				`$(${feedback.options.variable})`,
				feedback
			)

			this.#variableSubscriptions.set(feedback.id, { controlId: feedback.controlId, variables: result.variableIds })

			return compareValues(feedback.options.op, result.text, feedback.options.value)
		} else if (feedback.definitionId == 'variable_variable') {
			const result1 = this.#internalUtils.parseVariablesForInternalActionOrFeedback(
				`$(${feedback.options.variable})`,
				feedback
			)
			const result2 = this.#internalUtils.parseVariablesForInternalActionOrFeedback(
				`$(${feedback.options.variable2})`,
				feedback
			)

			this.#variableSubscriptions.set(feedback.id, {
				controlId: feedback.controlId,
				variables: new Set([...result1.variableIds, ...result2.variableIds]),
			})

			return compareValues(feedback.options.op, result1.text, result2.text)
		} else if (feedback.definitionId == 'check_expression') {
			const parser = this.#controlsController.createVariablesAndExpressionParser(feedback.location, null)
			const res = parser.executeExpression(feedback.options.expression, 'boolean')

			this.#variableSubscriptions.set(feedback.id, { controlId: feedback.controlId, variables: res.variableIds })

			if (res.ok) {
				return !!res.value
			} else {
				const logger = LogController.createLogger(`Internal/Variables/${feedback.controlId}`)
				logger.warn(`Failed to execute expression "${feedback.options.expression}": ${res.error}`)

				return false
			}
		} else if (feedback.definitionId == 'expression_value') {
			const parser = this.#controlsController.createVariablesAndExpressionParser(feedback.location, null)
			const res = parser.executeExpression(feedback.options.expression, undefined)

			if (res.ok) {
				return {
					value: res.value,
					referencedVariables: Array.from(res.variableIds),
				}
			} else {
				const logger = LogController.createLogger(`Internal/Variables/${feedback.controlId}`)
				logger.warn(`Failed to execute expression "${feedback.options.expression}": ${res.error}`)

				return {
					value: VARIABLE_UNKNOWN_VALUE,
					referencedVariables: Array.from(res.variableIds),
				}
			}
		} else if (feedback.definitionId == 'user_value') {
			// Not used
			return false
		}
	}

	forgetFeedback(feedback: FeedbackEntityModel): void {
		this.#variableSubscriptions.delete(feedback.id)
	}

	#fetchLocationAndControlId(
		options: Record<string, any>,
		extras: RunActionExtras | FeedbackEntityModelExt,
		useVariableFields = false
	): {
		theControlId: string | null
		theLocation: ControlLocation | null
		referencedVariables: string[]
	} {
		const result = this.#internalModule.parseInternalControlReferenceForActionOrFeedback(
			extras,
			options,
			useVariableFields
		)

		const theControlId = result.location ? this.#pagesController.getControlIdAt(result.location) : null

		return {
			theControlId,
			theLocation: result.location,
			referencedVariables: Array.from(result.referencedVariables),
		}
	}

	#updateLocalVariableValue(
		action: ControlEntityInstance,
		extras: RunActionExtras,
		updateValue: (
			entityPool: ControlEntityListPoolBase,
			listId: SomeSocketEntityLocation,
			variableEntity: ControlEntityInstance
		) => void
	) {
		if (!action.rawOptions.name) return

		const { theControlId } = this.#fetchLocationAndControlId(action.rawOptions, extras, true)
		if (!theControlId) return

		const control = this.#controlsController.getControl(theControlId)
		if (!control || !control.supportsEntities) return

		const variableEntity = control.entities
			.getAllEntities()
			.find((ent) => ent.rawLocalVariableName === action.rawOptions.name)
		if (!variableEntity) return

		const localVariableName = variableEntity.localVariableName
		if (!localVariableName) return

		if (!isInternalUserValueFeedback(variableEntity)) return

		updateValue(control.entities, 'local-variables', variableEntity) // TODO - dynamic listId
	}

	executeAction(action: ControlEntityInstance, extras: RunActionExtras): boolean {
		if (action.definitionId === 'local_variable_set_value') {
			this.#updateLocalVariableValue(action, extras, (entityPool, listId, variableEntity) => {
				entityPool.entitySetVariableValue(listId, variableEntity.id, action.rawOptions.value)
			})

			return true
		} else if (action.definitionId === 'local_variable_set_expression') {
			this.#updateLocalVariableValue(action, extras, (entityPool, listId, variableEntity) => {
				const result = this.#internalModule.executeExpressionForInternalActionOrFeedback(
					action.rawOptions.expression,
					extras
				)
				if (result.ok) {
					entityPool.entitySetVariableValue(listId, variableEntity.id, result.value)
				} else {
					const logger = LogController.createLogger(`Internal/Variables/${extras.controlId}`)
					logger.warn(`${result.error}, in expression: "${action.rawOptions.expression}"`)
				}
			})

			return true
		} else if (action.definitionId === 'local_variable_reset_to_default') {
			this.#updateLocalVariableValue(action, extras, (entityPool, listId, variableEntity) => {
				entityPool.entitySetVariableValue(listId, variableEntity.id, variableEntity.rawOptions.startup_value)
			})

			return true
		} else if (action.definitionId === 'local_variable_sync_to_default') {
			this.#updateLocalVariableValue(action, extras, (entityPool, listId, variableEntity) => {
				entityPool.entrySetOptions(listId, variableEntity.id, 'startup_value', variableEntity.feedbackValue)
			})

			return true
		}
		return false
	}

	/**
	 * Some variables have been changed
	 */
	onVariablesChanged(changedVariablesSet: Set<string>, fromControlId: string | null): void {
		/**
		 * Danger: It is important to not do any debounces here.
		 * Doing so will cause triggers which are 'on variable change' with a condition to check the variable value to break
		 */

		const affectedFeedbackIds: string[] = []
		for (const [id, { controlId, variables }] of this.#variableSubscriptions.entries()) {
			// Skip if the changes are local variables from a different control
			if (fromControlId && controlId !== fromControlId) continue

			for (const name of variables) {
				if (changedVariablesSet.has(name)) {
					affectedFeedbackIds.push(id)
					break
				}
			}
		}
<<<<<<< HEAD
		if (affectedFeedbackIds.length > 0) {
			this.#internalModule.checkFeedbacksById(...affectedFeedbackIds)
=======
		if (affected_ids.length > 0) {
			this.emit('checkFeedbacksById', ...affected_ids)
>>>>>>> 03e6940a
		}
	}

	/**
	 *
	 */
	visitReferences(visitor: InternalVisitor, _actions: ActionForVisitor[], feedbacks: FeedbackForVisitor[]): void {
		for (const feedback of feedbacks) {
			try {
				// check_expression.expression handled by generic options visitor

				if (feedback.type === 'variable_value') {
					visitor.visitVariableName(feedback.options, 'variable', feedback.id)
				} else if (feedback.type === 'variable_variable') {
					visitor.visitVariableName(feedback.options, 'variable', feedback.id)
					visitor.visitVariableName(feedback.options, 'variable2', feedback.id)
				}
			} catch (e) {
				//Ignore
			}
		}
	}
}<|MERGE_RESOLUTION|>--- conflicted
+++ resolved
@@ -16,11 +16,6 @@
  */
 
 import LogController from '../Log/Controller.js'
-<<<<<<< HEAD
-import type { InternalController } from './Controller.js'
-=======
-import type { VariablesValues } from '../Variables/Values.js'
->>>>>>> 03e6940a
 import type {
 	ActionForVisitor,
 	FeedbackForVisitor,
@@ -28,9 +23,9 @@
 	InternalModuleFragment,
 	InternalVisitor,
 	InternalFeedbackDefinition,
-<<<<<<< HEAD
 	InternalActionDefinition,
 	ExecuteFeedbackResultWithReferences,
+	InternalModuleFragmentEvents,
 } from './Types.js'
 import type { CompanionInputFieldDropdown } from '@companion-module/base'
 import {
@@ -47,14 +42,8 @@
 import type { ControlEntityListPoolBase } from '../Controls/Entities/EntityListPoolBase.js'
 import { VARIABLE_UNKNOWN_VALUE } from '../Variables/Util.js'
 import { serializeIsVisibleFnSingle } from '../Resources/Util.js'
-=======
-	InternalModuleFragmentEvents,
-} from './Types.js'
-import type { CompanionInputFieldDropdown } from '@companion-module/base'
-import type { FeedbackEntityModel } from '@companion-app/shared/Model/EntityModel.js'
 import type { InternalModuleUtils } from './Util.js'
 import { EventEmitter } from 'events'
->>>>>>> 03e6940a
 
 const COMPARISON_OPERATION: CompanionInputFieldDropdown = {
 	type: 'dropdown',
@@ -82,38 +71,26 @@
 	}
 }
 
-<<<<<<< HEAD
-export class InternalVariables implements InternalModuleFragment {
-	readonly #internalModule: InternalController
+export class InternalVariables extends EventEmitter<InternalModuleFragmentEvents> implements InternalModuleFragment {
+	readonly #internalUtils: InternalModuleUtils
 	readonly #controlsController: ControlsController
 	readonly #pagesController: PageController
-=======
-export class InternalVariables extends EventEmitter<InternalModuleFragmentEvents> implements InternalModuleFragment {
-	readonly #internalUtils: InternalModuleUtils
-	readonly #variableController: VariablesValues
->>>>>>> 03e6940a
 
 	/**
 	 * The dependencies of variables that should retrigger each feedback
 	 */
 	#variableSubscriptions = new Map<string, { controlId: string; variables: Set<string> }>()
 
-<<<<<<< HEAD
 	constructor(
-		internalModule: InternalController,
+		internalUtils: InternalModuleUtils,
 		controlsController: ControlsController,
 		pagesController: PageController
 	) {
-		this.#internalModule = internalModule
+		super()
+
+		this.#internalUtils = internalUtils
 		this.#controlsController = controlsController
 		this.#pagesController = pagesController
-=======
-	constructor(internalUtils: InternalModuleUtils, variableController: VariablesValues) {
-		super()
-
-		this.#internalUtils = internalUtils
-		this.#variableController = variableController
->>>>>>> 03e6940a
 	}
 
 	getFeedbackDefinitions(): Record<string, InternalFeedbackDefinition> {
@@ -403,7 +380,7 @@
 		theLocation: ControlLocation | null
 		referencedVariables: string[]
 	} {
-		const result = this.#internalModule.parseInternalControlReferenceForActionOrFeedback(
+		const result = this.#internalUtils.parseInternalControlReferenceForActionOrFeedback(
 			extras,
 			options,
 			useVariableFields
@@ -457,7 +434,7 @@
 			return true
 		} else if (action.definitionId === 'local_variable_set_expression') {
 			this.#updateLocalVariableValue(action, extras, (entityPool, listId, variableEntity) => {
-				const result = this.#internalModule.executeExpressionForInternalActionOrFeedback(
+				const result = this.#internalUtils.executeExpressionForInternalActionOrFeedback(
 					action.rawOptions.expression,
 					extras
 				)
@@ -507,13 +484,8 @@
 				}
 			}
 		}
-<<<<<<< HEAD
 		if (affectedFeedbackIds.length > 0) {
-			this.#internalModule.checkFeedbacksById(...affectedFeedbackIds)
-=======
-		if (affected_ids.length > 0) {
-			this.emit('checkFeedbacksById', ...affected_ids)
->>>>>>> 03e6940a
+			this.emit('checkFeedbacksById', ...affectedFeedbackIds)
 		}
 	}
 
