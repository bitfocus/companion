--- conflicted
+++ resolved
@@ -41,52 +41,6 @@
 import { CHOICES_DYNAMIC_LOCATION, type InternalModuleUtils } from './Util.js'
 import { EventEmitter } from 'events'
 
-<<<<<<< HEAD
-=======
-const CHOICES_DYNAMIC_LOCATION: InternalFeedbackInputField[] = [
-	{
-		type: 'dropdown',
-		label: 'Target',
-		id: 'location_target',
-		default: 'this',
-		choices: [
-			{ id: 'this', label: 'This button' },
-			{ id: 'text', label: 'From text' },
-			{ id: 'expression', label: 'From expression' },
-		],
-	},
-	{
-		type: 'textinput',
-		label: 'Location (text with variables)',
-		tooltip: 'eg 1/0/0 or $(this:page)/$(this:row)/$(this:column)',
-		id: 'location_text',
-		default: '$(this:page)/$(this:row)/$(this:column)',
-		isVisibleUi: {
-			type: 'expression',
-			fn: '$(options:location_target) === "text"',
-		},
-		useVariables: {
-			local: true,
-		},
-	},
-	{
-		type: 'textinput',
-		label: 'Location (expression)',
-		tooltip: 'eg `1/0/0` or `${$(this:page) + 1}/${$(this:row)}/${$(this:column)}`',
-		id: 'location_expression',
-		default: `concat($(this:page), '/', $(this:row), '/', $(this:column))`,
-		isVisibleUi: {
-			type: 'expression',
-			fn: '$(options:location_target) === "expression"',
-		},
-		useVariables: {
-			local: true,
-		},
-		isExpression: true,
-	},
-]
-
->>>>>>> cd049bd9
 const CHOICES_STEP_WITH_VARIABLES: InternalActionInputField[] = [
 	{
 		type: 'checkbox',
