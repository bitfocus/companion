/*
 * This file is part of the Companion project
 * Copyright (c) 2018 Bitfocus AS
 * Authors: William Viker <william@bitfocus.io>, Håkon Nessjøen <haakon@bitfocus.io>
 *
 * This program is free software.
 * You should have received a copy of the MIT licence as well as the Bitfocus
 * Individual Contributor License Agreement for companion along with
 * this program.
 *
 * You can be released from the requirements of the license by purchasing
 * a commercial license. Buying such a license is mandatory as soon as you
 * develop commercial activities involving the Companion software without
 * disclosing the source code of your own applications.
 *
 */

import { combineRgb, CompanionVariableValues } from '@companion-module/base'
import LogController from '../Log/Controller.js'
import { serializeIsVisibleFnSingle } from '../Resources/Util.js'
import debounceFn from 'debounce-fn'
import type {
<<<<<<< HEAD
	ActionForVisitor,
=======
>>>>>>> a838a7b8
	FeedbackForVisitor,
	FeedbackInstanceExt,
	InternalModuleFragment,
	InternalVisitor,
<<<<<<< HEAD
=======
	InternalActionDefinition,
	InternalFeedbackDefinition,
>>>>>>> a838a7b8
} from './Types.js'
import type { InternalController } from './Controller.js'
import type { ControlsController } from '../Controls/Controller.js'
import type { PageController } from '../Page/Controller.js'
import type { SurfaceController } from '../Surface/Controller.js'
import type { RunActionExtras, VariableDefinitionTmp } from '../Instance/Wrapper.js'
import type { ActionInstance } from '@companion-app/shared/Model/ActionModel.js'
import type { InternalActionInputField } from '@companion-app/shared/Model/Options.js'

const CHOICES_SURFACE_GROUP_WITH_VARIABLES: InternalActionInputField[] = [
	{
		type: 'checkbox',
		label: 'Use variables for surface',
		id: 'controller_from_variable',
		default: false,
	},
	serializeIsVisibleFnSingle({
		type: 'internal:surface_serial',
		label: 'Surface / group',
		id: 'controller',
		default: 'self',
		includeSelf: true,
		isVisible: (options) => !options.controller_from_variable,
	}),
	serializeIsVisibleFnSingle({
		type: 'textinput',
		label: 'Surface / group',
		id: 'controller_variable',
		default: 'self',
		isVisible: (options) => !!options.controller_from_variable,
		useVariables: {
			local: true,
		},
	}),
]

const CHOICES_SURFACE_ID_WITH_VARIABLES: InternalActionInputField[] = [
	{
		type: 'checkbox',
		label: 'Use variables for surface',
		id: 'controller_from_variable',
		default: false,
	},
	serializeIsVisibleFnSingle({
		type: 'internal:surface_serial',
		label: 'Surface / group',
		id: 'controller',
		default: 'self',
		includeSelf: true,
		useRawSurfaces: true,
		isVisible: (options) => !options.controller_from_variable,
	}),
	serializeIsVisibleFnSingle({
		type: 'textinput',
		label: 'Surface / group',
		id: 'controller_variable',
		default: 'self',
		isVisible: (options) => !!options.controller_from_variable,
		useVariables: {
			local: true,
		},
	}),
]

const CHOICES_PAGE_WITH_VARIABLES: InternalActionInputField[] = [
	{
		type: 'checkbox',
		label: 'Use variables for page',
		id: 'page_from_variable',
		default: false,
	},
	serializeIsVisibleFnSingle({
		type: 'internal:page',
		label: 'Page',
		id: 'page',
		includeStartup: true,
		includeDirection: true,
		default: 0,
		isVisible: (options) => !options.page_from_variable,
	}),
	serializeIsVisibleFnSingle({
		type: 'textinput',
		label: 'Page (expression)',
		id: 'page_variable',
		default: '1',
		isVisible: (options) => !!options.page_from_variable,
		useVariables: {
			local: true,
		},
		isExpression: true,
	}),
]

export class InternalSurface implements InternalModuleFragment {
	readonly #logger = LogController.createLogger('Internal/Surface')

	readonly #internalModule: InternalController
	readonly #controlsController: ControlsController
	readonly #surfaceController: SurfaceController
	readonly #pageController: PageController

	/**
	 * Page history for surfaces
	 */
	readonly #pageHistory = new Map<string, { history: string[]; index: number }>()

	constructor(
		internalModule: InternalController,
		surfaceController: SurfaceController,
		controlsController: ControlsController,
		pageController: PageController
	) {
		this.#internalModule = internalModule
		this.#surfaceController = surfaceController
		this.#controlsController = controlsController
		this.#pageController = pageController

		setImmediate(() => {
			this.#internalModule.setVariables({
				't-bar': 0,
				jog: 0,
				shuttle: 0,
			})
		})

		const debounceUpdateVariableDefinitions = debounceFn(() => this.#internalModule.regenerateVariables(), {
			maxWait: 100,
			wait: 20,
			after: true,
		})
		const debounceUpdateVariables = debounceFn(() => this.updateVariables(), {
			maxWait: 100,
			wait: 20,
			after: true,
		})

		this.#surfaceController.on('surface_page', () => {
			debounceUpdateVariables()
			this.#internalModule.checkFeedbacks('surface_on_page')
		})
		this.#surfaceController.on('group_page', () => debounceUpdateVariables())

		this.#surfaceController.on('group-add', () => {
			debounceUpdateVariableDefinitions()
			debounceUpdateVariables()
		})
		this.#surfaceController.on('group-delete', () => {
			debounceUpdateVariableDefinitions()
			debounceUpdateVariables()
		})
		this.#surfaceController.on('surface-add', () => {
			debounceUpdateVariableDefinitions()
			debounceUpdateVariables()
		})
		this.#surfaceController.on('surface-delete', () => {
			debounceUpdateVariableDefinitions()
			debounceUpdateVariables()
		})
		this.#surfaceController.on('surface-in-group', () => debounceUpdateVariables())
		this.#surfaceController.on('surface_name', () => debounceUpdateVariables())
		this.#surfaceController.on('group_name', () => debounceUpdateVariables())
	}

	#fetchSurfaceId(
		options: Record<string, any>,
		info: RunActionExtras | FeedbackInstanceExt,
		useVariableFields: boolean
	): string | undefined {
		let surfaceId: string | undefined = options.controller + ''

		if (useVariableFields && options.controller_from_variable) {
			surfaceId = this.#internalModule.parseVariablesForInternalActionOrFeedback(options.controller_variable, info).text
		}

		surfaceId = surfaceId.trim()

		if (info && surfaceId === 'self' && 'surfaceId' in info) surfaceId = info.surfaceId

		return surfaceId
	}

	#fetchPage(
		options: Record<string, any>,
		extras: RunActionExtras | FeedbackInstanceExt,
		useVariableFields: boolean,
		surfaceId: string | undefined
	): string | 'back' | 'forward' | '+1' | '-1' | undefined {
		let thePageNumber: number | string | undefined = options.page

		if (useVariableFields && options.page_from_variable) {
			thePageNumber = Number(
				this.#internalModule.executeExpressionForInternalActionOrFeedback(options.page_variable, extras, 'number').value
			)
		}

		if (extras.location) {
			if (thePageNumber === 0 || thePageNumber === '0')
				// @ts-ignore
				thePageNumber = extras.location.pageNumber ?? extras.location.page
		}

		if (thePageNumber === 'startup') {
			const thePageId = surfaceId && this.#surfaceController.devicePageGetStartup(surfaceId)
			return thePageId || this.#pageController.getFirstPageId()
		}
		if (thePageNumber === 'back' || thePageNumber === 'forward' || thePageNumber === '+1' || thePageNumber === '-1') {
			return thePageNumber
		}

		return this.#pageController.getPageInfo(Number(thePageNumber))?.id
	}

	getVariableDefinitions(): VariableDefinitionTmp[] {
		const variables: VariableDefinitionTmp[] = [
			{
				label: 'XKeys: T-bar position',
				name: 't-bar',
			},
			{
				label: 'XKeys/Contour Shuttle: Shuttle position',
				name: 'shuttle',
			},
			{
				label: 'XKeys/Contour Shuttle: Jog position',
				name: 'jog',
			},
		]

		const surfaceInfos = this.#surfaceController.getDevicesList()
		for (const surfaceGroup of surfaceInfos) {
			if (!surfaceGroup.isAutoGroup) {
				const groupId = surfaceGroup.id.startsWith('group:') ? surfaceGroup.id.slice(6) : surfaceGroup.id
				variables.push(
					{
						label: `Surface Group name: ${surfaceGroup.displayName}`,
						name: `surface_group_${groupId}_name`,
					},
					{
						label: `Surface Group member count: ${surfaceGroup.displayName}`,
						name: `surface_group_${groupId}_surface_count`,
					},
					{
						label: `Surface Group page: ${surfaceGroup.displayName}`,
						name: `surface_group_${groupId}_page`,
					}
				)
			}

			for (const surface of surfaceGroup.surfaces) {
				if (!surface.isConnected) continue

				const surfaceId = surface.id.replaceAll(':', '_') // TODO - more chars

				variables.push(
					{
						label: `Surface name: ${surface.displayName}`,
						name: `surface_${surfaceId}_name`,
					},
					{
						label: `Surface location: ${surface.displayName}`,
						name: `surface_${surfaceId}_location`,
					},
					{
						label: `Surface page: ${surfaceGroup.displayName}`,
						name: `surface_${surfaceId}_page`,
					}
				)
			}
		}

		return variables
	}

	updateVariables(): void {
		const values: CompanionVariableValues = {}

		const surfaceInfos = this.#surfaceController.getDevicesList()
		for (const surfaceGroup of surfaceInfos) {
			let surfaceCount = 0

			for (const surface of surfaceGroup.surfaces) {
				if (!surface.isConnected) continue

				surfaceCount++

				const surfaceId = surface.id.replaceAll(':', '_') // TODO - more chars
				values[`surface_${surfaceId}_name`] = surface.name || surface.id
				values[`surface_${surfaceId}_location`] = surface.location ?? ''
				values[`surface_${surfaceId}_page`] = this.#surfaceController.devicePageGet(surface.id)
			}

			if (!surfaceGroup.isAutoGroup) {
				const groupId = surfaceGroup.id.startsWith('group:') ? surfaceGroup.id.slice(6) : surfaceGroup.id
				values[`surface_group_${groupId}_name`] = surfaceGroup.displayName
				values[`surface_group_${groupId}_surface_count`] = surfaceCount
				values[`surface_group_${groupId}_page`] = this.#surfaceController.devicePageGet(surfaceGroup.id)
			}
		}

		this.#internalModule.setVariables(values)
	}

	actionUpgrade(action: ActionInstance, _controlId: string): void | ActionInstance {
		// Upgrade an action. This check is not the safest, but it should be ok
		if (action.options.controller === 'emulator') {
			// Hope that the default emulator still exists
			action.options.controller = 'emulator:emulator'

			return action
		}
	}

	getActionDefinitions(): Record<string, InternalActionDefinition> {
		return {
			set_brightness: {
				label: 'Surface: Set to brightness',
				description: undefined,
				options: [
					...CHOICES_SURFACE_ID_WITH_VARIABLES,

					{
						type: 'number',
						label: 'Brightness',
						id: 'brightness',
						default: 100,
						min: 0,
						max: 100,
						step: 1,
						range: true,
					},
				],
			},

			set_page: {
				label: 'Surface: Set to page',
				description: undefined,
				options: [...CHOICES_SURFACE_GROUP_WITH_VARIABLES, ...CHOICES_PAGE_WITH_VARIABLES],
			},
			set_page_byindex: {
				label: 'Surface: Set by index to page',
				description: undefined,
				options: [
					{
						type: 'checkbox',
						label: 'Use variables for surface',
						id: 'controller_from_variable',
						default: false,
					},
					serializeIsVisibleFnSingle({
						type: 'number',
						label: 'Surface / group index',
						id: 'controller',
						tooltip: 'Check the ID column in the surfaces tab',
						min: 0,
						max: 100,
						default: 0,
						range: false,
						isVisible: (options) => !options.controller_from_variable,
					}),
					serializeIsVisibleFnSingle({
						type: 'textinput',
						label: 'Surface / group index',
						id: 'controller_variable',
						tooltip: 'Check the ID column in the surfaces tab',
						default: '0',
						isVisible: (options) => !!options.controller_from_variable,
						useVariables: {
							local: true,
						},
					}),

					...CHOICES_PAGE_WITH_VARIABLES,
				],
			},

			inc_page: {
				label: 'Surface: Increment page number',
				description: undefined,
				options: [...CHOICES_SURFACE_GROUP_WITH_VARIABLES],
			},
			dec_page: {
				label: 'Surface: Decrement page number',
				description: undefined,
				options: [...CHOICES_SURFACE_GROUP_WITH_VARIABLES],
			},

			lockout_device: {
				label: 'Surface: Lockout specified surface immediately.',
				description: undefined,
				options: [...CHOICES_SURFACE_GROUP_WITH_VARIABLES],
			},
			unlockout_device: {
				label: 'Surface: Unlock specified surface immediately.',
				description: undefined,
				options: [...CHOICES_SURFACE_GROUP_WITH_VARIABLES],
			},

			lockout_all: {
				label: 'Surface: Lockout all immediately.',
				description: undefined,
				options: [],
			},
			unlockout_all: {
				label: 'Surface: Unlock all immediately.',
				description: undefined,
				options: [],
			},

			rescan: {
				label: 'Surface: Rescan USB for devices',
				description: undefined,
				options: [],
			},
		}
	}

	executeAction(action: ActionInstance, extras: RunActionExtras): boolean {
		if (action.action === 'set_brightness') {
			const surfaceId = this.#fetchSurfaceId(action.options, extras, true)
			if (!surfaceId) return true

			this.#surfaceController.setDeviceBrightness(surfaceId, action.options.brightness, true)
			return true
		} else if (action.action === 'set_page') {
			const surfaceId = this.#fetchSurfaceId(action.options, extras, true)
			if (!surfaceId) return true

			const thePage = this.#fetchPage(action.options, extras, true, surfaceId)
			if (thePage === undefined) return true

			this.#changeSurfacePage(surfaceId, thePage)
			return true
		} else if (action.action === 'set_page_byindex') {
			let surfaceIndex = action.options.controller
			if (action.options.controller_from_variable) {
				surfaceIndex = this.#internalModule.parseVariablesForInternalActionOrFeedback(
					action.options.controller_variable,
					extras
				).text
			}

			const surfaceIndexNumber = Number(surfaceIndex)
			if (isNaN(surfaceIndexNumber) || surfaceIndexNumber < 0) {
				this.#logger.warn(`Trying to set controller #${surfaceIndex} but it isn't a valid index.`)
				return true
			}

			const surfaceId = this.#surfaceController.getDeviceIdFromIndex(surfaceIndexNumber)
			if (surfaceId === undefined || surfaceId === '') {
				this.#logger.warn(`Trying to set controller #${action.options.controller} but it isn't available.`)
				return true
			}

			const thePage = this.#fetchPage(action.options, extras, true, surfaceId)
			if (thePage === undefined) return true

			this.#changeSurfacePage(surfaceId, thePage)
			return true
		} else if (action.action === 'inc_page') {
			const surfaceId = this.#fetchSurfaceId(action.options, extras, true)
			if (!surfaceId) return true

			this.#changeSurfacePage(surfaceId, '+1')
			return true
		} else if (action.action === 'dec_page') {
			const surfaceId = this.#fetchSurfaceId(action.options, extras, true)
			if (!surfaceId) return true

			this.#changeSurfacePage(surfaceId, '-1')
			return true
		} else if (action.action === 'lockout_device') {
			if (this.#surfaceController.isPinLockEnabled()) {
				const surfaceId = this.#fetchSurfaceId(action.options, extras, true)
				if (!surfaceId) return true

				if (extras.controlId && extras.surfaceId == surfaceId) {
					const control = this.#controlsController.getControl(extras.controlId)
					if (control && control.supportsPushed) {
						// Make sure the button doesn't show as pressed
						control.setPushed(false, extras.surfaceId)
					}
				}

				setImmediate(() => {
					this.#surfaceController.setSurfaceOrGroupLocked(surfaceId, true, true)
				})
			}
			return true
		} else if (action.action === 'unlockout_device') {
			const surfaceId = this.#fetchSurfaceId(action.options, extras, true)
			if (!surfaceId) return true

			setImmediate(() => {
				this.#surfaceController.setSurfaceOrGroupLocked(surfaceId, false, true)
			})

			return true
		} else if (action.action === 'lockout_all') {
			if (this.#surfaceController.isPinLockEnabled()) {
				if (extras.controlId) {
					const control = this.#controlsController.getControl(extras.controlId)
					if (control && control.supportsPushed) {
						// Make sure the button doesn't show as pressed
						control.setPushed(false, extras.surfaceId)
					}
				}

				setImmediate(() => {
					this.#surfaceController.setAllLocked(true)
				})
			}
			return true
		} else if (action.action === 'unlockout_all') {
			setImmediate(() => {
				this.#surfaceController.setAllLocked(false)
			})
			return true
		} else if (action.action === 'rescan') {
			this.#surfaceController.triggerRefreshDevices().catch(() => {
				// TODO
			})
			return true
		} else {
			return false
		}
	}

	/**
	 * Change the page of a surface
	 */
	#changeSurfacePage(surfaceId: string, toPage: string | 'back' | 'forward' | '+1' | '-1'): void {
		const groupId = this.#surfaceController.getGroupIdFromDeviceId(surfaceId)
		if (!groupId) return

		const currentPage = this.#surfaceController.devicePageGet(groupId, true)
		if (currentPage === undefined) {
			// Bad groupId
		} else {
			// no history yet
			// start with the current (from) page
			let pageHistory = this.#pageHistory.get(groupId)
			if (!pageHistory) {
				pageHistory = {
					history: [currentPage],
					index: 0,
				}
				this.#pageHistory.set(groupId, pageHistory)
			}

			if (toPage === 'back' || toPage === 'forward') {
				// determine the 'to' page
				const pageDirection = toPage === 'back' ? -1 : 1
				const pageIndex = pageHistory.index + pageDirection
				const pageTarget = pageHistory.history[pageIndex]

				// change only if pageIndex points to a real page
				if (pageTarget !== undefined) {
					pageHistory.index = pageIndex

					this.#surfaceController.devicePageSet(groupId, pageTarget, true)
				}
			} else {
				let newPage: string | null = toPage
				if (newPage === '+1') {
					newPage = this.#pageController.getOffsetPageId(currentPage, 1)
				} else if (newPage === '-1') {
					newPage = this.#pageController.getOffsetPageId(currentPage, -1)
				} else {
					newPage = String(newPage)
				}
				if (!newPage || !this.#pageController.isPageIdValid(newPage)) newPage = this.#pageController.getFirstPageId()

				// Change page
				this.#surfaceController.devicePageSet(groupId, newPage, true, true)

				// Clear forward page history beyond current index, add new history entry, increment index;
				pageHistory.history = pageHistory.history.slice(0, pageHistory.index + 1)
				pageHistory.history.push(newPage)
				pageHistory.index += 1

				// Limit the max history
				const maxPageHistory = 100
				if (pageHistory.history.length > maxPageHistory) {
					const startIndex = pageHistory.history.length - maxPageHistory
					pageHistory.history = pageHistory.history.slice(startIndex)
					pageHistory.index = pageHistory.history.length - 1
				}
			}
		}
	}

	getFeedbackDefinitions(): Record<string, InternalFeedbackDefinition> {
		return {
			surface_on_page: {
				type: 'boolean',
				label: 'Surface: When on the selected page',
				description: 'Change style when a surface is on the selected page',
				style: {
					color: combineRgb(255, 255, 255),
					bgcolor: combineRgb(255, 0, 0),
				},
				showInvert: true,
				options: [
					{
						type: 'internal:surface_serial',
						label: 'Surface / group',
						id: 'controller',
						includeSelf: false,
						default: '',
					},
					{
						type: 'internal:page',
						label: 'Page',
						id: 'page',
						includeStartup: true,
						includeDirection: false,
						default: 0,
					},
				],
			},
		}
	}

	executeFeedback(feedback: FeedbackInstanceExt): boolean | void {
		if (feedback.type == 'surface_on_page') {
			const surfaceId = this.#fetchSurfaceId(feedback.options, feedback, false)
			if (!surfaceId) return false

			const thePage = this.#fetchPage(feedback.options, feedback, false, surfaceId)

			const currentPage = this.#surfaceController.devicePageGet(surfaceId, true)

			return currentPage == thePage
		}
	}

	visitReferences(_visitor: InternalVisitor, _actions: ActionForVisitor[], _feedbacks: FeedbackForVisitor[]): void {
		// actions page_variable handled by generic options visitor
		// actions controller_variable handled by generic options visitor
	}
}<|MERGE_RESOLUTION|>--- conflicted
+++ resolved
@@ -20,19 +20,13 @@
 import { serializeIsVisibleFnSingle } from '../Resources/Util.js'
 import debounceFn from 'debounce-fn'
 import type {
-<<<<<<< HEAD
 	ActionForVisitor,
-=======
->>>>>>> a838a7b8
 	FeedbackForVisitor,
 	FeedbackInstanceExt,
 	InternalModuleFragment,
 	InternalVisitor,
-<<<<<<< HEAD
-=======
 	InternalActionDefinition,
 	InternalFeedbackDefinition,
->>>>>>> a838a7b8
 } from './Types.js'
 import type { InternalController } from './Controller.js'
 import type { ControlsController } from '../Controls/Controller.js'
