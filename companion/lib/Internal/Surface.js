/*
 * This file is part of the Companion project
 * Copyright (c) 2018 Bitfocus AS
 * Authors: William Viker <william@bitfocus.io>, Håkon Nessjøen <haakon@bitfocus.io>
 *
 * This program is free software.
 * You should have received a copy of the MIT licence as well as the Bitfocus
 * Individual Contributor License Agreement for companion along with
 * this program.
 *
 * You can be released from the requirements of the license by purchasing
 * a commercial license. Buying such a license is mandatory as soon as you
 * develop commercial activities involving the Companion software without
 * disclosing the source code of your own applications.
 *
 */

import { combineRgb } from '@companion-module/base'
import LogController from '../Log/Controller.js'
import { serializeIsVisibleFnSingle } from '../Resources/Util.js'
import debounceFn from 'debounce-fn'

/** @type {import('./Types.js').InternalActionInputField[]} */
const CHOICES_SURFACE_GROUP_WITH_VARIABLES = [
	{
		type: 'checkbox',
		label: 'Use variables for surface',
		id: 'controller_from_variable',
		default: false,
	},
	serializeIsVisibleFnSingle({
		type: 'internal:surface_serial',
		label: 'Surface / group',
		id: 'controller',
		default: 'self',
		includeSelf: true,
		isVisible: (options) => !options.controller_from_variable,
	}),
	serializeIsVisibleFnSingle({
		type: 'textinput',
		label: 'Surface / group',
		id: 'controller_variable',
		default: 'self',
		isVisible: (options) => !!options.controller_from_variable,
		useVariables: {
			local: true,
		},
	}),
]

/** @type {import('./Types.js').InternalActionInputField[]} */
const CHOICES_SURFACE_ID_WITH_VARIABLES = [
	{
		type: 'checkbox',
		label: 'Use variables for surface',
		id: 'controller_from_variable',
		default: false,
	},
	serializeIsVisibleFnSingle({
		type: 'internal:surface_serial',
		label: 'Surface / group',
		id: 'controller',
		default: 'self',
		includeSelf: true,
		useRawSurfaces: true,
		isVisible: (options) => !options.controller_from_variable,
	}),
	serializeIsVisibleFnSingle({
		type: 'textinput',
		label: 'Surface / group',
		id: 'controller_variable',
		default: 'self',
		isVisible: (options) => !!options.controller_from_variable,
		useVariables: {
			local: true,
		},
	}),
]

/** @type {import('./Types.js').InternalActionInputField[]} */
const CHOICES_PAGE_WITH_VARIABLES = [
	{
		type: 'checkbox',
		label: 'Use variables for page',
		id: 'page_from_variable',
		default: false,
	},
	serializeIsVisibleFnSingle({
		type: 'internal:page',
		label: 'Page',
		id: 'page',
		includeStartup: true,
		includeDirection: true,
		default: 0,
		isVisible: (options) => !options.page_from_variable,
	}),
	serializeIsVisibleFnSingle({
		type: 'textinput',
		label: 'Page (expression)',
		id: 'page_variable',
		default: '1',
		isVisible: (options) => !!options.page_from_variable,
		useVariables: {
			local: true,
		},
		isExpression: true,
	}),
]

export default class Surface {
	#logger = LogController.createLogger('Internal/Surface')

	/**
	 * @type {import('./Controller.js').default}
	 * @readonly
	 */
	#internalModule

	/**
	 * @type {import('../Controls/Controller.js').default}
	 * @readonly
	 */
	#controlsController

	/**
	 * @type {import('../Surface/Controller.js').default}
	 * @readonly
	 */
	#surfaceController

<<<<<<< HEAD
	/**
	 * @type {import('../Variables/Values.js').VariablesValues}
	 * @readonly
	 */
	#variableController

	/**
	 * @type {import('../Page/Controller.js').default}
	 * @readonly
	 */
	#pageController

=======
>>>>>>> 55dfeed6
	/** Page history for surfaces */
	#pageHistory = new Map()

	/**
	 * @param {import('./Controller.js').default} internalModule
	 * @param {import('../Surface/Controller.js').default} surfaceController
	 * @param {import('../Controls/Controller.js').default} controlsController
<<<<<<< HEAD
	 * @param {import('../Variables/Values.js').VariablesValues} variableController
	 * @param {import('../Page/Controller.js').default} pageController
	 */
	constructor(internalModule, surfaceController, controlsController, variableController, pageController) {
		this.#internalModule = internalModule
		this.#surfaceController = surfaceController
		this.#controlsController = controlsController
		this.#variableController = variableController
		this.#pageController = pageController
=======
	 */
	constructor(internalModule, surfaceController, controlsController) {
		this.#internalModule = internalModule
		this.#surfaceController = surfaceController
		this.#controlsController = controlsController
>>>>>>> 55dfeed6

		setImmediate(() => {
			this.#internalModule.setVariables({
				't-bar': 0,
				jog: 0,
				shuttle: 0,
			})
		})

		const debounceUpdateVariableDefinitions = debounceFn(() => this.#internalModule.regenerateVariables(), {
			maxWait: 100,
			wait: 20,
			after: true,
		})
		const debounceUpdateVariables = debounceFn(() => this.updateVariables(), {
			maxWait: 100,
			wait: 20,
			after: true,
		})

		this.#surfaceController.on('surface_page', () => {
			debounceUpdateVariables()
			this.#internalModule.checkFeedbacks('surface_on_page')
		})
		this.#surfaceController.on('group_page', () => debounceUpdateVariables())

		this.#surfaceController.on('group-add', () => {
			debounceUpdateVariableDefinitions()
			debounceUpdateVariables()
		})
		this.#surfaceController.on('group-delete', () => {
			debounceUpdateVariableDefinitions()
			debounceUpdateVariables()
		})
		this.#surfaceController.on('surface-add', () => {
			debounceUpdateVariableDefinitions()
			debounceUpdateVariables()
		})
		this.#surfaceController.on('surface-delete', () => {
			debounceUpdateVariableDefinitions()
			debounceUpdateVariables()
		})
		this.#surfaceController.on('surface-in-group', () => debounceUpdateVariables())
		this.#surfaceController.on('surface_name', () => debounceUpdateVariables())
		this.#surfaceController.on('group_name', () => debounceUpdateVariables())
	}

	/**
	 * @param {Record<string, any>} options
	 * @param {import('../Instance/Wrapper.js').RunActionExtras | import('./Types.js').FeedbackInstanceExt} info
	 * @param {boolean} useVariableFields
	 * @returns {string | undefined}
	 */
	#fetchSurfaceId(options, info, useVariableFields) {
		/** @type {string | undefined} */
		let surfaceId = options.controller + ''

		if (useVariableFields && options.controller_from_variable) {
			surfaceId = this.#internalModule.parseVariablesForInternalActionOrFeedback(options.controller_variable, info).text
		}

		surfaceId = surfaceId.trim()

		if (info && surfaceId === 'self' && 'surfaceId' in info) surfaceId = info.surfaceId

		return surfaceId
	}

	/**
	 * @param {Record<string, any>} options
	 * @param {import('../Instance/Wrapper.js').RunActionExtras | import('./Types.js').FeedbackInstanceExt} extras
	 * @param {boolean} useVariableFields
	 * @param {string | undefined} surfaceId
	 * @returns {number | 'back' | 'forward' | '+1' | '-1' | undefined}
	 */
	#fetchPage(options, extras, useVariableFields, surfaceId) {
		/** @type {number | string | undefined} */
		let thePage = options.page

		if (useVariableFields && options.page_from_variable) {
			thePage = Number(
				this.#internalModule.executeExpressionForInternalActionOrFeedback(options.page_variable, extras, 'number').value
			)
		}

		if (extras.location) {
			// @ts-ignore
			if (thePage === 0 || thePage === '0') thePage = extras.location.pageNumber ?? extras.location.page
		}

		if (thePage === 'startup') {
			thePage = surfaceId && this.#surfaceController.devicePageGetStartup(surfaceId)
		}
		if (thePage === 'back' || thePage === 'forward' || thePage === '+1' || thePage === '-1') {
			return thePage
		}

		return Number(thePage) || undefined
	}

	/**
	 * @returns {import('../Instance/Wrapper.js').VariableDefinitionTmp[]}
	 */
	getVariableDefinitions() {
		/** @type {import('../Instance/Wrapper.js').VariableDefinitionTmp[]} */
		const variables = [
			{
				label: 'XKeys: T-bar position',
				name: 't-bar',
			},
			{
				label: 'XKeys/Contour Shuttle: Shuttle position',
				name: 'shuttle',
			},
			{
				label: 'XKeys/Contour Shuttle: Jog position',
				name: 'jog',
			},
		]

		const surfaceInfos = this.#surfaceController.getDevicesList()
		for (const surfaceGroup of surfaceInfos) {
			if (!surfaceGroup.isAutoGroup) {
				const groupId = surfaceGroup.id.startsWith('group:') ? surfaceGroup.id.slice(6) : surfaceGroup.id
				variables.push(
					{
						label: `Surface Group name: ${surfaceGroup.displayName}`,
						name: `surface_group_${groupId}_name`,
					},
					{
						label: `Surface Group member count: ${surfaceGroup.displayName}`,
						name: `surface_group_${groupId}_surface_count`,
					},
					{
						label: `Surface Group page: ${surfaceGroup.displayName}`,
						name: `surface_group_${groupId}_page`,
					}
				)
			}

			for (const surface of surfaceGroup.surfaces) {
				if (!surface.isConnected) continue

				const surfaceId = surface.id.replaceAll(':', '_') // TODO - more chars

				variables.push(
					{
						label: `Surface name: ${surface.displayName}`,
						name: `surface_${surfaceId}_name`,
					},
					{
						label: `Surface location: ${surface.displayName}`,
						name: `surface_${surfaceId}_location`,
					},
					{
						label: `Surface page: ${surfaceGroup.displayName}`,
						name: `surface_${surfaceId}_page`,
					}
				)
			}
		}

		return variables
	}

	updateVariables() {
		/** @type {import('@companion-module/base').CompanionVariableValues} */
		const values = {}

		const surfaceInfos = this.#surfaceController.getDevicesList()
		for (const surfaceGroup of surfaceInfos) {
			let surfaceCount = 0

			for (const surface of surfaceGroup.surfaces) {
				if (!surface.isConnected) continue

				surfaceCount++

				const surfaceId = surface.id.replaceAll(':', '_') // TODO - more chars
				values[`surface_${surfaceId}_name`] = surface.name || surface.id
				values[`surface_${surfaceId}_location`] = surface.location ?? ''
				values[`surface_${surfaceId}_page`] = this.#surfaceController.devicePageGet(surface.id)
			}

			if (!surfaceGroup.isAutoGroup) {
				const groupId = surfaceGroup.id.startsWith('group:') ? surfaceGroup.id.slice(6) : surfaceGroup.id
				values[`surface_group_${groupId}_name`] = surfaceGroup.displayName
				values[`surface_group_${groupId}_surface_count`] = surfaceCount
				values[`surface_group_${groupId}_page`] = this.#surfaceController.devicePageGet(surfaceGroup.id)
			}
		}

		this.#internalModule.setVariables(values)
	}

	/**
	 * Perform an upgrade for an action
	 * @param {import('@companion-app/shared/Model/ActionModel.js').ActionInstance} action
	 * @param {string} _controlId
	 * @returns {import('@companion-app/shared/Model/ActionModel.js').ActionInstance | void} Updated action if any changes were made
	 */
	actionUpgrade(action, _controlId) {
		// Upgrade an action. This check is not the safest, but it should be ok
		if (action.options.controller === 'emulator') {
			// Hope that the default emulator still exists
			action.options.controller = 'emulator:emulator'

			return action
		}
	}

	/**
	 * @returns {Record<string, import('./Types.js').InternalActionDefinition>}
	 */
	getActionDefinitions() {
		return {
			set_brightness: {
				label: 'Surface: Set to brightness',
				description: undefined,
				options: [
					...CHOICES_SURFACE_ID_WITH_VARIABLES,

					{
						type: 'number',
						label: 'Brightness',
						id: 'brightness',
						default: 100,
						min: 0,
						max: 100,
						step: 1,
						range: true,
					},
				],
			},

			set_page: {
				label: 'Surface: Set to page',
				description: undefined,
				options: [...CHOICES_SURFACE_GROUP_WITH_VARIABLES, ...CHOICES_PAGE_WITH_VARIABLES],
			},
			set_page_byindex: {
				label: 'Surface: Set by index to page',
				description: undefined,
				options: [
					{
						type: 'checkbox',
						label: 'Use variables for surface',
						id: 'controller_from_variable',
						default: false,
					},
					serializeIsVisibleFnSingle({
						type: 'number',
						label: 'Surface / group index',
						id: 'controller',
						tooltip: 'Check the ID column in the surfaces tab',
						min: 0,
						max: 100,
						default: 0,
						range: false,
						isVisible: (options) => !options.controller_from_variable,
					}),
					serializeIsVisibleFnSingle({
						type: 'textinput',
						label: 'Surface / group index',
						id: 'controller_variable',
						tooltip: 'Check the ID column in the surfaces tab',
						default: '0',
						isVisible: (options) => !!options.controller_from_variable,
						useVariables: {
							local: true,
						},
					}),

					...CHOICES_PAGE_WITH_VARIABLES,
				],
			},

			inc_page: {
				label: 'Surface: Increment page number',
				description: undefined,
				options: [...CHOICES_SURFACE_GROUP_WITH_VARIABLES],
			},
			dec_page: {
				label: 'Surface: Decrement page number',
				description: undefined,
				options: [...CHOICES_SURFACE_GROUP_WITH_VARIABLES],
			},

			lockout_device: {
				label: 'Surface: Lockout specified surface immediately.',
				description: undefined,
				options: [...CHOICES_SURFACE_GROUP_WITH_VARIABLES],
			},
			unlockout_device: {
				label: 'Surface: Unlock specified surface immediately.',
				description: undefined,
				options: [...CHOICES_SURFACE_GROUP_WITH_VARIABLES],
			},

			lockout_all: {
				label: 'Surface: Lockout all immediately.',
				description: undefined,
				options: [],
			},
			unlockout_all: {
				label: 'Surface: Unlock all immediately.',
				description: undefined,
				options: [],
			},

			rescan: {
				label: 'Surface: Rescan USB for devices',
				description: undefined,
				options: [],
			},
		}
	}

	/**
	 * Run a single internal action
	 * @param {import('@companion-app/shared/Model/ActionModel.js').ActionInstance} action
	 * @param {import('../Instance/Wrapper.js').RunActionExtras} extras
	 * @returns {boolean} Whether the action was handled
	 */
	executeAction(action, extras) {
		if (action.action === 'set_brightness') {
			const surfaceId = this.#fetchSurfaceId(action.options, extras, true)
			if (!surfaceId) return true

			this.#surfaceController.setDeviceBrightness(surfaceId, action.options.brightness, true)
			return true
		} else if (action.action === 'set_page') {
			const surfaceId = this.#fetchSurfaceId(action.options, extras, true)
			if (!surfaceId) return true

			const thePage = this.#fetchPage(action.options, extras, true, surfaceId)
			if (thePage === undefined) return true

			this.#changeSurfacePage(surfaceId, thePage)
			return true
		} else if (action.action === 'set_page_byindex') {
			let surfaceIndex = action.options.controller
			if (action.options.controller_from_variable) {
				surfaceIndex = this.#internalModule.parseVariablesForInternalActionOrFeedback(
					action.options.controller_variable,
					extras
				).text
			}

			const surfaceIndexNumber = Number(surfaceIndex)
			if (isNaN(surfaceIndexNumber) || surfaceIndexNumber < 0) {
				this.#logger.warn(`Trying to set controller #${surfaceIndex} but it isn't a valid index.`)
				return true
			}

			const surfaceId = this.#surfaceController.getDeviceIdFromIndex(surfaceIndexNumber)
			if (surfaceId === undefined || surfaceId === '') {
				this.#logger.warn(`Trying to set controller #${action.options.controller} but it isn't available.`)
				return true
			}

			const thePage = this.#fetchPage(action.options, extras, true, surfaceId)
			if (thePage === undefined) return true

			this.#changeSurfacePage(surfaceId, thePage)
			return true
		} else if (action.action === 'inc_page') {
			const surfaceId = this.#fetchSurfaceId(action.options, extras, true)
			if (!surfaceId) return true

			this.#changeSurfacePage(surfaceId, '+1')
			return true
		} else if (action.action === 'dec_page') {
			const surfaceId = this.#fetchSurfaceId(action.options, extras, true)
			if (!surfaceId) return true

			this.#changeSurfacePage(surfaceId, '-1')
			return true
		} else if (action.action === 'lockout_device') {
			if (this.#surfaceController.isPinLockEnabled()) {
				const surfaceId = this.#fetchSurfaceId(action.options, extras, true)
				if (!surfaceId) return true

				if (extras.controlId && extras.surfaceId == surfaceId) {
					const control = this.#controlsController.getControl(extras.controlId)
					if (control && control.supportsPushed) {
						// Make sure the button doesn't show as pressed
						control.setPushed(false, extras.surfaceId)
					}
				}

				setImmediate(() => {
					this.#surfaceController.setSurfaceOrGroupLocked(surfaceId, true, true)
				})
			}
			return true
		} else if (action.action === 'unlockout_device') {
			const surfaceId = this.#fetchSurfaceId(action.options, extras, true)
			if (!surfaceId) return true

			setImmediate(() => {
				this.#surfaceController.setSurfaceOrGroupLocked(surfaceId, false, true)
			})

			return true
		} else if (action.action === 'lockout_all') {
			if (this.#surfaceController.isPinLockEnabled()) {
				if (extras.controlId) {
					const control = this.#controlsController.getControl(extras.controlId)
					if (control && control.supportsPushed) {
						// Make sure the button doesn't show as pressed
						control.setPushed(false, extras.surfaceId)
					}
				}

				setImmediate(() => {
					this.#surfaceController.setAllLocked(true)
				})
			}
			return true
		} else if (action.action === 'unlockout_all') {
			setImmediate(() => {
				this.#surfaceController.setAllLocked(false)
			})
			return true
		} else if (action.action === 'rescan') {
			this.#surfaceController.triggerRefreshDevices().catch(() => {
				// TODO
			})
			return true
		} else {
			return false
		}
	}

	/**
	 * Change the page of a surface
	 * @param {string} surfaceId
	 * @param {number | 'back' | 'forward' | '+1' | '-1'} toPage
	 */
	#changeSurfacePage(surfaceId, toPage) {
		const groupId = this.#surfaceController.getGroupIdFromDeviceId(surfaceId)
		if (!groupId) return

		const currentPage = this.#surfaceController.devicePageGet(groupId, true)
		if (currentPage === undefined) {
			// Bad groupId
		} else {
			// no history yet
			// start with the current (from) page
			let pageHistory = this.#pageHistory.get(groupId)
			if (!pageHistory) {
				pageHistory = {
					history: [currentPage],
					index: 0,
				}
				this.#pageHistory.set(groupId, pageHistory)
			}

			if (toPage === 'back' || toPage === 'forward') {
				// determine the 'to' page
				const pageDirection = toPage === 'back' ? -1 : 1
				const pageIndex = pageHistory.index + pageDirection
				const pageTarget = pageHistory.history[pageIndex]

				// change only if pageIndex points to a real page
				if (pageTarget !== undefined) {
					pageHistory.index = pageIndex

					this.#surfaceController.devicePageSet(groupId, pageTarget, true)
				}
			} else {
				const pageCount = this.#pageController.getPageCount()

				let newPage = toPage
				if (newPage === '+1') {
					newPage = currentPage + 1
					if (newPage > pageCount) newPage = 1
				} else if (newPage === '-1') {
					newPage = currentPage - 1
					if (newPage < 1) newPage = pageCount
				} else {
					newPage = Number(newPage)
				}
				if (isNaN(newPage)) newPage = 1

				// Change page
				this.#surfaceController.devicePageSet(groupId, newPage, true, true)

				// Clear forward page history beyond current index, add new history entry, increment index;
				pageHistory.history = pageHistory.history.slice(0, pageHistory.index + 1)
				pageHistory.history.push(newPage)
				pageHistory.index += 1

				// Limit the max history
				const maxPageHistory = 100
				if (pageHistory.history.length > maxPageHistory) {
					const startIndex = pageHistory.history.length - maxPageHistory
					pageHistory.history = pageHistory.history.slice(startIndex)
					pageHistory.index = pageHistory.history.length - 1
				}
			}
		}
	}

	getFeedbackDefinitions() {
		return {
			surface_on_page: {
				type: 'boolean',
				label: 'Surface: When on the selected page',
				description: 'Change style when a surface is on the selected page',
				style: {
					color: combineRgb(255, 255, 255),
					bgcolor: combineRgb(255, 0, 0),
				},
				showInvert: true,
				options: [
					{
						type: 'internal:surface_serial',
						label: 'Surface / group',
						id: 'controller',
					},
					{
						type: 'internal:page',
						label: 'Page',
						id: 'page',
						includeStartup: true,
						includeDirection: false,
						default: 0,
					},
				],
			},
		}
	}

	/**
	 * Get an updated value for a feedback
	 * @param {import('./Types.js').FeedbackInstanceExt} feedback
	 * @returns {boolean | void}
	 */
	executeFeedback(feedback) {
		if (feedback.type == 'surface_on_page') {
			const surfaceId = this.#fetchSurfaceId(feedback.options, feedback, false)
			if (!surfaceId) return false

			const thePage = this.#fetchPage(feedback.options, feedback, false, surfaceId)

			const currentPage = this.#surfaceController.devicePageGet(surfaceId, true)

			return currentPage == thePage
		}
	}
	/**
	 *
	 * @param {import('./Types.js').InternalVisitor} _visitor
	 * @param {import('@companion-app/shared/Model/ActionModel.js').ActionInstance[]} _actions
	 * @param {import('./Types.js').FeedbackForVisitor[]} _feedbacks
	 */
	visitReferences(_visitor, _actions, _feedbacks) {
		// actions page_variable handled by generic options visitor
		// actions controller_variable handled by generic options visitor
	}
}<|MERGE_RESOLUTION|>--- conflicted
+++ resolved
@@ -128,21 +128,12 @@
 	 */
 	#surfaceController
 
-<<<<<<< HEAD
-	/**
-	 * @type {import('../Variables/Values.js').VariablesValues}
-	 * @readonly
-	 */
-	#variableController
-
 	/**
 	 * @type {import('../Page/Controller.js').default}
 	 * @readonly
 	 */
 	#pageController
 
-=======
->>>>>>> 55dfeed6
 	/** Page history for surfaces */
 	#pageHistory = new Map()
 
@@ -150,23 +141,13 @@
 	 * @param {import('./Controller.js').default} internalModule
 	 * @param {import('../Surface/Controller.js').default} surfaceController
 	 * @param {import('../Controls/Controller.js').default} controlsController
-<<<<<<< HEAD
-	 * @param {import('../Variables/Values.js').VariablesValues} variableController
 	 * @param {import('../Page/Controller.js').default} pageController
 	 */
-	constructor(internalModule, surfaceController, controlsController, variableController, pageController) {
+	constructor(internalModule, surfaceController, controlsController, pageController) {
 		this.#internalModule = internalModule
 		this.#surfaceController = surfaceController
 		this.#controlsController = controlsController
-		this.#variableController = variableController
 		this.#pageController = pageController
-=======
-	 */
-	constructor(internalModule, surfaceController, controlsController) {
-		this.#internalModule = internalModule
-		this.#surfaceController = surfaceController
-		this.#controlsController = controlsController
->>>>>>> 55dfeed6
 
 		setImmediate(() => {
 			this.#internalModule.setVariables({
