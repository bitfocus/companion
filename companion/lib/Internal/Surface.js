--- conflicted
+++ resolved
@@ -231,23 +231,15 @@
 		let thePageNumber = options.page
 
 		if (useVariableFields && options.page_from_variable) {
-<<<<<<< HEAD
 			thePageNumber = Number(
-				this.#variableController.executeExpression(options.page_variable, location, 'number').value
-=======
-			thePage = Number(
 				this.#internalModule.executeExpressionForInternalActionOrFeedback(options.page_variable, extras, 'number').value
->>>>>>> 890f46b5
 			)
 		}
 
 		if (extras.location) {
-			// @ts-ignore
-<<<<<<< HEAD
-			if (thePageNumber === 0 || thePageNumber === '0') thePageNumber = location.pageNumber ?? location.page
-=======
-			if (thePage === 0 || thePage === '0') thePage = extras.location.pageNumber ?? extras.location.page
->>>>>>> 890f46b5
+			if (thePageNumber === 0 || thePageNumber === '0')
+				// @ts-ignore
+				thePageNumber = extras.location.pageNumber ?? extras.location.page
 		}
 
 		if (thePageNumber === 'startup') {
