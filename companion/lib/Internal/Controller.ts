/*
 * This file is part of the Companion project
 * Copyright (c) 2018 Bitfocus AS
 * Authors: William Viker <william@bitfocus.io>, Håkon Nessjøen <haakon@bitfocus.io>
 *
 * This program is free software.
 * You should have received a copy of the MIT licence as well as the Bitfocus
 * Individual Contributor License Agreement for companion along with
 * this program.
 *
 * You can be released from the requirements of the license by purchasing
 * a commercial license. Buying such a license is mandatory as soon as you
 * develop commercial activities involving the Companion software without
 * disclosing the source code of your own applications.
 *
 */

import { InternalBuildingBlocks } from './BuildingBlocks.js'
import { cloneDeep } from 'lodash-es'
import { ParseInternalControlReference } from './Util.js'
import type {
	ActionForVisitor,
	FeedbackForVisitor,
	FeedbackEntityModelExt,
	InternalModuleFragment,
	InternalVisitor,
} from './Types.js'
import type { RunActionExtras } from '../Instance/Wrapper.js'
import type { CompanionVariableValue, CompanionVariableValues } from '@companion-module/base'
import type { ControlsController, NewFeedbackValue } from '../Controls/Controller.js'
<<<<<<< HEAD
import type { VariablesCache } from '../Variables/Util.js'
import type { ExecuteExpressionResult } from '@companion-app/shared/Expression/ExpressionResult.js'
=======
import type { ExecuteExpressionResult } from '../Variables/Util.js'
>>>>>>> 00cab3d5
import type { ParseVariablesResult } from '../Variables/Util.js'
import type { ControlLocation } from '@companion-app/shared/Model/Common.js'
import type { VariablesController } from '../Variables/Controller.js'
import type { InstanceDefinitions } from '../Instance/Definitions.js'
import type { PageController } from '../Page/Controller.js'
import LogController from '../Log/Controller.js'
import {
	ActionEntityModel,
	EntityModelType,
	FeedbackEntityModel,
	SomeEntityModel,
} from '@companion-app/shared/Model/EntityModel.js'
import type { ControlEntityInstance } from '../Controls/Entities/EntityInstance.js'
import { assertNever } from '@companion-app/shared/Util.js'
import { ClientEntityDefinition } from '@companion-app/shared/Model/EntityDefinitionModel.js'
import { Complete } from '@companion-module/base/dist/util.js'
import { InternalSystem } from './System.js'
import type { VariableValueEntry } from '../Variables/Values.js'

export class InternalController {
	readonly #logger = LogController.createLogger('Internal/Controller')

	readonly #controlsController: ControlsController
	readonly #pageController: PageController
	readonly #instanceDefinitions: InstanceDefinitions
	readonly #variablesController: VariablesController

	readonly #feedbacks = new Map<string, FeedbackEntityModelExt>()

	readonly #buildingBlocksFragment: InternalBuildingBlocks
	readonly #fragments: InternalModuleFragment[]

	#initialized = false

	constructor(
		controlsController: ControlsController,
		pageController: PageController,
		instanceDefinitions: InstanceDefinitions,
		variablesController: VariablesController
	) {
		this.#controlsController = controlsController
		this.#pageController = pageController
		this.#instanceDefinitions = instanceDefinitions
		this.#variablesController = variablesController

		// More get added from elsewhere
		this.#buildingBlocksFragment = new InternalBuildingBlocks(this, this.#controlsController.actionRunner)
		this.#fragments = [this.#buildingBlocksFragment]
	}

	addFragments(...fragments: InternalModuleFragment[]): void {
		if (this.#initialized) throw new Error(`InternalController has been initialized`)

		this.#fragments.push(...fragments)
	}

	init(): void {
		if (this.#initialized) throw new Error(`InternalController already initialized`)
		this.#initialized = true

		// Set everything up
		this.#regenerateActions()
		this.#regenerateFeedbacks()
		this.regenerateVariables()
	}

	/**
	 * Trigger the first update after launch of each action and feedback
	 */
	firstUpdate(): void {
		if (!this.#initialized) throw new Error(`InternalController is not initialized`)

		// Find all the feedbacks on controls
		const allControls = this.#controlsController.getAllControls()
		for (const [controlId, control] of allControls.entries()) {
			if (!control.supportsEntities) continue

			const allEntities = control.entities.getAllEntities()
			for (const entity of allEntities) {
				if (entity.connectionId !== 'internal') continue

				this.entityUpdate(entity.asEntityModel(), controlId)
			}
		}

		// Make all variables values
		for (const fragment of this.#fragments) {
			if ('updateVariables' in fragment && typeof fragment.updateVariables === 'function') {
				fragment.updateVariables()
			}
		}
	}

	/**
	 * Perform an upgrade for an entity
	 * @param entity
	 * @param controlId
	 * @returns Updated entity if any changes were made
	 */
	entityUpgrade(entity: SomeEntityModel, controlId: string): SomeEntityModel | undefined {
		switch (entity.type) {
			case EntityModelType.Feedback: {
				return this.#feedbackUpgrade(entity, controlId)
			}
			case EntityModelType.Action: {
				return this.#actionUpgrade(entity, controlId)
			}
			default:
				assertNever(entity)
				return undefined
		}
	}

	/**
	 * Perform an upgrade for an action
	 * @param action
	 * @param controlId
	 * @returns Updated action if any changes were made
	 */
	#actionUpgrade(action: ActionEntityModel, controlId: string): ActionEntityModel | undefined {
		if (!this.#initialized) throw new Error(`InternalController is not initialized`)

		for (const fragment of this.#fragments) {
			if ('actionUpgrade' in fragment && typeof fragment.actionUpgrade === 'function') {
				try {
					const newAction = fragment.actionUpgrade(action, controlId)
					if (newAction !== undefined) {
						// It was handled, so break
						return newAction
					}
				} catch (e: any) {
					this.#logger.silly(
						`Action upgrade failed: ${JSON.stringify(action)}(${controlId}) - ${e?.message ?? e} ${e?.stack}`
					)
				}
			}
		}

		return undefined
	}
	/**
	 * Perform an upgrade for a feedback
	 * @param feedback
	 * @param controlId
	 * @returns Updated feedback if any changes were made
	 */
	#feedbackUpgrade(feedback: FeedbackEntityModel, controlId: string): FeedbackEntityModel | undefined {
		if (!this.#initialized) throw new Error(`InternalController is not initialized`)

		for (const fragment of this.#fragments) {
			if ('feedbackUpgrade' in fragment && typeof fragment.feedbackUpgrade === 'function') {
				try {
					const newFeedback = fragment.feedbackUpgrade(feedback, controlId)
					if (newFeedback !== undefined) {
						// It was handled, so break
						return newFeedback
					}
				} catch (e: any) {
					this.#logger.silly(
						`Feedback upgrade failed: ${JSON.stringify(feedback)}(${controlId}) - ${e?.message ?? e} ${e?.stack}`
					)
				}
			}
		}

		return undefined
	}

	entityUpdate(entity: SomeEntityModel, controlId: string): void {
		if (entity.type === EntityModelType.Feedback) {
			this.#feedbackUpdate(entity, controlId)
		}
	}

	/**
	 * A feedback has changed, and state should be updated
	 */
	#feedbackUpdate(feedback: FeedbackEntityModel, controlId: string): void {
		if (!this.#initialized) throw new Error(`InternalController is not initialized`)

		if (feedback.connectionId !== 'internal') throw new Error(`Feedback is not for internal instance`)
		if (feedback.disabled) return

		const location = this.#pageController.getLocationOfControlId(controlId)

		const cloned: FeedbackEntityModelExt = {
			...cloneDeep(feedback),
			controlId,
			location,
			referencedVariables: null,
		}
		this.#feedbacks.set(feedback.id, cloned)

		this.#controlsController.updateFeedbackValues('internal', [
			{
				id: feedback.id,
				controlId: controlId,
				value: this.#feedbackGetValue(cloned),
			},
		])
	}
	/**
	 * A feedback has been deleted
	 */
	entityDelete(entity: SomeEntityModel): void {
		if (!this.#initialized) throw new Error(`InternalController is not initialized`)

		if (entity.connectionId !== 'internal') throw new Error(`Feedback is not for internal instance`)

		if (entity.type !== EntityModelType.Feedback) return

		this.#feedbacks.delete(entity.id)

		for (const fragment of this.#fragments) {
			if (typeof fragment.forgetFeedback === 'function') {
				try {
					fragment.forgetFeedback(entity)
				} catch (e: any) {
					this.#logger.silly(`Feedback forget failed: ${JSON.stringify(entity)} - ${e?.message ?? e} ${e?.stack}`)
				}
			}
		}
	}
	/**
	 * Get an updated value for a feedback
	 */
	#feedbackGetValue(feedback: FeedbackEntityModelExt): any {
		for (const fragment of this.#fragments) {
			if ('executeFeedback' in fragment && typeof fragment.executeFeedback === 'function') {
				let value: ReturnType<Required<InternalModuleFragment>['executeFeedback']> | undefined
				try {
					value = fragment.executeFeedback(feedback)
				} catch (e: any) {
					this.#logger.silly(`Feedback check failed: ${JSON.stringify(feedback)} - ${e?.message ?? e} ${e?.stack}`)
				}

				if (value && typeof value === 'object' && 'referencedVariables' in value) {
					feedback.referencedVariables = value.referencedVariables

					return value.value
				} else if (value !== undefined) {
					feedback.referencedVariables = null

					return value
				}
			}
		}

		return undefined
	}

	/**
	 * Visit any references in some inactive internal actions and feedbacks
	 */
	visitReferences(visitor: InternalVisitor, rawEntities: SomeEntityModel[], entities: ControlEntityInstance[]): void {
		if (!this.#initialized) throw new Error(`InternalController is not initialized`)

		const simpleInternalFeedbacks: FeedbackForVisitor[] = []
		const simpleInternalActions: ActionForVisitor[] = []

		for (const entity of rawEntities) {
			if (entity.connectionId !== 'internal') continue

			switch (entity.type) {
				case EntityModelType.Feedback:
					simpleInternalFeedbacks.push({
						id: entity.id,
						type: entity.definitionId,
						options: entity.options,
					})
					break
				case EntityModelType.Action:
					simpleInternalActions.push({
						id: entity.id,
						action: entity.definitionId,
						options: entity.options,
					})
					break
				default:
					assertNever(entity)
					break
			}
		}
		for (const entity of entities) {
			if (entity.connectionId !== 'internal') continue

			switch (entity.type) {
				case EntityModelType.Feedback:
					simpleInternalFeedbacks.push({
						id: entity.id,
						type: entity.definitionId,
						options: entity.rawOptions, // Ensure the options is not a copy/clone
					})
					break
				case EntityModelType.Action:
					simpleInternalActions.push({
						id: entity.id,
						action: entity.definitionId,
						options: entity.rawOptions, // Ensure the options is not a copy/clone
					})
					break
				default:
					assertNever(entity.type)
					break
			}
		}

		for (const fragment of this.#fragments) {
			if ('visitReferences' in fragment && typeof fragment.visitReferences === 'function') {
				fragment.visitReferences(visitor, simpleInternalActions, simpleInternalFeedbacks)
			}
		}
	}

	/**
	 * Run a single internal action
	 */
	async executeAction(action: ControlEntityInstance, extras: RunActionExtras): Promise<void> {
		if (!this.#initialized) throw new Error(`InternalController is not initialized`)

		if (action.type !== EntityModelType.Action)
			throw new Error(`Cannot execute entity of type "${action.type}" as an action`)

		for (const fragment of this.#fragments) {
			if ('executeAction' in fragment && typeof fragment.executeAction === 'function') {
				try {
					let value = fragment.executeAction(action, extras)
					// Only await if it is a promise, to avoid unnecessary async pauses
					value = value instanceof Promise ? await value : value

					if (value) {
						// It was handled, so break
						return
					}
				} catch (e: any) {
					this.#logger.warn(
						`Action execute failed: ${JSON.stringify(action)}(${JSON.stringify(extras)}) - ${e?.message ?? e} ${
							e?.stack
						}`
					)
				}
			}
		}
	}

	/**
	 * Execute a logic feedback
	 */
	executeLogicFeedback(feedback: FeedbackEntityModel, childValues: boolean[]): boolean {
		if (!this.#initialized) throw new Error(`InternalController is not initialized`)

		return this.#buildingBlocksFragment.executeLogicFeedback(feedback, childValues)
	}

	/**
	 * Set internal variable values
	 */
	setVariables(variables: Record<string, CompanionVariableValue | undefined>): void {
		if (!this.#initialized) throw new Error(`InternalController is not initialized`)

		// This isn't ideal, but it's cheap enough and avoids updating the calling code
		const valuesArr: VariableValueEntry[] = Object.entries(variables).map(([id, value]) => ({
			id,
			value,
		}))

		this.#variablesController.values.setVariableValues('internal', valuesArr)
	}
	/**
	 * Recheck all feedbacks of specified types
	 */
	checkFeedbacks(...types: string[]): void {
		if (!this.#initialized) throw new Error(`InternalController is not initialized`)

		const typesSet = new Set(types)

		const newValues: NewFeedbackValue[] = []

		for (const [id, feedback] of this.#feedbacks.entries()) {
			if (typesSet.size === 0 || typesSet.has(feedback.definitionId)) {
				newValues.push({
					id: id,
					controlId: feedback.controlId,
					value: this.#feedbackGetValue(feedback),
				})
			}
		}

		this.#controlsController.updateFeedbackValues('internal', newValues)
	}
	/**
	 * Recheck all feedbacks of specified id
	 */
	checkFeedbacksById(...ids: string[]): void {
		if (!this.#initialized) throw new Error(`InternalController is not initialized`)

		const newValues: NewFeedbackValue[] = []

		for (const id of ids) {
			const feedback = this.#feedbacks.get(id)
			if (feedback) {
				newValues.push({
					id: id,
					controlId: feedback.controlId,
					value: this.#feedbackGetValue(feedback),
				})
			}
		}

		this.#controlsController.updateFeedbackValues('internal', newValues)
	}
	#regenerateActions(): void {
		if (!this.#initialized) throw new Error(`InternalController is not initialized`)

		let actions: Record<string, ClientEntityDefinition> = {}

		for (const fragment of this.#fragments) {
			if ('getActionDefinitions' in fragment && typeof fragment.getActionDefinitions === 'function') {
				for (const [id, action] of Object.entries(fragment.getActionDefinitions())) {
					actions[id] = {
						...action,
						hasLearn: action.hasLearn ?? false,
						learnTimeout: action.learnTimeout,

						showButtonPreview: action.showButtonPreview ?? false,
						supportsChildGroups: action.supportsChildGroups ?? [],

						entityType: EntityModelType.Action,
						showInvert: false,
						feedbackType: null,
						feedbackStyle: undefined,
					} satisfies Complete<ClientEntityDefinition>
				}
			}
		}

		this.#instanceDefinitions.setActionDefinitions('internal', actions)
	}
	#regenerateFeedbacks(): void {
		if (!this.#initialized) throw new Error(`InternalController is not initialized`)

		let feedbacks: Record<string, ClientEntityDefinition> = {}

		for (const fragment of this.#fragments) {
			if ('getFeedbackDefinitions' in fragment && typeof fragment.getFeedbackDefinitions === 'function') {
				for (const [id, feedback] of Object.entries(fragment.getFeedbackDefinitions())) {
					feedbacks[id] = {
						...feedback,
						showInvert: feedback.showInvert ?? false,
						hasLearn: feedback.hasLearn ?? false,
						learnTimeout: feedback.learnTimeout,

						entityType: EntityModelType.Feedback,
						showButtonPreview: feedback.showButtonPreview ?? false,
						supportsChildGroups: feedback.supportsChildGroups ?? [],
					} satisfies Complete<ClientEntityDefinition>
				}
			}
		}

		this.#instanceDefinitions.setFeedbackDefinitions('internal', feedbacks)
	}
	regenerateVariables(): void {
		if (!this.#initialized) throw new Error(`InternalController is not initialized`)

		const variables = []

		for (const fragment of this.#fragments) {
			if ('getVariableDefinitions' in fragment && typeof fragment.getVariableDefinitions === 'function') {
				variables.push(...fragment.getVariableDefinitions())
			}
		}

		this.#variablesController.definitions.setVariableDefinitions('internal', variables)
	}

	onVariablesChanged(changedVariablesSet: Set<string>, fromControlId: string | null): void {
		if (!this.#initialized) throw new Error(`InternalController is not initialized`)

		// Inform all fragments
		for (const fragment of this.#fragments) {
			if (typeof fragment.onVariablesChanged === 'function') {
				fragment.onVariablesChanged(changedVariablesSet, fromControlId)
			}
		}

		const newValues: NewFeedbackValue[] = []

		// Lookup feedbacks
		for (const [id, feedback] of this.#feedbacks.entries()) {
			if (!feedback.referencedVariables || !feedback.referencedVariables.length) continue

			// If a specific control is specified, only update feedbacks for that control
			if (fromControlId && feedback.controlId !== fromControlId) continue

			// Check a referenced variable was changed
			if (!feedback.referencedVariables.some((variable) => changedVariablesSet.has(variable))) continue

			newValues.push({
				id: id,
				controlId: feedback.controlId,
				value: this.#feedbackGetValue(feedback),
			})
		}

		this.#controlsController.updateFeedbackValues('internal', newValues)
	}

	/**
	 * Parse the variables in a string
	 * @param str - String to parse variables in
	 * @param extras
	 * @param injectedVariableValues - Inject some variable values
	 * @returns with variables replaced with values
	 */
	parseVariablesForInternalActionOrFeedback(
		str: string,
		extras: RunActionExtras | FeedbackEntityModelExt
		// injectedVariableValues?: VariablesCache
	): ParseVariablesResult {
		if (!this.#initialized) throw new Error(`InternalController is not initialized`)

		const injectedVariableValuesComplete = {
			...('id' in extras ? {} : this.#getInjectedVariablesForLocation(extras)),
			// ...injectedVariableValues,
		}

		const parser = this.#controlsController.createVariablesAndExpressionParser(
			extras.location,
			injectedVariableValuesComplete
		)

		return parser.parseVariables(str)
	}

	/**
	 * Parse and execute an expression in a string
	 * @param str - String containing the expression to parse
	 * @param extras
	 * @param requiredType - Fail if the result is not of specified type
	 * @param injectedVariableValues - Inject some variable values
	 * @returns result of the expression
	 */
	executeExpressionForInternalActionOrFeedback(
		str: string,
		extras: RunActionExtras | FeedbackEntityModelExt,
		requiredType?: string
		// injectedVariableValues?: VariablesCache
	): ExecuteExpressionResult {
		if (!this.#initialized) throw new Error(`InternalController is not initialized`)

		const injectedVariableValuesComplete = {
			...('id' in extras ? {} : this.#getInjectedVariablesForLocation(extras)),
			// ...injectedVariableValues,
		}

		const parser = this.#controlsController.createVariablesAndExpressionParser(
			extras.location,
			injectedVariableValuesComplete
		)

		return parser.executeExpression(String(str), requiredType)
	}

	/**
	 *
	 */
	parseInternalControlReferenceForActionOrFeedback(
		extras: RunActionExtras | FeedbackEntityModelExt,
		options: Record<string, any>,
		useVariableFields: boolean
	): {
		location: ControlLocation | null
		referencedVariables: Set<string>
	} {
		if (!this.#initialized) throw new Error(`InternalController is not initialized`)

		const injectedVariableValuesComplete = {
			...('id' in extras ? {} : this.#getInjectedVariablesForLocation(extras)),
			// ...injectedVariableValues,
		}

		const parser = this.#controlsController.createVariablesAndExpressionParser(
			extras.location,
			injectedVariableValuesComplete
		)

		return ParseInternalControlReference(this.#logger, parser, extras.location, options, useVariableFields)
	}

	/**
	 * Variables to inject based on an internal action
	 */
	#getInjectedVariablesForLocation(extras: RunActionExtras): CompanionVariableValues {
		return {
			// Doesn't need to be reactive, it's only for an action
			'$(this:surface_id)': extras.surfaceId,
		}
	}

	/**
	 * The bind address has changed
	 */
	updateBindIp(bindIp: string): void {
		for (const fragment of this.#fragments) {
			if (fragment instanceof InternalSystem) {
				fragment.updateBindIp(bindIp)
			}
		}
	}
}<|MERGE_RESOLUTION|>--- conflicted
+++ resolved
@@ -28,12 +28,7 @@
 import type { RunActionExtras } from '../Instance/Wrapper.js'
 import type { CompanionVariableValue, CompanionVariableValues } from '@companion-module/base'
 import type { ControlsController, NewFeedbackValue } from '../Controls/Controller.js'
-<<<<<<< HEAD
-import type { VariablesCache } from '../Variables/Util.js'
 import type { ExecuteExpressionResult } from '@companion-app/shared/Expression/ExpressionResult.js'
-=======
-import type { ExecuteExpressionResult } from '../Variables/Util.js'
->>>>>>> 00cab3d5
 import type { ParseVariablesResult } from '../Variables/Util.js'
 import type { ControlLocation } from '@companion-app/shared/Model/Common.js'
 import type { VariablesController } from '../Variables/Controller.js'
@@ -607,7 +602,7 @@
 		useVariableFields: boolean
 	): {
 		location: ControlLocation | null
-		referencedVariables: Set<string>
+		referencedVariables: ReadonlySet<string>
 	} {
 		if (!this.#initialized) throw new Error(`InternalController is not initialized`)
 
